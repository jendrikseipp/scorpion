# -*- coding: utf-8 -*-
from __future__ import print_function

import logging
import os
import sys

from . import aliases
from . import arguments
from . import cleanup
from . import run_components


def main():
    args = arguments.parse_args()
    logging.basicConfig(level=getattr(logging, args.log_level.upper()),
                        format="%(levelname)-8s %(message)s",
                        stream=sys.stdout)
    logging.debug("processed args: %s" % args)

    if args.show_aliases:
        aliases.show_aliases()
        sys.exit()

    if args.cleanup:
        cleanup.cleanup_temporary_files(args)
        sys.exit()

    exitcode = None
    for component in args.components:
<<<<<<< HEAD
        try:
            if component == "translate":
                run_components.run_translate(args)
                if args.transform_task:
                    run_components.transform_task(args)
            elif component == "search":
                exitcode = run_components.run_search(args)
            elif component == "validate":
                run_components.run_validate(args)
            else:
                assert False
        except subprocess.CalledProcessError as err:
            print(err)
            exitcode = err.returncode
=======
        if component == "translate":
            (exitcode, continue_execution) = run_components.run_translate(args)
        elif component == "search":
            (exitcode, continue_execution) = run_components.run_search(args)
            if not args.keep_sas_file:
                print("Remove intermediate file {}".format(args.sas_file))
                os.remove(args.sas_file)
        elif component == "validate":
            (exitcode, continue_execution) = run_components.run_validate(args)
        else:
            assert False, "Error: unhandled component: {}".format(component)
        print()
        print("{component} exit code: {exitcode}".format(**locals()))
        if not continue_execution:
            print("Driver aborting after {}".format(component))
>>>>>>> 042f712d
            break
    # Exit with the exit code of the last component that ran successfully.
    # This means for example that if no plan was found, validate is not run,
    # and therefore the return code is that of the search.
    sys.exit(exitcode)


if __name__ == "__main__":
    main()<|MERGE_RESOLUTION|>--- conflicted
+++ resolved
@@ -28,24 +28,10 @@
 
     exitcode = None
     for component in args.components:
-<<<<<<< HEAD
-        try:
-            if component == "translate":
-                run_components.run_translate(args)
-                if args.transform_task:
-                    run_components.transform_task(args)
-            elif component == "search":
-                exitcode = run_components.run_search(args)
-            elif component == "validate":
-                run_components.run_validate(args)
-            else:
-                assert False
-        except subprocess.CalledProcessError as err:
-            print(err)
-            exitcode = err.returncode
-=======
         if component == "translate":
             (exitcode, continue_execution) = run_components.run_translate(args)
+            if args.transform_task:
+                run_components.transform_task(args)
         elif component == "search":
             (exitcode, continue_execution) = run_components.run_search(args)
             if not args.keep_sas_file:
@@ -59,7 +45,6 @@
         print("{component} exit code: {exitcode}".format(**locals()))
         if not continue_execution:
             print("Driver aborting after {}".format(component))
->>>>>>> 042f712d
             break
     # Exit with the exit code of the last component that ran successfully.
     # This means for example that if no plan was found, validate is not run,
