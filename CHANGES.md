--- conflicted
+++ resolved
@@ -22,16 +22,14 @@
   <http://issues.fast-downward.org/issue962>
   We now store enum options as enums instead of as ints in Options objects.
 
-<<<<<<< HEAD
 - Use global logging mechanism for all output
   <http://issues.fast-downward.org/issue963>
   All output of the planner is now handled by a global logging mechnism, which
   prefaces printed lines with time and memory information. For developers, this
   means that output is no longer passed to cout, but utils::g_log.
-=======
+
 - For developers: allow creating Timers in stopped state
   <http://issues.fast-downward.org/issue965>
->>>>>>> f9876680
 
 ## Fast Downward 19.12
 
