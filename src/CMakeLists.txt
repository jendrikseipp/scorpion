--- conflicted
+++ resolved
@@ -34,40 +34,9 @@
         "CCACHE_BASEDIR=${CMAKE_CURRENT_SOURCE_DIR} CCACHE_NOHASHDIR=true ccache")
 endif(CCACHE_FOUND AND NOT WIN32)
 
-<<<<<<< HEAD
-# Select a default compiler because CMake does not respect the PATH environment variable for some generators,
-# e.g. used by existing compute servers in Basel.
-# See https://stackoverflow.com/a/45934279 and https://issues.fast-downward.org/issue1031 for details.
-find_program(CMAKE_C_COMPILER NAMES $ENV{CC} cc gcc PATHS ENV PATH NO_DEFAULT_PATH)
-find_program(CMAKE_CXX_COMPILER NAMES $ENV{CXX} c++ g++ PATHS ENV PATH NO_DEFAULT_PATH)
-
-# If it's available, use ccache to cache compilation results. The two ccache options
-# allow sharing compilation results between different build directories.
-find_program(CCACHE_FOUND ccache)
-if(CCACHE_FOUND)
-    message("Using ccache")
-    set_property(GLOBAL PROPERTY RULE_LAUNCH_COMPILE
-        "CCACHE_BASEDIR=${CMAKE_CURRENT_SOURCE_DIR} CCACHE_NOHASHDIR=true ccache")
-endif(CCACHE_FOUND)
-
-# Path containing custom CMake modules
-set(CMAKE_MODULE_PATH ${CMAKE_CURRENT_SOURCE_DIR}/cmake_modules)
-include(FastDownwardMacros)
-
-fast_downward_default_to_release_build()
-project(fast-downward)
-fast_downward_report_bitwidth()
-# Due to a bug in cmake, configuration types are only set up correctly on the second cmake run.
-# This means that cmake has to be called twice for multi-config generators like Visual Studio.
-fast_downward_set_configuration_types()
-fast_downward_add_profile_build()
-
-set(FAST_DOWNWARD_MAIN_CMAKELISTS_READ TRUE)
-=======
 project(fast-downward
     DESCRIPTION "Fast Downward is a domain-independent classical planning system."
     HOMEPAGE_URL https://www.fast-downward.org/)
->>>>>>> 01f9712f
 
 set(CMAKE_RUNTIME_OUTPUT_DIRECTORY ${CMAKE_CURRENT_BINARY_DIR}/bin)
 
