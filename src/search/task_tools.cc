--- conflicted
+++ resolved
@@ -52,7 +52,15 @@
     }
 }
 
-<<<<<<< HEAD
+double get_average_operator_cost(TaskProxy task_proxy) {
+    double average_operator_cost = 0;
+    for (OperatorProxy op : task_proxy.get_operators()) {
+        average_operator_cost += op.get_cost();
+    }
+    average_operator_cost /= task_proxy.get_operators().size();
+    return average_operator_cost;
+}
+
 void dump_fact(FactProxy fact) {
     cout << "  " << fact.get_variable().get_id() << "=" << fact.get_value()
          << ": " << fact.get_name() << endl;
@@ -90,13 +98,4 @@
     }
     for (OperatorProxy op : task.get_operators())
         dump_operator(op);
-=======
-double get_average_operator_cost(TaskProxy task_proxy) {
-    double average_operator_cost = 0;
-    for (OperatorProxy op : task_proxy.get_operators()) {
-        average_operator_cost += op.get_cost();
-    }
-    average_operator_cost /= task_proxy.get_operators().size();
-    return average_operator_cost;
->>>>>>> fac47c08
 }