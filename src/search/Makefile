## Set USE_LP to 1 to enable linear programming stuff.
USE_LP=0

## Set LINK_RELEASE_STATICALLY to 0 or 1 (default) to disable/enable
## static linking of the executable in release mode.
## On OS X, this is unsupported and will be silently disabled.
LINK_RELEASE_STATICALLY=1

## Set STATE_VAR_BYTES to 1, 2 or 4 to control how large a state
## variable is. There should be no need to tweak this manually.
STATE_VAR_BYTES=1

## On a supported operating system, there should be no need to override
## the OS setting. If the provided code does not work even though your
## operating system is a supported one, please report this as a bug.
OS=auto


HEADERS = \
          axioms.h \
          causal_graph.h \
          combining_evaluator.h \
          domain_transition_graph.h \
          eager_search.h \
          enforced_hill_climbing_search.h \
          exact_timer.h \
          g_evaluator.h \
          globals.h \
          heuristic.h \
          ipc_max_heuristic.h \
          iterated_search.h \
          lazy_search.h \
          legacy_causal_graph.h \
          max_evaluator.h \
          operator.h \
          operator_cost.h \
          option_parser.h \
          pref_evaluator.h \
          relaxation_heuristic.h \
          rng.h \
          search_engine.h \
          search_node_info.h \
          search_progress.h \
          search_space.h \
          state.h \
          successor_generator.h \
          sum_evaluator.h \
          timer.h \
          utilities.h \
          weighted_evaluator.h \
          \
          open_lists/alternation_open_list.h \
          open_lists/open_list_buckets.h \
          open_lists/pareto_open_list.h \
          open_lists/standard_scalar_open_list.h \
          open_lists/tiebreaking_open_list.h \

## Each of the following "HEADERS += ..." constructs defines a
## "plugin" feature that can be enabled or disabled by simply
## commenting out the respective lines in the Makefile.

## As with all changes to the Makefile, you will have to force a
## rebuild after such a change. Deleting the executable and running
## "make" to relink is enough; no need to do a complete rebuild.

#HEADERS += additive_heuristic.h
HEADERS += blind_search_heuristic.h
#HEADERS += cea_heuristic.h
#HEADERS += cg_heuristic.h cg_cache.h
#HEADERS += ff_heuristic.h
#HEADERS += goal_count_heuristic.h
#HEADERS += hm_heuristic.h
HEADERS += lm_cut_heuristic.h
#HEADERS += max_heuristic.h

HEADERS += merge_and_shrink/abstraction.h \
           merge_and_shrink/label_reducer.h \
           merge_and_shrink/merge_and_shrink_heuristic.h \
           merge_and_shrink/shrink_bisimulation.h \
           merge_and_shrink/shrink_bucket_based.h \
           merge_and_shrink/shrink_fh.h \
           merge_and_shrink/shrink_random.h \
           merge_and_shrink/shrink_strategy.h \
           merge_and_shrink/variable_order_finder.h \

#HEADERS += landmarks/exploration.h \
#           landmarks/h_m_landmarks.h \
#           landmarks/lama_ff_synergy.h \
#           landmarks/landmark_cost_assignment.h \
#           landmarks/landmark_count_heuristic.h \
#           landmarks/landmark_status_manager.h \
#           landmarks/landmark_graph_merged.h \
#           landmarks/landmark_graph.h \
#           landmarks/landmark_factory.h \
#           landmarks/landmark_factory_rpg_exhaust.h \
#           landmarks/landmark_factory_rpg_sasp.h \
#           landmarks/landmark_factory_zhu_givan.h \
#           landmarks/util.h \

#HEADERS += learning/AODE.h \
#           learning/classifier.h \
#           learning/composite_feature_extractor.h \
#           learning/feature_extractor.h \
#           learning/maximum_heuristic.h \
#           learning/naive_bayes_classifier.h \
#           learning/PDB_state_space_sample.h \
#           learning/probe_state_space_sample.h \
#           learning/selective_max_heuristic.h \
#           learning/state_space_sample.h \
#           learning/state_vars_feature_extractor.h \

HEADERS += pdbs/canonical_pdbs_heuristic.h \
           pdbs/dominance_pruner.h \
           pdbs/match_tree.h \
           pdbs/max_cliques.h \
           pdbs/pattern_generation_edelkamp.h \
           pdbs/pattern_generation_haslum.h \
           pdbs/pdb_heuristic.h \
           pdbs/util.h \
           pdbs/zero_one_pdbs_heuristic.h \

HEADERS += cegar/cegar_heuristic.h \
           cegar/abstract_state.h \
           cegar/values.h \
           cegar/abstraction.h \
           cegar/split_tree.h \
           cegar/utils.h \

SHELL = /bin/bash

SOURCES = planner.cc $(HEADERS:%.h=%.cc)
TARGET  = downward

ARGS_PROFILE = --search 'astar(lmcut())' < profile-input.pre


ifeq ($(OS), auto)
UNAME := $(shell uname)
ifeq ($(UNAME), Darwin)
OS=osx
endif
ifeq ($(UNAME), Linux)
OS=linux
endif
ifeq ($(OS), auto)
$(warning OS detection failed -- setting to Linux and hoping for the best!)
OS=linux
endif
endif

ifeq ($(OS), osx)
## Disable static linking on OS X.
LINK_RELEASE_STATICALLY=0
endif


OBJECT_SUFFIX_RELEASE = .$(STATE_VAR_BYTES)
TARGET_SUFFIX_RELEASE = -$(STATE_VAR_BYTES)
OBJECT_SUFFIX_DEBUG   = .$(STATE_VAR_BYTES).debug
TARGET_SUFFIX_DEBUG   = -$(STATE_VAR_BYTES)-debug
OBJECT_SUFFIX_PROFILE = .$(STATE_VAR_BYTES).profile
TARGET_SUFFIX_PROFILE = -$(STATE_VAR_BYTES)-profile

OBJECTS_RELEASE = $(SOURCES:%.cc=.obj/%$(OBJECT_SUFFIX_RELEASE).o)
TARGET_RELEASE  = $(TARGET)$(TARGET_SUFFIX_RELEASE)

OBJECTS_DEBUG   = $(SOURCES:%.cc=.obj/%$(OBJECT_SUFFIX_DEBUG).o)
TARGET_DEBUG    = $(TARGET)$(TARGET_SUFFIX_DEBUG)

OBJECTS_PROFILE = $(SOURCES:%.cc=.obj/%$(OBJECT_SUFFIX_PROFILE).o)
TARGET_PROFILE  = $(TARGET)$(TARGET_SUFFIX_PROFILE)

CC     = g++
DEPEND = g++ -MM

## CCOPT, LINKOPT, POSTLINKOPT are options for compiler and linker
## that are used for all three targets (release, debug, and profile).
## (POSTLINKOPT are options that appear *after* all object files.)

CCOPT = -Iext
CCOPT += -g
CCOPT += -m32
CCOPT += -Wall -W -Wno-sign-compare -Wno-deprecated -ansi -pedantic -Werror -DSTATE_VAR_BYTES=$(STATE_VAR_BYTES)

## The following lines contain workarounds for bugs when
## cross-compiling to 64 bit on 32-bit systems using gcc 4.4 or gcc
## 4.5 in some Ubuntu releases. (We don't usually cross-compile to
## 64-bit, but in some cases we do; e.g. we did for the IPC.) See
## http://stackoverflow.com/questions/4643197/missing-include-bits-cconfig-h-when-cross-compiling-64-bit-program-on-32-bit.

HAVE_GCC_4_4 := $(shell expr "$$(gcc -dumpversion)" : \\\(4\.4\.\\\))
HAVE_GCC_4_5 := $(shell expr "$$(gcc -dumpversion)" : \\\(4\.5\.\\\))

ifdef HAVE_GCC_4_4
    CCOPT += -I/usr/include/c++/4.4/i686-linux-gnu
endif

ifdef HAVE_GCC_4_5
    CCOPT += -I/usr/include/c++/4.5/i686-linux-gnu
endif

LINKOPT  = -g
LINKOPT += -m32
LINKOPT +=

POSTLINKOPT =

## Additional specialized options for the various targets follow.
## In release mode, we link statically since this makes it more likely
## that local compiles will work on the various grids (gkigrid, Black
## Forest Grid, maia).
##
## NOTE: This precludes some uses of exceptions.
##        For details, see man gcc on -static-libgcc.

CCOPT_RELEASE  = -O3 -DNDEBUG -fomit-frame-pointer
CCOPT_DEBUG    = -O3
CCOPT_PROFILE  = -O1 -pg

LINKOPT_RELEASE =
LINKOPT_DEBUG    =
LINKOPT_PROFILE  = -pg

POSTLINKOPT_RELEASE =
POSTLINKOPT_DEBUG   = -lrt
POSTLINKOPT_PROFILE =

ifeq ($(LINK_RELEASE_STATICALLY), 1)
LINKOPT_RELEASE += -static -static-libgcc
endif

ifeq ($(OS), linux)
ifeq ($(LINK_RELEASE_STATICALLY), 0)
POSTLINKOPT_RELEASE += -lrt
else
POSTLINKOPT_RELEASE += -Wl,-Bstatic -lrt
endif
<<<<<<< HEAD
LINKOPT_DEBUG  += -lrt
LINKOPT_PROFILE += -lrt
POSTLINKOPT_PROFILE += -lrt
# LINKOPT_PROFILE += -lc_p
=======
POSTLINKOPT_DEBUG  += -lrt
POSTLINKOPT_PROFILE += -lrt
# POSTLINKOPT_PROFILE += -lc_p
>>>>>>> 7a1ac898
endif


## Define the default target up here so that the LP stuff below
## doesn't define a default target.

default: release

ifeq ($(USE_LP),1)

COIN_ROOT = lp/coin

$(COIN_ROOT):
	cd lp && ./setup

$(TARGET_RELEASE) $(OBJECTS_RELEASE): $(COIN_ROOT)
$(TARGET_DEBUG) $(OBJECTS_DEBUG): $(COIN_ROOT)
$(TARGET_PROFILE) $(OBJECTS_PROFILE): $(COIN_ROOT)

## We want to link the Linear Programming libraries statically since
## they are unlikely to be preinstalled on the grids we use for
## evaluation. Static linking is a bit tricky: we need to specify the
## libraries *after* the source files and in such an order that if A
## depends on B, A is listed before B. (In case of dependency cycles,
## we can and must list them multiple times.) The following set of
## libraries and their ordering have been determined experimentally
## and hence might break if we use more functions from the LP
## libraries. See
## http://ask.metafilter.com/117792/How-to-fix-C-static-linking-problems

COIN_LIBS = OsiClp Clp CoinUtils Osi

## We want to always link the COIN libraries statically, even if static
## linking is otherwise disabled. We accomplish this by
## using -Wl,-Bstatic before the COIN libs and -Wl,-Bdynamic
## afterwards (unless in release mode with static linking enabled). See
## http://ubuntuforums.org/showthread.php?t=491455

COIN_CCOPT = -I$(COIN_ROOT)/include/coin -D USE_LP -D COIN_USE_CLP
ifeq ($(OS), osx)
COIN_LINKOPT = -L$(COIN_ROOT)/lib $(COIN_LIBS:%=-l %)
else
COIN_LINKOPT = -L$(COIN_ROOT)/lib -Wl,-Bstatic $(COIN_LIBS:%=-l %)
endif

CCOPT += $(COIN_CCOPT)

POSTLINKOPT_RELEASE += $(COIN_LINKOPT)
POSTLINKOPT_DEBUG += $(COIN_LINKOPT)
POSTLINKOPT_PROFILE += $(COIN_LINKOPT)

ifeq ($(OS), linux)
ifeq ($(LINK_RELEASE_STATICALLY), 0)
POSTLINKOPT_RELEASE += -Wl,-Bdynamic
endif
POSTLINKOPT_DEBUG   += -Wl,-Bdynamic
POSTLINKOPT_PROFILE += -Wl,-Bdynamic
endif

endif # LP code

all: release debug profile

## Build rules for the release target follow.

release: $(TARGET_RELEASE)

$(TARGET_RELEASE): $(OBJECTS_RELEASE)
	$(CC) $(LINKOPT) $(LINKOPT_RELEASE) $(OBJECTS_RELEASE) $(POSTLINKOPT) $(POSTLINKOPT_RELEASE) -o $(TARGET_RELEASE)

$(OBJECTS_RELEASE): .obj/%$(OBJECT_SUFFIX_RELEASE).o: %.cc
	@mkdir -p $$(dirname $@)
	$(CC) $(CCOPT) $(CCOPT_RELEASE) -c $< -o $@

## Build rules for the debug target follow.

debug: $(TARGET_DEBUG)

$(TARGET_DEBUG): $(OBJECTS_DEBUG)
	$(CC) $(LINKOPT) $(LINKOPT_DEBUG) $(OBJECTS_DEBUG) $(POSTLINKOPT) $(POSTLINKOPT_DEBUG) -o $(TARGET_DEBUG)

$(OBJECTS_DEBUG): .obj/%$(OBJECT_SUFFIX_DEBUG).o: %.cc
	@mkdir -p $$(dirname $@)
	$(CC) $(CCOPT) $(CCOPT_DEBUG) -c $< -o $@

## Build rules for the profile target follow.

profile: $(TARGET_PROFILE)

$(TARGET_PROFILE): $(OBJECTS_PROFILE)
	$(CC) $(LINKOPT) $(LINKOPT_PROFILE) $(OBJECTS_PROFILE) $(POSTLINKOPT) $(POSTLINKOPT_PROFILE) -o $(TARGET_PROFILE)

$(OBJECTS_PROFILE): .obj/%$(OBJECT_SUFFIX_PROFILE).o: %.cc
	@mkdir -p $$(dirname $@)
	$(CC) $(CCOPT) $(CCOPT_PROFILE) -c $< -o $@

## Additional targets follow.

PROFILE: $(TARGET_PROFILE)
	./$(TARGET_PROFILE) $(ARGS_PROFILE)
	gprof $(TARGET_PROFILE) | (cleanup-profile 2> /dev/null || cat) > PROFILE

clean:
	rm -rf .obj
	rm -f *~ *.pyc
	rm -f Makefile.depend gmon.out PROFILE core
	rm -f sas_plan
	rm -f cegar_heuristic_test cegar_heuristic_test.o
	rm -f gtest_main.a gtest-all.o gtest_main.a gtest_main.o

distclean: clean
	rm -f $(TARGET_RELEASE) $(TARGET_DEBUG) $(TARGET_PROFILE)

<<<<<<< HEAD
lint:
	python ../../misc/cpplint.py \
		--filter=-legal/copyright,-build/header_guard,-whitespace/labels,-build/include,-whitespace/line_length,-readability/todo,-build/namespaces \
		cegar/*.h cegar/*.cc

# The following lines contain build instructions for gtest.

# Points to the root of Google Test.
GTEST_DIR = ext/gtest

GTEST_OPT = -I$(GTEST_DIR)/include -Wno-variadic-macros -Wno-long-long

# All Google Test headers.  Usually you shouldn't change this
# definition.
GTEST_HEADERS = $(GTEST_DIR)/include/gtest/*.h \
                $(GTEST_DIR)/include/gtest/internal/*.h

# Usually you shouldn't tweak such internal variables, indicated by a
# trailing _.
GTEST_SRCS_ = $(GTEST_DIR)/src/*.cc $(GTEST_DIR)/src/*.h $(GTEST_HEADERS)

# For simplicity and to avoid depending on Google Test's
# implementation details, the dependencies specified below are
# conservative and not optimized.  This is fine as Google Test
# compiles fast and for ordinary users its source rarely changes.
gtest-all.o : $(GTEST_SRCS_)
	$(CC) -I$(GTEST_DIR) $(CCOPT) $(GTEST_OPT) -c $(GTEST_DIR)/src/gtest-all.cc

gtest_main.o : $(GTEST_SRCS_)
	$(CC) -I$(GTEST_DIR) $(CCOPT) $(GTEST_OPT) -c $(GTEST_DIR)/src/gtest_main.cc

gtest_main.a : gtest-all.o gtest_main.o
	$(AR) $(ARFLAGS) $@ $^

cegar_heuristic_test.o: $(HEADERS) cegar/cegar_heuristic_test.cc
	# Apparently the gtest libs or pthread has to come last.
	$(CC) $(CCOPT) $(CCOPT_DEBUG) $(GTEST_OPT) -c cegar/cegar_heuristic_test.cc -o $@

# A test should link with either gtest.a or gtest_main.a, depending on whether
# it defines its own main() function.
PLANNER_OBJ = .obj/planner.1.debug.o
OTHER_OBJ = $(filter-out $(PLANNER_OBJ),$(OBJECTS_DEBUG))
cegar_heuristic_test: $(OTHER_OBJ) cegar_heuristic_test.o gtest_main.a
	# Apparently pthread has to come last.
	$(CC) $(CCOPT) $(CCOPT_DEBUG) $(GTEST_OPT) $(LINKOPT) $(LINKOPT_DEBUG) $^ \
          $(POSTLINKOPT) $(POSTLINKOPT_DEBUG) -o cegar_heuristic_test -lpthread

test: cegar_heuristic_test
	./cegar_heuristic_test

## Note: If we just call gcc -MM on a source file that lives within a
=======
## NOTE: If we just call gcc -MM on a source file that lives within a
>>>>>>> 7a1ac898
## subdirectory, it will strip the directory part in the output. Hence
## the for loop with the sed call.

Makefile.depend: $(SOURCES) $(HEADERS)
	rm -f Makefile.temp
	for source in $(SOURCES) ; do \
	    $(DEPEND) $$source > Makefile.temp0; \
	    objfile=$${source%%.cc}.o; \
	    sed -i -e "s@^[^:]*:@$$objfile:@" Makefile.temp0; \
	    cat Makefile.temp0 >> Makefile.temp; \
	done
	rm -f Makefile.temp0 Makefile.depend
	sed -e "s@\(.*\)\.o:\(.*\)@.obj/\1$(OBJECT_SUFFIX_RELEASE).o:\2@" Makefile.temp >> Makefile.temp0
	sed -e "s@\(.*\)\.o:\(.*\)@.obj/\1$(OBJECT_SUFFIX_DEBUG).o:\2@" Makefile.temp >> Makefile.temp0
	sed -e "s@\(.*\)\.o:\(.*\)@.obj/\1$(OBJECT_SUFFIX_PROFILE).o:\2@" Makefile.temp >> Makefile.temp0
	rm -f Makefile.temp
	sed -e "s@\(.*\)\.$(STATE_VAR_BYTES)\.\(.*\)@\1.1.\2@" Makefile.temp0 >> Makefile.depend
	sed -e "s@\(.*\)\.$(STATE_VAR_BYTES)\.\(.*\)@\1.2.\2@" Makefile.temp0 >> Makefile.depend
	sed -e "s@\(.*\)\.$(STATE_VAR_BYTES)\.\(.*\)@\1.4.\2@" Makefile.temp0 >> Makefile.depend
	rm -f Makefile.temp0

ifneq ($(MAKECMDGOALS),clean)
ifneq ($(MAKECMDGOALS),distclean)
-include Makefile.depend
endif
endif

.PHONY: default all release debug profile clean distclean lint<|MERGE_RESOLUTION|>--- conflicted
+++ resolved
@@ -215,14 +215,14 @@
 
 CCOPT_RELEASE  = -O3 -DNDEBUG -fomit-frame-pointer
 CCOPT_DEBUG    = -O3
-CCOPT_PROFILE  = -O1 -pg
+CCOPT_PROFILE  = -O3 -pg
 
 LINKOPT_RELEASE =
 LINKOPT_DEBUG    =
 LINKOPT_PROFILE  = -pg
 
 POSTLINKOPT_RELEASE =
-POSTLINKOPT_DEBUG   = -lrt
+POSTLINKOPT_DEBUG   =
 POSTLINKOPT_PROFILE =
 
 ifeq ($(LINK_RELEASE_STATICALLY), 1)
@@ -235,16 +235,9 @@
 else
 POSTLINKOPT_RELEASE += -Wl,-Bstatic -lrt
 endif
-<<<<<<< HEAD
-LINKOPT_DEBUG  += -lrt
-LINKOPT_PROFILE += -lrt
-POSTLINKOPT_PROFILE += -lrt
-# LINKOPT_PROFILE += -lc_p
-=======
 POSTLINKOPT_DEBUG  += -lrt
 POSTLINKOPT_PROFILE += -lrt
 # POSTLINKOPT_PROFILE += -lc_p
->>>>>>> 7a1ac898
 endif
 
 
@@ -358,7 +351,6 @@
 distclean: clean
 	rm -f $(TARGET_RELEASE) $(TARGET_DEBUG) $(TARGET_PROFILE)
 
-<<<<<<< HEAD
 lint:
 	python ../../misc/cpplint.py \
 		--filter=-legal/copyright,-build/header_guard,-whitespace/labels,-build/include,-whitespace/line_length,-readability/todo,-build/namespaces \
@@ -410,9 +402,6 @@
 	./cegar_heuristic_test
 
 ## Note: If we just call gcc -MM on a source file that lives within a
-=======
-## NOTE: If we just call gcc -MM on a source file that lives within a
->>>>>>> 7a1ac898
 ## subdirectory, it will strip the directory part in the output. Hence
 ## the for loop with the sed call.
 
