--- conflicted
+++ resolved
@@ -114,15 +114,6 @@
     }
 };
 
-<<<<<<< HEAD
-// Delete the element at position pos.
-template<typename T>
-void fast_remove_from_vector(std::vector<T> &vec, std::size_t pos) {
-    assert(pos < vec.size());
-    std::swap(vec[pos], vec.back());
-    vec.pop_back();
-}
-=======
 template<class T>
 bool in_bounds(int index, const T &container) {
     return index >= 0 && static_cast<size_t>(index) < container.size();
@@ -133,9 +124,16 @@
     return index < container.size();
 }
 
+// Delete the element at position pos.
+template<typename T>
+void fast_remove_from_vector(std::vector<T> &vec, std::size_t pos) {
+    assert(pos < vec.size());
+    std::swap(vec[pos], vec.back());
+    vec.pop_back();
+}
+
 template<typename T>
 void unused_parameter(const T &) {
 }
 
->>>>>>> d7a149e0
 #endif