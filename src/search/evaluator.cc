--- conflicted
+++ resolved
@@ -93,26 +93,16 @@
     EvaluatorCategoryPlugin() : TypedCategoryPlugin("Evaluator") {
         document_synopsis(
             "An evaluator specification is either a newly created evaluator "
-<<<<<<< HEAD
-            "instance or an evaluator that has been defined previously. "
-            "This page describes how one can specify a new evaluator instance. "
-            "For re-using evaluators, see OptionSyntax#Evaluator_Predefinitions.\n\n"
-            "If the evaluator is a heuristic, "
-            "definitions of //properties// in the descriptions below:\n\n"
-            "- **admissible:** h(s) <= h*(s) for all states s\n"
-            "- **consistent:** h(s) <= c(s, s') + h(s') for all states s "
-=======
             "instance or an evaluator that has been [defined previously ../search-plugin-syntax.md#variables_as_parameters]. "
             "This page describes how one can specify a new evaluator instance.\n\n"
             "For evaluators that are heuristic, it is stated which of the following properties hold:\n\n"
             " * **admissible:** h(s) <= h*(s) for all states s\n"
             " * **consistent:** h(s) <= c(s, s') + h(s') for all states s "
->>>>>>> 1ad981d8
             "connected to states s' by an action with cost c(s, s')\n"
-            "- **safe:** h(s) = infinity is only true for states "
+            " * **safe:** h(s) = infinity is only true for states "
             "with h*(s) = infinity\n"
-            "- **preferred operators:** this heuristic identifies "
-            "preferred operators\n\n");
+            " * **preferred operators:** this heuristic identifies "
+            "preferred operators ");
         allow_variable_binding();
     }
 } _category_plugin;