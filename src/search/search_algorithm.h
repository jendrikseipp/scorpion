--- conflicted
+++ resolved
@@ -88,10 +88,6 @@
     EvaluationContext &eval_context, Evaluator *preferred_operator_evaluator,
     ordered_set::OrderedSet<OperatorID> &preferred_operators);
 
-<<<<<<< HEAD
-extern successor_generator::SuccessorGenerator &get_successor_generator(
-    const TaskProxy &task_proxy, utils::LogProxy &log);
-=======
 class PruningMethod;
 
 extern void add_search_pruning_options_to_feature(
@@ -109,6 +105,5 @@
 extern std::tuple<bool, bool, int>
 get_successors_order_arguments_from_options(
     const plugins::Options &opts);
->>>>>>> eef2767a
 
 #endif