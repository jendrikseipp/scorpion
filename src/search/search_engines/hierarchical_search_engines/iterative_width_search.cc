--- conflicted
+++ resolved
@@ -107,21 +107,7 @@
         if (!novel) {
             return IN_PROGRESS;
         }
-<<<<<<< HEAD
-
-        //std::cout << m_propositional_task->compute_dlplan_state(succ_state).str() << std::endl;
-        succ_node.open(node, op, get_adjusted_cost(op));
-        if (width > 0) {
-            open_list.push_back(succ_state.get_id());
-        }
-
-        /* Goal check after generating new node to save one g layer.*/
-        if (m_goal_test->is_goal(m_state_registry->lookup_state(m_initial_state_id), succ_state)) {
-            return on_goal_leaf(succ_state);
-        }
-=======
         open_list.push_back(succ_state.get_id());
->>>>>>> 2601f114
     }
 
     if (m_goal_test->is_goal(m_state_registry->lookup_state(m_initial_state_id), succ_state)) {
