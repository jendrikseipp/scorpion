--- conflicted
+++ resolved
@@ -15,12 +15,9 @@
 SerializedSearchEngine::SerializedSearchEngine(const options::Options &opts)
     : hierarchical_search_engine::HierarchicalSearchEngine(opts) {
     m_name = "SerializedSearchEngine";
-<<<<<<< HEAD
-=======
     if (m_child_search_engines.size() != 1) {
         throw std::runtime_error("SerializedSearchEngine::SerializedSearchEngine - exactly one child search engine required.");
     }
->>>>>>> 2601f114
 }
 
 SearchStatus SerializedSearchEngine::step() {
