#ifndef SEARCH_ENGINES_HIERARCHICAL_SEARCH_ENGINE_H
#define SEARCH_ENGINES_HIERARCHICAL_SEARCH_ENGINE_H

#include "goal_test.h"

#include "../../search_engine.h"

#include <memory>
#include <vector>


namespace options {
class Options;
class OptionParser;
}

namespace serialized_search_engine {
class SerializedSearchEngine;
}

namespace parallelized_search_engine {
class ParallelizedSearchEngine;
}

namespace hierarchical_search_engine {
class HierarchicalSearchEngine : public SearchEngine {
friend class serialized_search_engine::SerializedSearchEngine;
friend class parallelized_search_engine::ParallelizedSearchEngine;
friend class iw_search::IWSearch;

protected:
    std::string m_name;

    std::shared_ptr<StateRegistry> m_state_registry;
    std::shared_ptr<extra_tasks::PropositionalTask> m_propositional_task;
    std::shared_ptr<goal_test::GoalTest> m_goal_test;

    /* Parent-child relationship:
       Every HierarchicalSearchEngine has a parent and a collection of childs.
    */
    HierarchicalSearchEngine* m_parent_search_engine;
    std::vector<std::shared_ptr<HierarchicalSearchEngine>> m_child_search_engines;

    StateID m_initial_state_id;
    std::unique_ptr<SearchSpace> m_search_space;
    Plan m_plan;

    std::string m_name;

    // maximum bound until search terminates
    int m_bound;
    bool m_is_active;

    bool m_debug;

protected:
    /**
     * Performs task transformation to ModifiedInitialStateTask.
     */
    explicit HierarchicalSearchEngine(const options::Options &opts);

    /**
     * Top-level initialization.
     */
    virtual void initialize() override;
    virtual bool initial_state_goal_test() override;

    /**
     * Child-level initialization.
     */
<<<<<<< HEAD
    virtual SearchStatus on_goal(HierarchicalSearchEngine* caller, const State &state, Plan&& partial_plan, const SearchStatistics& statistics);
=======
    virtual void set_state_registry(std::shared_ptr<StateRegistry> state_registry);
    virtual void set_propositional_task(std::shared_ptr<extra_tasks::PropositionalTask> propositional_task);
    virtual void set_parent_search_engine(HierarchicalSearchEngine* parent);
>>>>>>> 2601f114

    /**
     * React upon reaching goal state.
     */
    virtual SearchStatus on_goal(HierarchicalSearchEngine* caller, const State &state);

    /**
     * Setters.
     */
    virtual void set_initial_state(const State& state);
    virtual void set_bound(int bound);

    /**
     * Getters.
     */
    virtual bool get_is_active();
    virtual std::string get_name();
    virtual Plan get_plan();

public:
    static void add_child_search_engine_option(options::OptionParser &parser);
    static void add_goal_test_option(options::OptionParser &parser);
};
}

#endif<|MERGE_RESOLUTION|>--- conflicted
+++ resolved
@@ -45,8 +45,6 @@
     std::unique_ptr<SearchSpace> m_search_space;
     Plan m_plan;
 
-    std::string m_name;
-
     // maximum bound until search terminates
     int m_bound;
     bool m_is_active;
@@ -68,13 +66,9 @@
     /**
      * Child-level initialization.
      */
-<<<<<<< HEAD
-    virtual SearchStatus on_goal(HierarchicalSearchEngine* caller, const State &state, Plan&& partial_plan, const SearchStatistics& statistics);
-=======
     virtual void set_state_registry(std::shared_ptr<StateRegistry> state_registry);
     virtual void set_propositional_task(std::shared_ptr<extra_tasks::PropositionalTask> propositional_task);
     virtual void set_parent_search_engine(HierarchicalSearchEngine* parent);
->>>>>>> 2601f114
 
     /**
      * React upon reaching goal state.
