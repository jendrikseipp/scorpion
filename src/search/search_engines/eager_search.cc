#include "eager_search.h"

#include "../evaluation_context.h"
#include "../globals.h"
#include "../heuristic.h"
#include "../open_list_factory.h"
#include "../option_parser.h"
#include "../pruning_method.h"

#include "../algorithms/ordered_set.h"
#include "../task_utils/successor_generator.h"

#include <cassert>
#include <cstdlib>
#include <memory>
#include <set>

using namespace std;

namespace eager_search {
EagerSearch::EagerSearch(const Options &opts)
    : SearchEngine(opts),
      reopen_closed_nodes(opts.get<bool>("reopen_closed")),
      use_multi_path_dependence(opts.get<bool>("mpd")),
      open_list(opts.get<shared_ptr<OpenListFactory>>("open")->
                create_state_open_list()),
      f_evaluator(opts.get<Evaluator *>("f_eval", nullptr)),
      preferred_operator_heuristics(opts.get_list<Heuristic *>("preferred")),
      pruning_method(opts.get<shared_ptr<PruningMethod>>("pruning")) {
}

void EagerSearch::initialize() {
    cout << "Conducting best first search"
         << (reopen_closed_nodes ? " with" : " without")
         << " reopening closed nodes, (real) bound = " << bound
         << endl;
    if (use_multi_path_dependence)
        cout << "Using multi-path dependence (LM-A*)" << endl;
    assert(open_list);

    set<Evaluator *> evals;
    open_list->get_path_dependent_evaluators(evals);

    // Collect path-dependent evaluators that are used for preferred operators
    // (in case they are not also used in the open list).
    for (Heuristic *heuristic : preferred_operator_heuristics) {
        heuristic->get_path_dependent_evaluators(evals);
    }

    // Collect path-dependent evaluators that are used in the f_evaluator.
    // They are usually also used in the open list and will hence already be
    // included, but we want to be sure.
    if (f_evaluator) {
        f_evaluator->get_path_dependent_evaluators(evals);
    }

    path_dependent_evaluators.assign(evals.begin(), evals.end());

    const GlobalState &initial_state = state_registry.get_initial_state();
    for (Evaluator *evaluator : path_dependent_evaluators) {
        evaluator->notify_initial_state(initial_state);
    }

    // Note: we consider the initial state as reached by a preferred
    // operator.
    EvaluationContext eval_context(initial_state, 0, true, &statistics);

    statistics.inc_evaluated_states();

    if (open_list->is_dead_end(eval_context)) {
        cout << "Initial state is a dead end." << endl;
    } else {
        if (search_progress.check_progress(eval_context))
            print_checkpoint_line(0);
        start_f_value_statistics(eval_context);
        SearchNode node = search_space.get_node(initial_state);
        node.open_initial();

        open_list->insert(eval_context, initial_state.get_id());
    }

    print_initial_h_values(eval_context);

    pruning_method->initialize(task);
}

void EagerSearch::print_checkpoint_line(int g) const {
    cout << "[g=" << g << ", ";
    statistics.print_basic_statistics();
    cout << "]" << endl;
}

void EagerSearch::print_statistics() const {
    statistics.print_detailed_statistics();
    search_space.print_statistics();
    pruning_method->print_statistics();
    for (Heuristic *heur : heuristics) {
        heur->print_statistics();
    }
}

SearchStatus EagerSearch::step() {
    pair<SearchNode, bool> n = fetch_next_node();
    if (!n.second) {
        return FAILED;
    }
    SearchNode node = n.first;

    GlobalState s = node.get_state();
    if (check_goal_and_set_plan(s))
        return SOLVED;

    vector<OperatorID> applicable_ops;
    g_successor_generator->generate_applicable_ops(s, applicable_ops);

    /*
      TODO: When preferred operators are in use, a preferred operator will be
      considered by the preferred operator queues even when it is pruned.
    */
    pruning_method->prune_operators(s, applicable_ops);

    // This evaluates the expanded state (again) to get preferred ops
    EvaluationContext eval_context(s, node.get_g(), false, &statistics, true);
    ordered_set::OrderedSet<OperatorID> preferred_operators =
        collect_preferred_operators(eval_context, preferred_operator_heuristics);

    for (OperatorID op_id : applicable_ops) {
        OperatorProxy op = task_proxy.get_operators()[op_id];
        if ((node.get_real_g() + op.get_cost()) >= bound)
            continue;

        GlobalState succ_state = state_registry.get_successor_state(s, op);
        statistics.inc_generated();
        bool is_preferred = preferred_operators.contains(op_id);

        SearchNode succ_node = search_space.get_node(succ_state);

        // Previously encountered dead end. Don't re-evaluate.
        if (succ_node.is_dead_end())
            continue;

        // update new path
        if (use_multi_path_dependence || succ_node.is_new()) {
<<<<<<< HEAD
            for (Heuristic *heuristic : heuristics) {
                heuristic->notify_state_transition(s, op_id, succ_state);
=======
            for (Evaluator *evaluator : path_dependent_evaluators) {
                evaluator->notify_state_transition(s, op_id, succ_state);
>>>>>>> 5afc966d
            }
        }

        if (succ_node.is_new()) {
            // We have not seen this state before.
            // Evaluate and create a new node.

            // Careful: succ_node.get_g() is not available here yet,
            // hence the stupid computation of succ_g.
            // TODO: Make this less fragile.
            int succ_g = node.get_g() + get_adjusted_cost(op);

            EvaluationContext eval_context(
                succ_state, succ_g, is_preferred, &statistics);
            statistics.inc_evaluated_states();

            if (open_list->is_dead_end(eval_context)) {
                succ_node.mark_as_dead_end();
                statistics.inc_dead_ends();
                continue;
            }
            succ_node.open(node, op);

            open_list->insert(eval_context, succ_state.get_id());
            if (search_progress.check_progress(eval_context)) {
                print_checkpoint_line(succ_node.get_g());
                reward_progress();
            }
        } else if (succ_node.get_g() > node.get_g() + get_adjusted_cost(op)) {
            // We found a new cheapest path to an open or closed state.
            if (reopen_closed_nodes) {
                if (succ_node.is_closed()) {
                    /*
                      TODO: It would be nice if we had a way to test
                      that reopening is expected behaviour, i.e., exit
                      with an error when this is something where
                      reopening should not occur (e.g. A* with a
                      consistent heuristic).
                    */
                    statistics.inc_reopened();
                }
                succ_node.reopen(node, op);

                EvaluationContext eval_context(
                    succ_state, succ_node.get_g(), is_preferred, &statistics);

                /*
                  Note: our old code used to retrieve the h value from
                  the search node here. Our new code recomputes it as
                  necessary, thus avoiding the incredible ugliness of
                  the old "set_evaluator_value" approach, which also
                  did not generalize properly to settings with more
                  than one heuristic.

                  Reopening should not happen all that frequently, so
                  the performance impact of this is hopefully not that
                  large. In the medium term, we want the heuristics to
                  remember heuristic values for states themselves if
                  desired by the user, so that such recomputations
                  will just involve a look-up by the Heuristic object
                  rather than a recomputation of the heuristic value
                  from scratch.
                */
                open_list->insert(eval_context, succ_state.get_id());
            } else {
                // If we do not reopen closed nodes, we just update the parent pointers.
                // Note that this could cause an incompatibility between
                // the g-value and the actual path that is traced back.
                succ_node.update_parent(node, op);
            }
        }
    }

    return IN_PROGRESS;
}

pair<SearchNode, bool> EagerSearch::fetch_next_node() {
    /* TODO: The bulk of this code deals with multi-path dependence,
       which is a bit unfortunate since that is a special case that
       makes the common case look more complicated than it would need
       to be. We could refactor this by implementing multi-path
       dependence as a separate search algorithm that wraps the "usual"
       search algorithm and adds the extra processing in the desired
       places. I think this would lead to much cleaner code. */

    while (true) {
        if (open_list->empty()) {
            cout << "Completely explored state space -- no solution!" << endl;
            // HACK! HACK! we do this because SearchNode has no default/copy constructor
            const GlobalState &initial_state = state_registry.get_initial_state();
            SearchNode dummy_node = search_space.get_node(initial_state);
            return make_pair(dummy_node, false);
        }
        vector<int> last_key_removed;
        StateID id = open_list->remove_min(
            use_multi_path_dependence ? &last_key_removed : nullptr);
        // TODO is there a way we can avoid creating the state here and then
        //      recreate it outside of this function with node.get_state()?
        //      One way would be to store GlobalState objects inside SearchNodes
        //      instead of StateIDs
        GlobalState s = state_registry.lookup_state(id);
        SearchNode node = search_space.get_node(s);

        if (node.is_closed())
            continue;

        if (use_multi_path_dependence) {
            assert(last_key_removed.size() == 2);
            if (node.is_dead_end())
                continue;
            int pushed_h = last_key_removed[1];

            if (!node.is_closed()) {
                EvaluationContext eval_context(
                    node.get_state(), node.get_g(), false, &statistics);

                if (open_list->is_dead_end(eval_context)) {
                    node.mark_as_dead_end();
                    statistics.inc_dead_ends();
                    continue;
                }
                if (pushed_h < eval_context.get_result(path_dependent_evaluators[0]).get_h_value()) {
                    assert(node.is_open());
                    open_list->insert(eval_context, node.get_state_id());
                    continue;
                }
            }
        }

        node.close();
        assert(!node.is_dead_end());
        update_f_value_statistics(node);
        statistics.inc_expanded();
        return make_pair(node, true);
    }
}

void EagerSearch::reward_progress() {
    // Boost the "preferred operator" open lists somewhat whenever
    // one of the heuristics finds a state with a new best h value.
    open_list->boost_preferred();
}

void EagerSearch::dump_search_space() const {
    search_space.dump(task_proxy);
}

void EagerSearch::start_f_value_statistics(EvaluationContext &eval_context) {
    if (f_evaluator) {
        int f_value = eval_context.get_heuristic_value(f_evaluator);
        statistics.report_f_value_progress(f_value);
    }
}

/* TODO: HACK! This is very inefficient for simply looking up an h value.
   Also, if h values are not saved it would recompute h for each and every state. */
void EagerSearch::update_f_value_statistics(const SearchNode &node) {
    if (f_evaluator) {
        /*
          TODO: This code doesn't fit the idea of supporting
          an arbitrary f evaluator.
        */
        EvaluationContext eval_context(node.get_state(), node.get_g(), false, &statistics);
        int f_value = eval_context.get_heuristic_value(f_evaluator);
        statistics.report_f_value_progress(f_value);
    }
}
}<|MERGE_RESOLUTION|>--- conflicted
+++ resolved
@@ -94,9 +94,6 @@
     statistics.print_detailed_statistics();
     search_space.print_statistics();
     pruning_method->print_statistics();
-    for (Heuristic *heur : heuristics) {
-        heur->print_statistics();
-    }
 }
 
 SearchStatus EagerSearch::step() {
@@ -141,13 +138,8 @@
 
         // update new path
         if (use_multi_path_dependence || succ_node.is_new()) {
-<<<<<<< HEAD
-            for (Heuristic *heuristic : heuristics) {
-                heuristic->notify_state_transition(s, op_id, succ_state);
-=======
             for (Evaluator *evaluator : path_dependent_evaluators) {
                 evaluator->notify_state_transition(s, op_id, succ_state);
->>>>>>> 5afc966d
             }
         }
 
