#include "merge_and_shrink_heuristic.h"

#include "distances.h"
#include "factored_transition_system.h"
#include "fts_factory.h"
#include "label_reduction.h"
#include "labels.h"
#include "merge_and_shrink_representation.h"
#include "merge_strategy.h"
#include "merge_strategy_factory.h"
#include "shrink_strategy.h"
#include "transition_system.h"
#include "types.h"
#include "utils.h"

#include "../option_parser.h"
#include "../plugin.h"
#include "../task_tools.h"

#include "../utils/markup.h"
#include "../utils/math.h"
#include "../utils/memory.h"
#include "../utils/system.h"
#include "../utils/timer.h"

#include <cassert>
#include <iostream>
#include <string>
#include <utility>
#include <vector>

using namespace std;
using utils::ExitCode;

namespace merge_and_shrink {
static void print_time(const utils::Timer &timer, string text) {
    cout << "t=" << timer << " (" << text << ")" << endl;
}

MergeAndShrinkHeuristic::MergeAndShrinkHeuristic(const Options &opts)
    : Heuristic(opts),
      merge_strategy_factory(opts.get<shared_ptr<MergeStrategyFactory>>("merge_strategy")),
      shrink_strategy(opts.get<shared_ptr<ShrinkStrategy>>("shrink_strategy")),
      label_reduction(nullptr),
      max_states(opts.get<int>("max_states")),
      max_states_before_merge(opts.get<int>("max_states_before_merge")),
      shrink_threshold_before_merge(opts.get<int>("threshold_before_merge")),
      verbosity(static_cast<Verbosity>(opts.get_enum("verbosity"))),
      starting_peak_memory(-1),
      mas_representation(nullptr) {
    assert(max_states_before_merge > 0);
    assert(max_states >= max_states_before_merge);
    assert(shrink_threshold_before_merge <= max_states_before_merge);

    if (opts.contains("label_reduction")) {
        label_reduction = opts.get<shared_ptr<LabelReduction>>("label_reduction");
        label_reduction->initialize(task_proxy);
    }

    utils::Timer timer;
    cout << "Initializing merge-and-shrink heuristic..." << endl;
    starting_peak_memory = utils::get_peak_memory_in_kb();
    verify_no_axioms(task_proxy);
    dump_options();
    warn_on_unusual_options();
    cout << endl;

    build(timer);
    const bool final = true;
    report_peak_memory_delta(final);
    cout << "Done initializing merge-and-shrink heuristic [" << timer << "]"
         << endl;
    cout << endl;
}

void MergeAndShrinkHeuristic::report_peak_memory_delta(bool final) const {
    if (final)
        cout << "Final";
    else
        cout << "Current";
    cout << " peak memory increase of merge-and-shrink computation: "
         << utils::get_peak_memory_in_kb() - starting_peak_memory << " KB"
         << endl;
}

void MergeAndShrinkHeuristic::dump_options() const {
    if (merge_strategy_factory) { // deleted after merge strategy extraction
        merge_strategy_factory->dump_options();
        cout << endl;
    }

    cout << "Options related to size limits and shrinking: " << endl;
    cout << "Transition system size limit: " << max_states << endl
         << "Transition system size limit right before merge: "
         << max_states_before_merge << endl;
    cout << "Threshold to trigger shrinking right before merge: "
         << shrink_threshold_before_merge << endl;
    cout << endl;

    shrink_strategy->dump_options();
    cout << endl;

    if (label_reduction) {
        label_reduction->dump_options();
    } else {
        cout << "Label reduction disabled" << endl;
    }
    cout << endl;

    cout << "Verbosity: ";
    switch (verbosity) {
    case Verbosity::SILENT:
        cout << "silent";
        break;
    case Verbosity::NORMAL:
        cout << "normal";
        break;
    case Verbosity::VERBOSE:
        cout << "verbose";
        break;
    }
    cout << endl;
}

void MergeAndShrinkHeuristic::warn_on_unusual_options() const {
    string dashes(79, '=');
    if (!label_reduction) {
        cerr << dashes << endl
             << "WARNING! You did not enable label reduction. This may "
            "drastically reduce the performance of merge-and-shrink!"
             << endl << dashes << endl;
    } else if (label_reduction->reduce_before_merging() && label_reduction->reduce_before_shrinking()) {
        cerr << dashes << endl
             << "WARNING! You set label reduction to be applied twice in "
            "each merge-and-shrink iteration, both before shrinking and\n"
            "merging. This double computation effort does not pay off "
            "for most configurations!"
             << endl << dashes << endl;
    } else {
        if (label_reduction->reduce_before_shrinking() &&
            (shrink_strategy->get_name() == "f-preserving"
             || shrink_strategy->get_name() == "random")) {
            cerr << dashes << endl
                 << "WARNING! Bucket-based shrink strategies such as "
                "f-preserving random perform best if used with label\n"
                "reduction before merging, not before shrinking!"
                 << endl << dashes << endl;
        }
        if (label_reduction->reduce_before_merging() &&
            shrink_strategy->get_name() == "bisimulation") {
            cerr << dashes << endl
                 << "WARNING! Shrinking based on bisimulation performs best "
                "if used with label reduction before shrinking, not\n"
                "before merging!"
                 << endl << dashes << endl;
        }
    }
}

pair<bool, bool> MergeAndShrinkHeuristic::shrink_before_merge(
    FactoredTransitionSystem &fts, int index1, int index2) {
    /*
      Compute the size limit for both transition systems as imposed by
      max_states and max_states_before_merge.
    */
    pair<int, int> new_sizes = compute_shrink_sizes(
        fts.get_ts(index1).get_size(),
        fts.get_ts(index2).get_size(),
        max_states_before_merge,
        max_states);

    /*
      For both transition systems, possibly compute and apply an
      abstraction.
      TODO: we could better use the given limit by increasing the size limit
      for the second shrinking if the first shrinking was larger than
      required.
    */
    bool shrunk1 = shrink_transition_system(
        fts,
        index1,
        new_sizes.first,
        shrink_threshold_before_merge,
        *shrink_strategy,
        verbosity);
    bool shrunk2 = shrink_transition_system(
        fts,
        index2,
        new_sizes.second,
        shrink_threshold_before_merge,
        *shrink_strategy,
        verbosity);
    return make_pair(shrunk1, shrunk2);
}

<<<<<<< HEAD
void MergeAndShrinkHeuristic::build_transition_system(const utils::Timer &timer) {
    // TODO: We're leaking memory here in various ways. Fix this.
    //       Don't forget that build_atomic_transition_systems also
    //       allocates memory.

    fts = utils::make_unique_ptr<FactoredTransitionSystem>(
        create_factored_transition_system(task_proxy, true, verbosity));
=======
void MergeAndShrinkHeuristic::build(const utils::Timer &timer) {
    const bool finalize_if_unsolvable = true;
    FactoredTransitionSystem fts =
        create_factored_transition_system(
            task_proxy,
            verbosity,
            finalize_if_unsolvable);
>>>>>>> 6b034cf2
    print_time(timer, "after computation of atomic transition systems");
    cout << endl;

    if (fts.is_solvable()) { // All atomic transition system are solvable.
        unique_ptr<MergeStrategy> merge_strategy =
            merge_strategy_factory->compute_merge_strategy(task_proxy, fts);
        merge_strategy_factory = nullptr;

        while (fts.is_solvable() && fts.get_num_active_entries() > 1) {
            // Choose next transition systems to merge
            pair<int, int> merge_indices = merge_strategy->get_next();
            int merge_index1 = merge_indices.first;
            int merge_index2 = merge_indices.second;
            assert(merge_index1 != merge_index2);
            if (verbosity >= Verbosity::NORMAL) {
                cout << "Next pair of indices: ("
                     << merge_index1 << ", " << merge_index2 << ")" << endl;
                if (verbosity >= Verbosity::VERBOSE) {
                    fts.statistics(merge_index1);
                    fts.statistics(merge_index2);
                }
                print_time(timer, "after computation of next merge");
            }

            // Label reduction (before shrinking)
            if (label_reduction && label_reduction->reduce_before_shrinking()) {
                bool reduced =
                    label_reduction->reduce(merge_indices, fts, verbosity);
                if (verbosity >= Verbosity::NORMAL && reduced) {
                    print_time(timer, "after label reduction");
                }
            }

            // Shrinking
            pair<bool, bool> shrunk = shrink_before_merge(
                fts, merge_index1, merge_index2);
            if (verbosity >= Verbosity::NORMAL &&
                (shrunk.first || shrunk.second)) {
                if (verbosity >= Verbosity::VERBOSE) {
                    if (shrunk.first) {
                        fts.statistics(merge_index1);
                    }
                    if (shrunk.second) {
                        fts.statistics(merge_index2);
                    }
                }
                print_time(timer, "after shrinking");
            }

            // Label reduction (before merging)
            if (label_reduction && label_reduction->reduce_before_merging()) {
                bool reduced =
                    label_reduction->reduce(merge_indices, fts, verbosity);
                if (verbosity >= Verbosity::NORMAL && reduced) {
                    print_time(timer, "after label reduction");
                }
            }

            // Merging
            int merged_index = fts.merge(
                merge_index1, merge_index2, verbosity, finalize_if_unsolvable);
            /*
              NOTE: both the shrinking strategy classes and the construction of
              the composite require input transition systems to be solvable.
            */
            if (!fts.is_solvable()) {
                break;
            }
            if (verbosity >= Verbosity::NORMAL) {
                if (verbosity >= Verbosity::VERBOSE) {
                    fts.statistics(merged_index);
                }
                print_time(timer, "after merging");
                if (verbosity >= Verbosity::VERBOSE) {
                    report_peak_memory_delta();
                }
                cout << endl;
            }
        }
    }

    pair<unique_ptr<MergeAndShrinkRepresentation>, unique_ptr<Distances>>
    final_entry = fts.get_final_entry();
    mas_representation = move(final_entry.first);
    mas_representation->set_distances(*final_entry.second);
    shrink_strategy = nullptr;
    label_reduction = nullptr;
}

int MergeAndShrinkHeuristic::compute_heuristic(const GlobalState &global_state) {
    State state = convert_global_state(global_state);
    int cost = mas_representation->get_value(state);
    if (cost == PRUNED_STATE)
        return DEAD_END;
    return cost;
}

void MergeAndShrinkHeuristic::add_shrink_limit_options_to_parser(OptionParser &parser) {
    parser.add_option<int>(
        "max_states",
        "maximum transition system size allowed at any time point.",
        "-1",
        Bounds("-1", "infinity"));
    parser.add_option<int>(
        "max_states_before_merge",
        "maximum transition system size allowed for two transition systems "
        "before being merged to form the synchronized product.",
        "-1",
        Bounds("-1", "infinity"));
    parser.add_option<int>(
        "threshold_before_merge",
        "If a transition system, before being merged, surpasses this soft "
        "transition system size limit, the shrink strategy is called to "
        "possibly shrink the transition system.",
        "-1",
        Bounds("-1", "infinity"));
}

void MergeAndShrinkHeuristic::handle_shrink_limit_options_defaults(Options &opts) {
    int max_states = opts.get<int>("max_states");
    int max_states_before_merge = opts.get<int>("max_states_before_merge");
    int threshold = opts.get<int>("threshold_before_merge");

    // If none of the two state limits has been set: set default limit.
    if (max_states == -1 && max_states_before_merge == -1) {
        max_states = 50000;
    }

    // If exactly one of the max_states options has been set, set the other
    // so that it imposes no further limits.
    if (max_states_before_merge == -1) {
        max_states_before_merge = max_states;
    } else if (max_states == -1) {
        int n = max_states_before_merge;
        if (utils::is_product_within_limit(n, n, INF)) {
            max_states = n * n;
        } else {
            max_states = INF;
        }
    }

    if (max_states_before_merge > max_states) {
        cerr << "warning: max_states_before_merge exceeds max_states, "
             << "correcting." << endl;
        max_states_before_merge = max_states;
    }

    if (max_states < 1) {
        cerr << "error: transition system size must be at least 1" << endl;
        utils::exit_with(ExitCode::INPUT_ERROR);
    }

    if (max_states_before_merge < 1) {
        cerr << "error: transition system size before merge must be at least 1"
             << endl;
        utils::exit_with(ExitCode::INPUT_ERROR);
    }

    if (threshold == -1) {
        threshold = max_states;
    }
    if (threshold < 1) {
        cerr << "error: threshold must be at least 1" << endl;
        utils::exit_with(ExitCode::INPUT_ERROR);
    }
    if (threshold > max_states) {
        cerr << "warning: threshold exceeds max_states, correcting" << endl;
        threshold = max_states;
    }

    opts.set<int>("max_states", max_states);
    opts.set<int>("max_states_before_merge", max_states_before_merge);
    opts.set<int>("threshold_before_merge", threshold);
}

static Heuristic *_parse(OptionParser &parser) {
    parser.document_synopsis(
        "Merge-and-shrink heuristic",
        "This heuristic implements the algorithm described in the following "
        "paper:" + utils::format_paper_reference(
            {"Silvan Sievers", "Martin Wehrle", "Malte Helmert"},
            "Generalized Label Reduction for Merge-and-Shrink Heuristics",
            "http://ai.cs.unibas.ch/papers/sievers-et-al-aaai2014.pdf",
            "Proceedings of the 28th AAAI Conference on Artificial"
            " Intelligence (AAAI 2014)",
            "2358-2366",
            "AAAI Press 2014") + "\n" +
        "For a more exhaustive description of merge-and-shrink, see the journal "
        "paper" + utils::format_paper_reference(
            {"Malte Helmert", "Patrik Haslum", "Joerg Hoffmann", "Raz Nissim"},
            "Merge-and-Shrink Abstraction: A Method for Generating Lower Bounds"
            " in Factored State Spaces",
            "http://ai.cs.unibas.ch/papers/helmert-et-al-jacm2014.pdf",
            "Journal of the ACM 61 (3)",
            "16:1-63",
            "2014") + "\n" +
        "Please note that the journal paper describes the \"old\" theory of "
        "label reduction, which has been superseded by the above conference "
        "paper and is no longer implemented in Fast Downward.\n\n"
        "The following paper describes how to improve the DFP merge strategy "
        "with tie-breaking, and presents two new merge strategies (dyn-MIASM "
        "and SCC-DFP):" + utils::format_paper_reference(
            {"Silvan Sievers", "Martin Wehrle", "Malte Helmert"},
            "An Analysis of Merge Strategies for Merge-and-Shrink Heuristics",
            "http://ai.cs.unibas.ch/papers/sievers-et-al-icaps2016.pdf",
            "Proceedings of the 26th International Conference on Automated "
            "Planning and Scheduling (ICAPS 2016)",
            "294-298",
            "AAAI Press 2016") + "\n" +
        "Note that the two new merge strategies have not yet been integrated "
        "into the official code base of Fast Downward. They are available on "
        "request.");
    parser.document_language_support("action costs", "supported");
    parser.document_language_support("conditional effects", "supported (but see note)");
    parser.document_language_support("axioms", "not supported");
    parser.document_property("admissible", "yes");
    parser.document_property("consistent", "yes");
    parser.document_property("safe", "yes");
    parser.document_property("preferred operators", "no");
    parser.document_note(
        "Note",
        "Conditional effects are supported directly. Note, however, that "
        "for tasks that are not factored (in the sense of the JACM 2014 "
        "merge-and-shrink paper), the atomic transition systems on which "
        "merge-and-shrink heuristics are based are nondeterministic, "
        "which can lead to poor heuristics even when only perfect shrinking "
        "is performed.");
    parser.document_note(
        "Note",
        "A currently recommended good configuration uses bisimulation "
        "based shrinking, DFP merging, and the appropriate label "
        "reduction setting (max_states has been altered to be between "
        "10000 and 200000 in the literature):\n"
        "{{{\nmerge_and_shrink(shrink_strategy=shrink_bisimulation(greedy=false),"
        "merge_strategy=merge_stateless(merge_selector=score_based_filtering("
        "scoring_functions=[goal_relevance,dfp,total_order])),"
        "label_reduction=exact(before_shrinking=true,"
        "before_merging=false),max_states=50000,threshold_before_merge=1)\n}}}\n"
        "Note that for versions of Fast Downward prior to 2016-08-19, the "
        "syntax differs. See the recommendation in the file "
        "merge_and_shrink_heuristic.cc for an example configuration.");

    // Merge strategy option.
    parser.add_option<shared_ptr<MergeStrategyFactory>>(
        "merge_strategy",
        "See detailed documentation for merge strategies. "
        "We currently recommend DFP, which can be achieved using "
        "{{{merge_stateless(merge_selector=score_based_filtering("
        "scoring_functions=[goal_relevance,dfp,total_order]))}}}");

    // Shrink strategy option.
    parser.add_option<shared_ptr<ShrinkStrategy>>(
        "shrink_strategy",
        "See detailed documentation for shrink strategies. "
        "We currently recommend shrink_bisimulation.");

    // Label reduction option.
    parser.add_option<shared_ptr<LabelReduction>>(
        "label_reduction",
        "See detailed documentation for labels. There is currently only "
        "one 'option' to use label_reduction. Also note the interaction "
        "with shrink strategies.",
        OptionParser::NONE);

    MergeAndShrinkHeuristic::add_shrink_limit_options_to_parser(parser);
    Heuristic::add_options_to_parser(parser);

    vector<string> verbosity_levels;
    vector<string> verbosity_level_docs;
    verbosity_levels.push_back("silent");
    verbosity_level_docs.push_back(
        "silent: no output during construction, only starting and final "
        "statistics");
    verbosity_levels.push_back("normal");
    verbosity_level_docs.push_back(
        "normal: basic output during construction, starting and final "
        "statistics");
    verbosity_levels.push_back("verbose");
    verbosity_level_docs.push_back(
        "verbose: full output during construction, starting and final "
        "statistics");
    parser.add_enum_option(
        "verbosity",
        verbosity_levels,
        "Option to specify the level of verbosity.",
        "verbose",
        verbosity_level_docs);

    Options opts = parser.parse();
    if (parser.help_mode()) {
        return nullptr;
    }

    MergeAndShrinkHeuristic::handle_shrink_limit_options_defaults(opts);

    if (parser.dry_run()) {
        return nullptr;
    } else {
        return new MergeAndShrinkHeuristic(opts);
    }
}

static Plugin<Heuristic> _plugin("merge_and_shrink", _parse);
}<|MERGE_RESOLUTION|>--- conflicted
+++ resolved
@@ -193,15 +193,6 @@
     return make_pair(shrunk1, shrunk2);
 }
 
-<<<<<<< HEAD
-void MergeAndShrinkHeuristic::build_transition_system(const utils::Timer &timer) {
-    // TODO: We're leaking memory here in various ways. Fix this.
-    //       Don't forget that build_atomic_transition_systems also
-    //       allocates memory.
-
-    fts = utils::make_unique_ptr<FactoredTransitionSystem>(
-        create_factored_transition_system(task_proxy, true, verbosity));
-=======
 void MergeAndShrinkHeuristic::build(const utils::Timer &timer) {
     const bool finalize_if_unsolvable = true;
     FactoredTransitionSystem fts =
@@ -209,7 +200,6 @@
             task_proxy,
             verbosity,
             finalize_if_unsolvable);
->>>>>>> 6b034cf2
     print_time(timer, "after computation of atomic transition systems");
     cout << endl;
 
