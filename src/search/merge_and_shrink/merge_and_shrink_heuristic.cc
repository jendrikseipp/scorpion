--- conflicted
+++ resolved
@@ -98,13 +98,8 @@
         }
 
         // distances need to be computed before shrinking
-<<<<<<< HEAD
-        //transition_system->compute_distances();
-        //other_transition_system->compute_distances();
-=======
-        transition_system->compute_distances_and_prune();
-        other_transition_system->compute_distances_and_prune();
->>>>>>> bcd2cc7e
+        //transition_system->compute_distances_and_prune();
+        //other_transition_system->compute_distances_and_prune();
         if (!transition_system->is_solvable())
             return transition_system;
         if (!other_transition_system->is_solvable())
@@ -165,11 +160,7 @@
         }
     }
 
-<<<<<<< HEAD
-    //final_transition_system->compute_distances();
-=======
-    final_transition_system->compute_distances_and_prune();
->>>>>>> bcd2cc7e
+    //final_transition_system->compute_distances_and_prune();
     if (!final_transition_system->is_solvable())
         return final_transition_system;
 
