#ifndef MERGE_AND_SHRINK_MERGE_AND_SHRINK_HEURISTIC_H
#define MERGE_AND_SHRINK_MERGE_AND_SHRINK_HEURISTIC_H

#include "../heuristic.h"

#include <memory>

namespace merge_and_shrink {
<<<<<<< HEAD
class FactorScoringFunction;
class FactoredTransitionSystem;
class LabelReduction;
=======
>>>>>>> 0a557134
class MergeAndShrinkRepresentation;

enum class PartialMASMethod {
    None,
    Single,
    Maximum
};

class MergeAndShrinkHeuristic : public Heuristic {
<<<<<<< HEAD
    // TODO: when the option parser supports it, the following should become
    // unique pointers.
    std::shared_ptr<MergeStrategyFactory> merge_strategy_factory;
    std::shared_ptr<ShrinkStrategy> shrink_strategy;
    std::shared_ptr<LabelReduction> label_reduction;

    // Options for shrinking
    // Hard limit: the maximum size of a transition system at any point.
    const int max_states;
    // Hard limit: the maximum size of a transition system before being merged.
    const int max_states_before_merge;
    /* A soft limit for triggering shrinking even if the hard limits
       max_states and max_states_before_merge are not violated. */
    const int shrink_threshold_before_merge;

    // Options for pruning
    const bool prune_unreachable_states;
    const bool prune_irrelevant_states;

    const Verbosity verbosity;

    // Options related to computing partial abstractions
    const double max_time;
    const int num_transitions_to_abort;
    const PartialMASMethod partial_mas_method;
    std::vector<std::shared_ptr<FactorScoringFunction>> factor_scoring_functions;

    long starting_peak_memory;
    // The final merge-and-shrink representations, storing goal distances.
    std::vector<std::unique_ptr<MergeAndShrinkRepresentation>> mas_representations;

    bool ran_out_of_time(const utils::Timer &timer) const;
    bool too_many_transitions(int num_transitions) const;
    int find_best_factor(const FactoredTransitionSystem &fts) const;
    void finalize_factor(FactoredTransitionSystem &fts, int index);
    void finalize(FactoredTransitionSystem &fts);
    int prune_fts(FactoredTransitionSystem &fts, const utils::Timer &timer) const;
    int main_loop(FactoredTransitionSystem &fts, const utils::Timer &timer);
    void build(const utils::Timer &timer);

    void report_peak_memory_delta(bool final = false) const;
    void dump_options() const;
    void warn_on_unusual_options() const;
=======
    // The final merge-and-shrink representation, storing goal distances.
    std::unique_ptr<MergeAndShrinkRepresentation> mas_representation;
>>>>>>> 0a557134
protected:
    virtual int compute_heuristic(const GlobalState &global_state) override;
public:
    explicit MergeAndShrinkHeuristic(const options::Options &opts);
};
}

#endif<|MERGE_RESOLUTION|>--- conflicted
+++ resolved
@@ -6,13 +6,10 @@
 #include <memory>
 
 namespace merge_and_shrink {
-<<<<<<< HEAD
+class FactoredTransitionSystem;
 class FactorScoringFunction;
-class FactoredTransitionSystem;
-class LabelReduction;
-=======
->>>>>>> 0a557134
 class MergeAndShrinkRepresentation;
+enum class Verbosity;
 
 enum class PartialMASMethod {
     None,
@@ -21,54 +18,18 @@
 };
 
 class MergeAndShrinkHeuristic : public Heuristic {
-<<<<<<< HEAD
-    // TODO: when the option parser supports it, the following should become
-    // unique pointers.
-    std::shared_ptr<MergeStrategyFactory> merge_strategy_factory;
-    std::shared_ptr<ShrinkStrategy> shrink_strategy;
-    std::shared_ptr<LabelReduction> label_reduction;
-
-    // Options for shrinking
-    // Hard limit: the maximum size of a transition system at any point.
-    const int max_states;
-    // Hard limit: the maximum size of a transition system before being merged.
-    const int max_states_before_merge;
-    /* A soft limit for triggering shrinking even if the hard limits
-       max_states and max_states_before_merge are not violated. */
-    const int shrink_threshold_before_merge;
-
-    // Options for pruning
-    const bool prune_unreachable_states;
-    const bool prune_irrelevant_states;
-
-    const Verbosity verbosity;
+    Verbosity verbosity;
 
     // Options related to computing partial abstractions
-    const double max_time;
-    const int num_transitions_to_abort;
     const PartialMASMethod partial_mas_method;
     std::vector<std::shared_ptr<FactorScoringFunction>> factor_scoring_functions;
 
-    long starting_peak_memory;
     // The final merge-and-shrink representations, storing goal distances.
     std::vector<std::unique_ptr<MergeAndShrinkRepresentation>> mas_representations;
 
-    bool ran_out_of_time(const utils::Timer &timer) const;
-    bool too_many_transitions(int num_transitions) const;
     int find_best_factor(const FactoredTransitionSystem &fts) const;
     void finalize_factor(FactoredTransitionSystem &fts, int index);
     void finalize(FactoredTransitionSystem &fts);
-    int prune_fts(FactoredTransitionSystem &fts, const utils::Timer &timer) const;
-    int main_loop(FactoredTransitionSystem &fts, const utils::Timer &timer);
-    void build(const utils::Timer &timer);
-
-    void report_peak_memory_delta(bool final = false) const;
-    void dump_options() const;
-    void warn_on_unusual_options() const;
-=======
-    // The final merge-and-shrink representation, storing goal distances.
-    std::unique_ptr<MergeAndShrinkRepresentation> mas_representation;
->>>>>>> 0a557134
 protected:
     virtual int compute_heuristic(const GlobalState &global_state) override;
 public:
