--- conflicted
+++ resolved
@@ -77,46 +77,6 @@
 FactoredTransitionSystem::~FactoredTransitionSystem() {
 }
 
-<<<<<<< HEAD
-void FactoredTransitionSystem::discard_states(
-    int index,
-    const vector<bool> &to_be_pruned_states,
-    Verbosity verbosity) {
-    assert(is_index_valid(index));
-    int num_states = transition_systems[index]->get_size();
-    assert(static_cast<int>(to_be_pruned_states.size()) == num_states);
-    StateEquivalenceRelation state_equivalence_relation;
-    state_equivalence_relation.reserve(num_states);
-    for (int state = 0; state < num_states; ++state) {
-        if (!to_be_pruned_states[state]) {
-            StateEquivalenceClass state_equivalence_class;
-            state_equivalence_class.push_front(state);
-            state_equivalence_relation.push_back(state_equivalence_class);
-        }
-    }
-    apply_abstraction(index, state_equivalence_relation, verbosity);
-}
-
-bool FactoredTransitionSystem::is_index_valid(int index) const {
-    if (index >= static_cast<int>(transition_systems.size())) {
-        assert(ignore_representation ||
-               index >= static_cast<int>(mas_representations.size()));
-        assert(index >= static_cast<int>(distances.size()));
-        return false;
-    }
-    return transition_systems[index] &&
-           (ignore_representation || mas_representations[index]) &&
-           distances[index];
-}
-
-bool FactoredTransitionSystem::is_component_valid(int index) const {
-    assert(is_index_valid(index));
-    return distances[index]->are_distances_computed()
-           && transition_systems[index]->are_transitions_sorted_unique();
-}
-
-=======
->>>>>>> 6a9473dd
 void FactoredTransitionSystem::compute_distances_and_prune(
     int index, Verbosity verbosity) {
     /*
@@ -186,9 +146,9 @@
 
 void FactoredTransitionSystem::assert_index_valid(int index) const {
     assert(utils::in_bounds(index, transition_systems));
-    assert(utils::in_bounds(index, mas_representations));
+    assert(ignore_representation || utils::in_bounds(index, mas_representations));
     assert(utils::in_bounds(index, distances));
-    if (!(transition_systems[index] && mas_representations[index] && distances[index]) &&
+    if (!(transition_systems[index] && (ignore_representation || mas_representations[index]) && distances[index]) &&
         !(!transition_systems[index] && !mas_representations[index] && !distances[index])) {
         cerr << "Factor at index is in an inconsistent state!" << endl;
         utils::exit_with(utils::ExitCode::CRITICAL_ERROR);
@@ -312,14 +272,18 @@
 }
 
 void FactoredTransitionSystem::dump(int index) const {
-    assert(is_index_valid(index));
+    assert(transition_systems[index]);
     transition_systems[index]->dump_labels_and_transitions();
     mas_representations[index]->dump();
 }
 
-<<<<<<< HEAD
+bool FactoredTransitionSystem::is_active(int index) const {
+    assert_index_valid(index);
+    return transition_systems[index] != nullptr;
+}
+
 int FactoredTransitionSystem::copy_factor_without_representation(int index) {
-    assert(is_index_valid(index));
+    assert_index_valid(index);
     int new_index = transition_systems.size();
     transition_systems.push_back(
         utils::make_unique_ptr<TransitionSystem>(*transition_systems[index]));
@@ -347,10 +311,5 @@
     distances.pop_back();
     --num_active_entries;
     ignore_representation = false;
-=======
-bool FactoredTransitionSystem::is_active(int index) const {
-    assert_index_valid(index);
-    return transition_systems[index] != nullptr;
->>>>>>> 6a9473dd
 }
 }