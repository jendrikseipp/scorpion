--- conflicted
+++ resolved
@@ -5,7 +5,6 @@
 #include "merge_and_shrink_representation.h"
 #include "transition_system.h"
 
-#include "../utils/collections.h"
 #include "../utils/memory.h"
 
 #include <cassert>
@@ -36,11 +35,7 @@
 FactoredTransitionSystem::FactoredTransitionSystem(
     unique_ptr<Labels> labels,
     vector<unique_ptr<TransitionSystem>> &&transition_systems,
-<<<<<<< HEAD
-    vector<shared_ptr<HeuristicRepresentation>> &&heuristic_representations,
-=======
     vector<unique_ptr<MergeAndShrinkRepresentation>> &&mas_representations,
->>>>>>> 6b034cf2
     vector<unique_ptr<Distances>> &&distances,
     Verbosity verbosity,
     bool finalize_if_unsolvable)
@@ -52,13 +47,8 @@
       num_active_entries(this->transition_systems.size()) {
     for (size_t i = 0; i < this->transition_systems.size(); ++i) {
         compute_distances_and_prune(i, verbosity);
-<<<<<<< HEAD
-        if (!this->transition_systems[i]->is_solvable()) {
-            solvable = false;
-=======
         if (finalize_if_unsolvable && !this->transition_systems[i]->is_solvable()) {
             unsolvable_index = i;
->>>>>>> 6b034cf2
             break;
         }
     }
@@ -79,13 +69,6 @@
 }
 
 FactoredTransitionSystem::~FactoredTransitionSystem() {
-}
-
-shared_ptr<HeuristicRepresentation>
-FactoredTransitionSystem::get_heuristic_representation(int index) const {
-    assert(utils::in_bounds(index, heuristic_representations));
-    assert(heuristic_representations[index]);
-    return heuristic_representations[index];
 }
 
 void FactoredTransitionSystem::discard_states(
@@ -201,21 +184,12 @@
     distances[index2] = nullptr;
     transition_systems[index1] = nullptr;
     transition_systems[index2] = nullptr;
-<<<<<<< HEAD
-    heuristic_representations.push_back(
-        make_shared<HeuristicRepresentationMerge>(
-            move(heuristic_representations[index1]),
-            move(heuristic_representations[index2])));
-    heuristic_representations[index1] = nullptr;
-    heuristic_representations[index2] = nullptr;
-=======
     mas_representations.push_back(
         utils::make_unique_ptr<MergeAndShrinkRepresentationMerge>(
             move(mas_representations[index1]),
             move(mas_representations[index2])));
     mas_representations[index1] = nullptr;
     mas_representations[index2] = nullptr;
->>>>>>> 6b034cf2
     const TransitionSystem &new_ts = *transition_systems.back();
     distances.push_back(utils::make_unique_ptr<Distances>(new_ts));
     int new_index = transition_systems.size() - 1;
@@ -228,47 +202,10 @@
     return new_index;
 }
 
-<<<<<<< HEAD
-void FactoredTransitionSystem::reserve_extra_position() {
-    transition_systems.push_back(nullptr);
-    heuristic_representations.push_back(nullptr);
-    distances.push_back(nullptr);
-}
-
-int FactoredTransitionSystem::preserving_merge(
-    int index1, int index2, Verbosity verbosity) {
-    assert(is_index_valid(index1));
-    assert(is_index_valid(index2));
-
-    int dest = get_size() - 1;
-
-    transition_systems[dest] = TransitionSystem::merge(
-        *labels,
-        *transition_systems[index1],
-        *transition_systems[index2],
-        verbosity);
-    heuristic_representations[dest] =
-        make_shared<HeuristicRepresentationMerge>(
-            heuristic_representations[index1],
-            heuristic_representations[index2]);
-    const TransitionSystem &new_ts = *transition_systems[dest];
-    distances[dest] = utils::make_unique_ptr<Distances>(new_ts);
-    compute_distances_and_prune(dest, verbosity);
-    assert(is_component_valid(dest));
-    if (!new_ts.is_solvable()) {
-        solvable = false;
-    }
-    return dest;
-}
-
-void FactoredTransitionSystem::finalize(int index) {
-    if (index == -1) {
-=======
 pair<unique_ptr<MergeAndShrinkRepresentation>, unique_ptr<Distances>>
 FactoredTransitionSystem::get_final_entry() {
     int final_index;
     if (unsolvable_index == -1) {
->>>>>>> 6b034cf2
         /*
           If unsolvable_index == -1, we "regularly" finished the merge-and-
           shrink construction, i.e. we merged all transition systems and are
