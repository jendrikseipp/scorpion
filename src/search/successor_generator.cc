--- conflicted
+++ resolved
@@ -76,19 +76,18 @@
         const GlobalState &state, vector<OperatorID> &applicable_ops) const = 0;
 };
 
-<<<<<<< HEAD
 class GeneratorImmediate : public GeneratorBase {
-    list<OperatorProxy> immediate_operators;
+    list<OperatorID> immediate_operators;
     GeneratorBase *next_generator;
 public:
     ~GeneratorImmediate();
-    GeneratorImmediate(list<OperatorProxy> &&immediate_operators,
+    GeneratorImmediate(list<OperatorID> &&immediate_operators,
                        GeneratorBase *next_generator);
     virtual void generate_applicable_ops(
-        const State &state, vector<OperatorProxy> &applicable_ops) const;
-    // Transitional method, used until the search is switched to the new task interface.
-    virtual void generate_applicable_ops(
-        const GlobalState &state, vector<const GlobalOperator *> &applicable_ops) const;
+        const State &state, vector<OperatorID> &applicable_ops) const;
+    // Transitional method, used until the search is switched to the new task interface.
+    virtual void generate_applicable_ops(
+        const GlobalState &state, vector<OperatorID> &applicable_ops) const;
 };
 
 class GeneratorFork : public GeneratorBase {
@@ -98,30 +97,24 @@
     ~GeneratorFork();
     GeneratorFork(GeneratorBase *generator1, GeneratorBase *generator2);
     virtual void generate_applicable_ops(
-        const State &state, vector<OperatorProxy> &applicable_ops) const;
-    // Transitional method, used until the search is switched to the new task interface.
-    virtual void generate_applicable_ops(
-        const GlobalState &state, vector<const GlobalOperator *> &applicable_ops) const;
+        const State &state, vector<OperatorID> &applicable_ops) const;
+    // Transitional method, used until the search is switched to the new task interface.
+    virtual void generate_applicable_ops(
+        const GlobalState &state, vector<OperatorID> &applicable_ops) const;
 };
 
 class GeneratorSwitchVector : public GeneratorBase {
     VariableProxy switch_var;
-=======
-class GeneratorSwitch : public GeneratorBase {
-    VariableProxy switch_var;
-    list<OperatorID> immediate_operators;
->>>>>>> 03869229
     vector<GeneratorBase *> generator_for_value;
 public:
-<<<<<<< HEAD
     ~GeneratorSwitchVector();
     GeneratorSwitchVector(const VariableProxy &switch_var,
                     const vector<GeneratorBase *> &&generator_for_value);
     virtual void generate_applicable_ops(
-        const State &state, vector<OperatorProxy> &applicable_ops) const;
-    // Transitional method, used until the search is switched to the new task interface.
-    virtual void generate_applicable_ops(
-        const GlobalState &state, vector<const GlobalOperator *> &applicable_ops) const;
+        const State &state, vector<OperatorID> &applicable_ops) const;
+    // Transitional method, used until the search is switched to the new task interface.
+    virtual void generate_applicable_ops(
+        const GlobalState &state, vector<OperatorID> &applicable_ops) const;
 };
 
 class GeneratorSwitchHash : public GeneratorBase {
@@ -132,10 +125,10 @@
     GeneratorSwitchHash(const VariableProxy &switch_var,
                         const vector<GeneratorBase *> &generator_for_value);
     virtual void generate_applicable_ops(
-        const State &state, vector<OperatorProxy> &applicable_ops) const;
-    // Transitional method, used until the search is switched to the new task interface.
-    virtual void generate_applicable_ops(
-        const GlobalState &state, vector<const GlobalOperator *> &applicable_ops) const;
+        const State &state, vector<OperatorID> &applicable_ops) const;
+    // Transitional method, used until the search is switched to the new task interface.
+    virtual void generate_applicable_ops(
+        const GlobalState &state, vector<OperatorID> &applicable_ops) const;
 };
 
 class GeneratorSwitchSingle : public GeneratorBase {
@@ -146,111 +139,64 @@
     ~GeneratorSwitchSingle();
     GeneratorSwitchSingle(const VariableProxy &switch_var, int value,
                           GeneratorBase *generator_for_value);
-=======
-    ~GeneratorSwitch();
-    GeneratorSwitch(const VariableProxy &switch_var,
-                    list<OperatorID> &&immediate_operators,
-                    const vector<GeneratorBase *> &&generator_for_value,
-                    GeneratorBase *default_generator);
->>>>>>> 03869229
-    virtual void generate_applicable_ops(
-        const State &state, vector<OperatorID> &applicable_ops) const;
-    // Transitional method, used until the search is switched to the new task interface.
-    virtual void generate_applicable_ops(
-        const GlobalState &state, vector<OperatorID> &applicable_ops) const;
-};
-
-<<<<<<< HEAD
+    virtual void generate_applicable_ops(
+        const State &state, vector<OperatorID> &applicable_ops) const;
+    // Transitional method, used until the search is switched to the new task interface.
+    virtual void generate_applicable_ops(
+        const GlobalState &state, vector<OperatorID> &applicable_ops) const;
+};
+
 class GeneratorLeafList : public GeneratorBase {
-    list<OperatorProxy> applicable_operators;
-public:
-    GeneratorLeafList(list<OperatorProxy> &&applicable_operators);
-=======
-class GeneratorLeaf : public GeneratorBase {
     list<OperatorID> applicable_operators;
 public:
-    GeneratorLeaf(list<OperatorID> &&applicable_operators);
->>>>>>> 03869229
-    virtual void generate_applicable_ops(
-        const State &state, vector<OperatorID> &applicable_ops) const;
-    // Transitional method, used until the search is switched to the new task interface.
-    virtual void generate_applicable_ops(
-<<<<<<< HEAD
-        const GlobalState &state, vector<const GlobalOperator *> &applicable_ops) const;
-
-=======
-        const GlobalState &state, vector<OperatorID> &applicable_ops) const;
->>>>>>> 03869229
+    GeneratorLeafList(list<OperatorID> &&applicable_operators);
+    virtual void generate_applicable_ops(
+        const State &state, vector<OperatorID> &applicable_ops) const;
+    // Transitional method, used until the search is switched to the new task interface.
+    virtual void generate_applicable_ops(
+        const GlobalState &state, vector<OperatorID> &applicable_ops) const;
 };
 
 class GeneratorLeafSingle : public GeneratorBase {
-    OperatorProxy applicable_operator;
-public:
-    GeneratorLeafSingle(OperatorProxy applicable_operator);
-    virtual void generate_applicable_ops(
-        const State &state, vector<OperatorID> &applicable_ops) const;
-    // Transitional method, used until the search is switched to the new task interface.
-    virtual void generate_applicable_ops(
-        const GlobalState &state, vector<OperatorID> &applicable_ops) const;
-};
-
-<<<<<<< HEAD
+    OperatorID applicable_operator;
+public:
+    GeneratorLeafSingle(OperatorID applicable_operator);
+    virtual void generate_applicable_ops(
+        const State &state, vector<OperatorID> &applicable_ops) const;
+    // Transitional method, used until the search is switched to the new task interface.
+    virtual void generate_applicable_ops(
+        const GlobalState &state, vector<OperatorID> &applicable_ops) const;
+};
+
 GeneratorImmediate::GeneratorImmediate(
-    list<OperatorProxy> &&immediate_operators,
+    list<OperatorID> &&immediate_operators,
     GeneratorBase *next_generator)
     : immediate_operators(move(immediate_operators)),
       next_generator(next_generator) {
     /* There is no reason to to use GeneratorImmediate if there is no next generator.
        Use GeneratorLeaf instead in such situtations. */
     assert(next_generator);
-=======
-GeneratorSwitch::GeneratorSwitch(
-    const VariableProxy &switch_var, list<OperatorID> &&immediate_operators,
-    const vector<GeneratorBase *> &&generator_for_value,
-    GeneratorBase *default_generator)
-    : switch_var(switch_var),
-      immediate_operators(move(immediate_operators)),
-      generator_for_value(move(generator_for_value)),
-      default_generator(default_generator) {
->>>>>>> 03869229
 }
 
 GeneratorImmediate::~GeneratorImmediate() {
     delete next_generator;
 }
 
-<<<<<<< HEAD
 void GeneratorImmediate::generate_applicable_ops(
-    const State &state, vector<OperatorProxy> &applicable_ops) const {
-    applicable_ops.insert(applicable_ops.end(),
-                          immediate_operators.begin(),
-                          immediate_operators.end());
-    next_generator->generate_applicable_ops(state, applicable_ops);
-}
-
-void GeneratorImmediate::generate_applicable_ops(
-    const GlobalState &state, vector<const GlobalOperator *> &applicable_ops) const {
-    for (OperatorProxy op : immediate_operators) {
-        applicable_ops.push_back(op.get_global_operator());
-=======
-void GeneratorSwitch::generate_applicable_ops(
     const State &state, vector<OperatorID> &applicable_ops) const {
     /* A loop over push_back is faster than using insert in this situation
        because the lists are typically very small. We measured this in issue688. */
     for (OperatorID id : immediate_operators) {
         applicable_ops.push_back(id);
     }
-    int val = state[switch_var].get_value();
-    generator_for_value[val]->generate_applicable_ops(state, applicable_ops);
-    default_generator->generate_applicable_ops(state, applicable_ops);
-}
-
-void GeneratorSwitch::generate_applicable_ops(
+    next_generator->generate_applicable_ops(state, applicable_ops);
+}
+
+void GeneratorImmediate::generate_applicable_ops(
     const GlobalState &state, vector<OperatorID> &applicable_ops) const {
     // See above for the reason for using push_back instead of insert.
     for (OperatorID id : immediate_operators) {
         applicable_ops.push_back(id);
->>>>>>> 03869229
     }
     next_generator->generate_applicable_ops(state, applicable_ops);
 }
@@ -271,13 +217,13 @@
 }
 
 void GeneratorFork::generate_applicable_ops(
-    const State &state, vector<OperatorProxy> &applicable_ops) const {
+    const State &state, vector<OperatorID> &applicable_ops) const {
     generator1->generate_applicable_ops(state, applicable_ops);
     generator2->generate_applicable_ops(state, applicable_ops);
 }
 
 void GeneratorFork::generate_applicable_ops(
-    const GlobalState &state, vector<const GlobalOperator *> &applicable_ops) const {
+    const GlobalState &state, vector<OperatorID> &applicable_ops) const {
     generator1->generate_applicable_ops(state, applicable_ops);
     generator2->generate_applicable_ops(state, applicable_ops);
 }
@@ -294,7 +240,7 @@
 }
 
 void GeneratorSwitchVector::generate_applicable_ops(
-    const State &state, vector<OperatorProxy> &applicable_ops) const {
+    const State &state, vector<OperatorID> &applicable_ops) const {
     int val = state[switch_var].get_value();
     GeneratorBase *generator_for_val = generator_for_value[val];
     if (generator_for_val) {
@@ -303,7 +249,7 @@
 }
 
 void GeneratorSwitchVector::generate_applicable_ops(
-    const GlobalState &state, vector<const GlobalOperator *> &applicable_ops) const {
+    const GlobalState &state, vector<OperatorID> &applicable_ops) const {
     int val = state[switch_var.get_id()];
     GeneratorBase *generator_for_val = generator_for_value[val];
     if (generator_for_val) {
@@ -327,7 +273,7 @@
 }
 
 void GeneratorSwitchHash::generate_applicable_ops(
-    const State &state, vector<OperatorProxy> &applicable_ops) const {
+    const State &state, vector<OperatorID> &applicable_ops) const {
     int val = state[switch_var].get_value();
     const auto &child = generator_for_value.find(val);
     if (child != generator_for_value.end()) {
@@ -337,7 +283,7 @@
 }
 
 void GeneratorSwitchHash::generate_applicable_ops(
-    const GlobalState &state, vector<const GlobalOperator *> &applicable_ops) const {
+    const GlobalState &state, vector<OperatorID> &applicable_ops) const {
     int val = state[switch_var.get_id()];
     const auto &child = generator_for_value.find(val);
     if (child != generator_for_value.end()) {
@@ -357,57 +303,25 @@
     delete generator_for_value;
 }
 
-<<<<<<< HEAD
 void GeneratorSwitchSingle::generate_applicable_ops(
-    const State &state, vector<OperatorProxy> &applicable_ops) const {
+    const State &state, vector<OperatorID> &applicable_ops) const {
     if (value == state[switch_var].get_value()) {
         generator_for_value->generate_applicable_ops(state, applicable_ops);
     }
 }
 
 void GeneratorSwitchSingle::generate_applicable_ops(
-    const GlobalState &state, vector<const GlobalOperator *> &applicable_ops) const {
+    const GlobalState &state, vector<OperatorID> &applicable_ops) const {
     if (value == state[switch_var.get_id()]) {
         generator_for_value->generate_applicable_ops(state, applicable_ops);
     }
 }
 
-GeneratorLeafList::GeneratorLeafList(list<OperatorProxy> &&applicable_operators)
+GeneratorLeafList::GeneratorLeafList(list<OperatorID> &&applicable_operators)
     : applicable_operators(move(applicable_operators)) {
 }
 
 void GeneratorLeafList::generate_applicable_ops(
-    const State &, vector<OperatorProxy> &applicable_ops) const {
-    applicable_ops.insert(applicable_ops.end(),
-                          applicable_operators.begin(),
-                          applicable_operators.end());
-}
-
-void GeneratorLeafList::generate_applicable_ops(
-    const GlobalState &, vector<const GlobalOperator *> &applicable_ops) const {
-    for (OperatorProxy op : applicable_operators) {
-        applicable_ops.push_back(op.get_global_operator());
-    }
-}
-
-GeneratorLeafSingle::GeneratorLeafSingle(OperatorProxy applicable_operator)
-    : applicable_operator(applicable_operator) {
-}
-
-void GeneratorLeafSingle::generate_applicable_ops(
-    const State &, vector<OperatorProxy> &applicable_ops) const {
-    applicable_ops.push_back(applicable_operator);
-}
-
-void GeneratorLeafSingle::generate_applicable_ops(
-    const GlobalState &, vector<const GlobalOperator *> &applicable_ops) const {
-    applicable_ops.push_back(applicable_operator.get_global_operator());
-=======
-GeneratorLeaf::GeneratorLeaf(list<OperatorID> &&applicable_operators)
-    : applicable_operators(move(applicable_operators)) {
-}
-
-void GeneratorLeaf::generate_applicable_ops(
     const State &, vector<OperatorID> &applicable_ops) const {
     // See above for the reason for using push_back instead of insert.
     for (OperatorID id : applicable_operators) {
@@ -415,7 +329,7 @@
     }
 }
 
-void GeneratorLeaf::generate_applicable_ops(
+void GeneratorLeafList::generate_applicable_ops(
     const GlobalState &, vector<OperatorID> &applicable_ops) const {
     // See above for the reason for using push_back instead of insert.
     for (OperatorID id : applicable_operators) {
@@ -423,13 +337,18 @@
     }
 }
 
-void GeneratorEmpty::generate_applicable_ops(
-    const State &, vector<OperatorID> &) const {
-}
-
-void GeneratorEmpty::generate_applicable_ops(
-    const GlobalState &, vector<OperatorID> &) const {
->>>>>>> 03869229
+GeneratorLeafSingle::GeneratorLeafSingle(OperatorID applicable_operator)
+    : applicable_operator(applicable_operator) {
+}
+
+void GeneratorLeafSingle::generate_applicable_ops(
+    const State &, vector<OperatorID> &applicable_ops) const {
+    applicable_ops.push_back(applicable_operator);
+}
+
+void GeneratorLeafSingle::generate_applicable_ops(
+    const GlobalState &, vector<OperatorID> &applicable_ops) const {
+    applicable_ops.push_back(applicable_operator);
 }
 
 SuccessorGenerator::SuccessorGenerator(const TaskProxy &task_proxy)
@@ -458,7 +377,7 @@
     if (!root) {
         /* Task is trivially unsolvable. Create dummy leaf,
            so we don't have to check root for nullptr everywhere. */
-        list<OperatorProxy> no_applicable_operators;
+        list<OperatorID> no_applicable_operators;
         root = utils::make_unique_ptr<GeneratorLeafList>(move(no_applicable_operators));
     }
     utils::release_vector_memory(conditions);
@@ -537,10 +456,9 @@
             }
         } else if (var_is_interesting) {
             vector<GeneratorBase *> generator_for_val;
-<<<<<<< HEAD
             generator_for_val.reserve(operators_for_val.size());
             int num_non_zero = 0;
-            for (list<OperatorProxy> &ops : operators_for_val) {
+            for (list<OperatorID> &ops : operators_for_val) {
                 GeneratorBase *value_generator = construct_recursive(switch_var_id + 1, move(ops));
                 generator_for_val.push_back(value_generator);
                 if (value_generator) {
@@ -548,8 +466,8 @@
                 }
             }
             int num_values = generator_for_val.size();
-            int estimated_switch_vector_size = estimate_vector_size<OperatorProxy>(num_values);
-            int estimated_switch_hash_size = estimate_unordered_map_size<int, OperatorProxy>(num_non_zero);
+            int estimated_switch_vector_size = estimate_vector_size<GeneratorBase *>(num_values);
+            int estimated_switch_hash_size = estimate_unordered_map_size<int, GeneratorBase *>(num_non_zero);
 
             GeneratorBase *switch_generator = nullptr;
             if (num_non_zero == 1) {
@@ -582,11 +500,6 @@
                 return non_immediate_generator;
             } else {
                 return new GeneratorImmediate(move(applicable_operators), non_immediate_generator);
-=======
-            for (list<OperatorID> &ops : operators_for_val) {
-                generator_for_val.push_back(
-                    construct_recursive(switch_var_id + 1, move(ops)));
->>>>>>> 03869229
             }
         } else {
             // this switch var can be left out because no operator depends on it
