--- conflicted
+++ resolved
@@ -8,17 +8,10 @@
 Node::Node(int state_id)
     : left_child(nullptr),
       right_child(nullptr),
-<<<<<<< HEAD
-      var(LEAF_NODE),
-      value(LEAF_NODE),
-      h(0),
-      state_id(-1) {
-=======
       var(UNDEFINED),
       value(UNDEFINED),
       state_id(state_id) {
     assert(state_id != UNDEFINED);
->>>>>>> c2bf4c7e
 }
 
 Node::~Node() {
@@ -56,16 +49,9 @@
 }
 
 
-<<<<<<< HEAD
-RefinementHierarchy::RefinementHierarchy(
-    const shared_ptr<AbstractTask> &task)
-    : task(task),
-      root(new Node()) {
-=======
 RefinementHierarchy::RefinementHierarchy(const shared_ptr<AbstractTask> &task)
     : task(task),
       root(new Node(0)) {
->>>>>>> c2bf4c7e
 }
 
 Node *RefinementHierarchy::get_node(const State &state) const {
