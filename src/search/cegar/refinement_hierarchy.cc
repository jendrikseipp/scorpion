#include "refinement_hierarchy.h"

#include "utils.h"

#include "../task_proxy.h"

using namespace std;

namespace cegar {
Node::Node(int state_id)
    : left_child(UNDEFINED),
      right_child(UNDEFINED),
      var(UNDEFINED),
      value(state_id) {
    assert(!is_split());
}

bool Node::information_is_valid() const {
<<<<<<< HEAD
    bool not_split = (left_child == UNDEFINED && right_child == UNDEFINED &&
                      var == UNDEFINED);
    bool split = (left_child != UNDEFINED && right_child != UNDEFINED &&
                  var != UNDEFINED);
    return (not_split || split) && value != UNDEFINED;
=======
    return value != UNDEFINED && (
        // leaf node
        (left_child == UNDEFINED && right_child == UNDEFINED && var == UNDEFINED) ||
        // inner node
        (left_child != UNDEFINED && right_child != UNDEFINED && var != UNDEFINED));
>>>>>>> f60ca306
}

bool Node::is_split() const {
    assert(information_is_valid());
    return left_child != UNDEFINED;
}

void Node::split(int var, int value, NodeID left_child, NodeID right_child) {
    this->var = var;
    this->value = value;
    this->left_child = left_child;
    this->right_child = right_child;
    assert(is_split());
}


ostream &operator<<(ostream &os, const Node &node) {
<<<<<<< HEAD
    return os << "<Node: var=" << node.var << " value=" << node.value
              << " left=" << node.left_child << " right=" << node.right_child << ">";
=======
    if (node.is_split()) {
        return os << "<Leaf Node: state=" << node.value << ">";
    } else {
        return os << "<Inner Node: var=" << node.var << " value=" << node.value
                  << " left=" << node.left_child << " right=" << node.right_child << ">";
    }
>>>>>>> f60ca306
}


RefinementHierarchy::RefinementHierarchy(const shared_ptr<AbstractTask> &task)
    : task(task) {
    nodes.emplace_back(0);
}

NodeID RefinementHierarchy::add_node(int state_id) {
    NodeID node_id = nodes.size();
    nodes.emplace_back(state_id);
    return node_id;
}

NodeID RefinementHierarchy::get_node_id(const State &state) const {
    NodeID id = 0;
    while (nodes[id].is_split()) {
        id = nodes[id].get_child(state[nodes[id].get_var()].get_value());
    }
    return id;
}

pair<NodeID, NodeID> RefinementHierarchy::split(
    NodeID node_id, int var, const vector<int> &values, int left_state_id, int right_state_id) {
    NodeID helper_id = node_id;
    NodeID right_child_id = add_node(right_state_id);
    for (int value : values) {
        NodeID new_helper_id = add_node(left_state_id);
        nodes[helper_id].split(var, value, new_helper_id, right_child_id);
        helper_id = new_helper_id;
    }
    return make_pair(helper_id, right_child_id);
}

int RefinementHierarchy::get_abstract_state_id(const State &state) const {
    TaskProxy subtask_proxy(*task);
    if (subtask_proxy.needs_to_convert_ancestor_state(state)) {
        State subtask_state = subtask_proxy.convert_ancestor_state(state);
        return nodes[get_node_id(subtask_state)].get_state_id();
    } else {
        return nodes[get_node_id(state)].get_state_id();
    }
}

int RefinementHierarchy::get_abstract_state_id(NodeID node_id) const {
    return nodes[node_id].get_state_id();
}

Children RefinementHierarchy::get_real_children(
    NodeID node_id, const CartesianSet &cartesian_set) const {
    const Node &node = nodes[node_id];
    assert(node.is_split());
    bool follow_right_child = cartesian_set.test(node.get_var(), node.value);
    // Traverse helper nodes.
    NodeID helper = node.left_child;
    while (nodes[helper].right_child == node.right_child) {
        if (!follow_right_child &&
            cartesian_set.test(nodes[helper].var, nodes[helper].value)) {
            follow_right_child = true;
        }
        helper = nodes[helper].left_child;
    }

    if (follow_right_child) {
        return {
                   node.right_child, helper
        };
    } else {
        return {
                   helper, node.right_child
        };
    }
}


TaskProxy RefinementHierarchy::get_task_proxy() const {
    return TaskProxy(*task);
}

shared_ptr<AbstractTask> RefinementHierarchy::get_task() const {
    return task;
}

void RefinementHierarchy::print_statistics() const {
    cout << "Refinement hierarchy nodes: " << nodes.size() << endl;
    cout << "Refinement hierarchy capacity: " << nodes.capacity() << endl;
    cout << "Refinement hierarchy estimated memory usage: "
         << estimate_memory_usage_in_bytes(nodes) / 1024 << " KB" << endl;
}

void cegar::RefinementHierarchy::dump(int level, NodeID id) const {
    for (int i = 0; i < level; ++i) {
        cout << "  ";
    }
    Node node = nodes[id];

    cout << id;
    if (node.is_split()) {
        cout << " (" << node.var << "=" << node.value << ")";
    }
    cout << endl;

    if (node.is_split()) {
        // Skip helper nodes.
        NodeID helper = node.left_child;
        while (nodes[helper].right_child == node.right_child) {
            helper = nodes[helper].left_child;
        }

        ++level;
        dump(level, helper);
        dump(level, nodes[id].right_child);
    }
}
}<|MERGE_RESOLUTION|>--- conflicted
+++ resolved
@@ -16,19 +16,11 @@
 }
 
 bool Node::information_is_valid() const {
-<<<<<<< HEAD
     bool not_split = (left_child == UNDEFINED && right_child == UNDEFINED &&
                       var == UNDEFINED);
     bool split = (left_child != UNDEFINED && right_child != UNDEFINED &&
                   var != UNDEFINED);
-    return (not_split || split) && value != UNDEFINED;
-=======
-    return value != UNDEFINED && (
-        // leaf node
-        (left_child == UNDEFINED && right_child == UNDEFINED && var == UNDEFINED) ||
-        // inner node
-        (left_child != UNDEFINED && right_child != UNDEFINED && var != UNDEFINED));
->>>>>>> f60ca306
+    return (not_split ^ split) && value != UNDEFINED;
 }
 
 bool Node::is_split() const {
@@ -46,17 +38,12 @@
 
 
 ostream &operator<<(ostream &os, const Node &node) {
-<<<<<<< HEAD
-    return os << "<Node: var=" << node.var << " value=" << node.value
-              << " left=" << node.left_child << " right=" << node.right_child << ">";
-=======
     if (node.is_split()) {
         return os << "<Leaf Node: state=" << node.value << ">";
     } else {
         return os << "<Inner Node: var=" << node.var << " value=" << node.value
                   << " left=" << node.left_child << " right=" << node.right_child << ">";
     }
->>>>>>> f60ca306
 }
 
 
