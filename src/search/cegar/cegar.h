--- conflicted
+++ resolved
@@ -45,15 +45,11 @@
     // Limit the time for building the abstraction.
     utils::CountdownTimer timer;
 
-<<<<<<< HEAD
-    const bool debug;
+    utils::LogProxy &log;
     const int dot_graph_verbosity;
 
     // Only used for logging progress.
     int old_abstract_solution_cost = -1;
-=======
-    utils::LogProxy &log;
->>>>>>> 843ad1c7
 
     bool may_keep_refining() const;
 
@@ -85,12 +81,8 @@
         int max_state_expansions,
         SearchStrategy search_strategy,
         utils::RandomNumberGenerator &rng,
-<<<<<<< HEAD
-        bool debug,
+        utils::LogProxy &log,
         int dot_graph_verbosity);
-=======
-        utils::LogProxy &log);
->>>>>>> 843ad1c7
     ~CEGAR();
 
     CEGAR(const CEGAR &) = delete;
