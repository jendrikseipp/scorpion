#include "subtask_generators.h"

#include "utils.h"
#include "utils_landmarks.h"

#include "../option_parser.h"
#include "../plugin.h"

#include "../heuristics/additive_heuristic.h"
#include "../landmarks/landmark_graph.h"
#include "../task_utils/task_properties.h"
#include "../tasks/domain_abstracted_task_factory.h"
#include "../tasks/modified_goals_task.h"
#include "../utils/logging.h"
#include "../utils/rng.h"
#include "../utils/rng_options.h"

#include <algorithm>
#include <cassert>
#include <iostream>
#include <string>
#include <unordered_set>
#include <vector>

using namespace std;

namespace cegar {
class SortFactsByIncreasingHaddValues {
    // Can't store as unique_ptr since the class needs copy-constructor.
    shared_ptr<additive_heuristic::AdditiveHeuristic> hadd;

    int get_cost(const FactPair &fact) {
        return hadd->get_cost_for_cegar(fact.var, fact.value);
    }

public:
    explicit SortFactsByIncreasingHaddValues(
        const shared_ptr<AbstractTask> &task)
        : hadd(create_additive_heuristic(task)) {
        TaskProxy task_proxy(*task);
        hadd->compute_heuristic_for_cegar(task_proxy.get_initial_state());
    }

    bool operator()(const FactPair &a, const FactPair &b) {
        return get_cost(a) < get_cost(b);
    }
};


static void remove_initial_state_facts(
    const TaskProxy &task_proxy, Facts &facts) {
    State initial_state = task_proxy.get_initial_state();
    facts.erase(remove_if(facts.begin(), facts.end(), [&](FactPair fact) {
                              return initial_state[fact.var].get_value() == fact.value;
                          }), facts.end());
}

static void order_facts(
    const shared_ptr<AbstractTask> &task,
    FactOrder fact_order,
    vector<FactPair> &facts,
<<<<<<< HEAD
    utils::RandomNumberGenerator &rng,
    utils::Verbosity verbosity) {
    if (verbosity >= utils::Verbosity::VERBOSE) {
        cout << "Sort " << facts.size() << " facts" << endl;
    }
=======
    utils::RandomNumberGenerator &rng) {
    utils::g_log << "Sort " << facts.size() << " facts" << endl;
>>>>>>> 72fc1967
    switch (fact_order) {
    case FactOrder::ORIGINAL:
        // Nothing to do.
        break;
    case FactOrder::RANDOM:
        rng.shuffle(facts);
        break;
    case FactOrder::HADD_UP:
    case FactOrder::HADD_DOWN:
        sort(facts.begin(), facts.end(), SortFactsByIncreasingHaddValues(task));
        if (fact_order == FactOrder::HADD_DOWN)
            reverse(facts.begin(), facts.end());
        break;
    default:
        cerr << "Invalid task order: " << static_cast<int>(fact_order) << endl;
        utils::exit_with(utils::ExitCode::SEARCH_INPUT_ERROR);
    }
}

static Facts filter_and_order_facts(
    const shared_ptr<AbstractTask> &task,
    FactOrder fact_order,
    Facts &facts,
    utils::RandomNumberGenerator &rng,
    utils::Verbosity verbosity) {
    TaskProxy task_proxy(*task);
    remove_initial_state_facts(task_proxy, facts);
    order_facts(task, fact_order, facts, rng, verbosity);
    return facts;
}


TaskDuplicator::TaskDuplicator(const Options &opts)
    : num_copies(opts.get<int>("copies")) {
}

SharedTasks TaskDuplicator::get_subtasks(
    const shared_ptr<AbstractTask> &task, utils::Verbosity) const {
    SharedTasks subtasks;
    subtasks.reserve(num_copies);
    for (int i = 0; i < num_copies; ++i) {
        subtasks.push_back(task);
    }
    return subtasks;
}

GoalDecomposition::GoalDecomposition(const Options &opts)
    : fact_order(opts.get<FactOrder>("order")),
      rng(utils::parse_rng_from_options(opts)) {
}

SharedTasks GoalDecomposition::get_subtasks(
    const shared_ptr<AbstractTask> &task, utils::Verbosity verbosity) const {
    SharedTasks subtasks;
    TaskProxy task_proxy(*task);
    Facts goal_facts = task_properties::get_fact_pairs(task_proxy.get_goals());
    filter_and_order_facts(task, fact_order, goal_facts, *rng, verbosity);
    for (const FactPair &goal : goal_facts) {
        shared_ptr<AbstractTask> subtask =
            make_shared<extra_tasks::ModifiedGoalsTask>(task, Facts {goal});
        subtasks.push_back(subtask);
    }
    return subtasks;
}


LandmarkDecomposition::LandmarkDecomposition(const Options &opts)
    : fact_order(opts.get<FactOrder>("order")),
      combine_facts(opts.get<bool>("combine_facts")),
      rng(utils::parse_rng_from_options(opts)) {
}

shared_ptr<AbstractTask> LandmarkDecomposition::build_domain_abstracted_task(
    const shared_ptr<AbstractTask> &parent,
    const landmarks::LandmarkGraph &landmark_graph,
    const FactPair &fact) const {
    assert(combine_facts);
    extra_tasks::VarToGroups value_groups;
    for (auto &pair : get_prev_landmarks(landmark_graph, fact)) {
        int var = pair.first;
        vector<int> &group = pair.second;
        if (group.size() >= 2)
            value_groups[var].push_back(group);
    }
    return extra_tasks::build_domain_abstracted_task(parent, value_groups);
}

SharedTasks LandmarkDecomposition::get_subtasks(
    const shared_ptr<AbstractTask> &task, utils::Verbosity verbosity) const {
    SharedTasks subtasks;
    shared_ptr<landmarks::LandmarkGraph> landmark_graph =
        get_landmark_graph(task);
    Facts landmark_facts = get_fact_landmarks(*landmark_graph);
    filter_and_order_facts(task, fact_order, landmark_facts, *rng, verbosity);
    for (const FactPair &landmark : landmark_facts) {
        shared_ptr<AbstractTask> subtask =
            make_shared<extra_tasks::ModifiedGoalsTask>(task, Facts {landmark});
        if (combine_facts) {
            subtask = build_domain_abstracted_task(
                subtask, *landmark_graph, landmark);
        }
        subtasks.push_back(subtask);
    }
    return subtasks;
}

static shared_ptr<SubtaskGenerator> _parse_original(OptionParser &parser) {
    parser.add_option<int>(
        "copies",
        "number of task copies",
        "1",
        Bounds("1", "infinity"));
    Options opts = parser.parse();
    if (parser.dry_run())
        return nullptr;
    else
        return make_shared<TaskDuplicator>(opts);
}

static void add_fact_order_option(OptionParser &parser) {
    vector<string> fact_orders;
    fact_orders.push_back("ORIGINAL");
    fact_orders.push_back("RANDOM");
    fact_orders.push_back("HADD_UP");
    fact_orders.push_back("HADD_DOWN");
    parser.add_enum_option<FactOrder>(
        "order",
        fact_orders,
        "ordering of goal or landmark facts",
        "HADD_DOWN");
    utils::add_rng_options(parser);
}

static shared_ptr<SubtaskGenerator> _parse_goals(OptionParser &parser) {
    add_fact_order_option(parser);
    Options opts = parser.parse();
    if (parser.dry_run())
        return nullptr;
    else
        return make_shared<GoalDecomposition>(opts);
}

static shared_ptr<SubtaskGenerator> _parse_landmarks(OptionParser &parser) {
    add_fact_order_option(parser);
    parser.add_option<bool>(
        "combine_facts",
        "combine landmark facts with domain abstraction",
        "true");
    Options opts = parser.parse();
    if (parser.dry_run())
        return nullptr;
    else
        return make_shared<LandmarkDecomposition>(opts);
}

static Plugin<SubtaskGenerator> _plugin_original(
    "original", _parse_original);
static Plugin<SubtaskGenerator> _plugin_goals(
    "goals", _parse_goals);
static Plugin<SubtaskGenerator> _plugin_landmarks(
    "landmarks", _parse_landmarks);

static PluginTypePlugin<SubtaskGenerator> _type_plugin(
    "SubtaskGenerator",
    "Subtask generator (used by the CEGAR heuristic).");
}<|MERGE_RESOLUTION|>--- conflicted
+++ resolved
@@ -59,16 +59,11 @@
     const shared_ptr<AbstractTask> &task,
     FactOrder fact_order,
     vector<FactPair> &facts,
-<<<<<<< HEAD
     utils::RandomNumberGenerator &rng,
-    utils::Verbosity verbosity) {
-    if (verbosity >= utils::Verbosity::VERBOSE) {
-        cout << "Sort " << facts.size() << " facts" << endl;
-    }
-=======
-    utils::RandomNumberGenerator &rng) {
-    utils::g_log << "Sort " << facts.size() << " facts" << endl;
->>>>>>> 72fc1967
+    utils::LogProxy &log) {
+    if (log.is_at_least_verbose()) {
+        log << "Sort " << facts.size() << " facts" << endl;
+    }
     switch (fact_order) {
     case FactOrder::ORIGINAL:
         // Nothing to do.
@@ -93,10 +88,10 @@
     FactOrder fact_order,
     Facts &facts,
     utils::RandomNumberGenerator &rng,
-    utils::Verbosity verbosity) {
+    utils::LogProxy &log) {
     TaskProxy task_proxy(*task);
     remove_initial_state_facts(task_proxy, facts);
-    order_facts(task, fact_order, facts, rng, verbosity);
+    order_facts(task, fact_order, facts, rng, log);
     return facts;
 }
 
@@ -106,7 +101,7 @@
 }
 
 SharedTasks TaskDuplicator::get_subtasks(
-    const shared_ptr<AbstractTask> &task, utils::Verbosity) const {
+    const shared_ptr<AbstractTask> &task, utils::LogProxy &) const {
     SharedTasks subtasks;
     subtasks.reserve(num_copies);
     for (int i = 0; i < num_copies; ++i) {
@@ -121,11 +116,11 @@
 }
 
 SharedTasks GoalDecomposition::get_subtasks(
-    const shared_ptr<AbstractTask> &task, utils::Verbosity verbosity) const {
+    const shared_ptr<AbstractTask> &task, utils::LogProxy &log) const {
     SharedTasks subtasks;
     TaskProxy task_proxy(*task);
     Facts goal_facts = task_properties::get_fact_pairs(task_proxy.get_goals());
-    filter_and_order_facts(task, fact_order, goal_facts, *rng, verbosity);
+    filter_and_order_facts(task, fact_order, goal_facts, *rng, log);
     for (const FactPair &goal : goal_facts) {
         shared_ptr<AbstractTask> subtask =
             make_shared<extra_tasks::ModifiedGoalsTask>(task, Facts {goal});
@@ -157,12 +152,12 @@
 }
 
 SharedTasks LandmarkDecomposition::get_subtasks(
-    const shared_ptr<AbstractTask> &task, utils::Verbosity verbosity) const {
+    const shared_ptr<AbstractTask> &task, utils::LogProxy &log) const {
     SharedTasks subtasks;
     shared_ptr<landmarks::LandmarkGraph> landmark_graph =
         get_landmark_graph(task);
     Facts landmark_facts = get_fact_landmarks(*landmark_graph);
-    filter_and_order_facts(task, fact_order, landmark_facts, *rng, verbosity);
+    filter_and_order_facts(task, fact_order, landmark_facts, *rng, log);
     for (const FactPair &landmark : landmark_facts) {
         shared_ptr<AbstractTask> subtask =
             make_shared<extra_tasks::ModifiedGoalsTask>(task, Facts {landmark});
