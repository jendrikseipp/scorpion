#ifndef CEGAR_REFINEMENT_HIERARCHY_H
#define CEGAR_REFINEMENT_HIERARCHY_H

<<<<<<< HEAD
#include "abstract_state.h"
=======
#include "abstraction.h"
>>>>>>> f60ca306
#include "types.h"

#include <cassert>
#include <memory>
#include <ostream>
#include <stack>
#include <utility>
#include <vector>

class AbstractTask;
class State;

namespace cegar {
class Node;

struct Children {
    NodeID correct_child;
    NodeID other_child;

    Children(NodeID correct_child, NodeID other_child)
        : correct_child(correct_child), other_child(other_child) {
    }
};

/*
  This class stores the refinement hierarchy of a Cartesian
  abstraction. The hierarchy forms a DAG with inner nodes for each
  split and leaf nodes for the abstract states.

  It is used for efficient lookup of abstract states during search.

  Inner nodes correspond to abstract states that have been split (or
  helper nodes, see below). Leaf nodes correspond to the current
  (unsplit) states in an abstraction. The use of helper nodes makes
  this structure a directed acyclic graph (instead of a tree).
*/
class RefinementHierarchy {
    std::shared_ptr<AbstractTask> task;
    std::vector<Node> nodes;

    NodeID add_node(int state_id);
    NodeID get_node_id(const State &state) const;

    Children get_real_children(NodeID node_id, const CartesianSet &cartesian_set) const;

public:
    explicit RefinementHierarchy(const std::shared_ptr<AbstractTask> &task);

    /*
      Update the split tree for the new split. Additionally to the left
      and right child nodes add |values|-1 helper nodes that all have
      the right child as their right child and the next helper node as
      their left child.
    */
    std::pair<NodeID, NodeID> split(
        NodeID node_id, int var, const std::vector<int> &values,
        int left_state_id, int right_state_id);

    int get_abstract_state_id(const State &state) const;
<<<<<<< HEAD
    int get_abstract_state_id(NodeID node_id) const;

    template<typename Callback>
    void for_each_visited_node(const AbstractState &state, const Callback &callback) const;

    template<typename Callback>
    void for_each_visited_family(const AbstractState &state, const Callback &callback) const;

    template<typename Callback>
    void for_each_leaf(
        const CartesianSets &all_cartesian_sets, const CartesianSet &cartesian_set,
        const Matcher &matcher, const Callback &callback) const;

    TaskProxy get_task_proxy() const;
    std::shared_ptr<AbstractTask> get_task() const;

    void print_statistics() const;
    void dump(int level = 0, NodeID id = 0) const;
=======
    friend int Abstraction::get_abstract_state_id(const State &state) const;

    int get_num_nodes() const {
        return nodes.size();
    }
>>>>>>> f60ca306
};


class Node {
    friend class RefinementHierarchy;

    /*
      While right_child is always the node of a (possibly split)
      abstract state, left_child may be a helper node. We add helper
      nodes to the hierarchy to allow for efficient lookup in case more
      than one fact is split off a state.
    */
    NodeID left_child;
    NodeID right_child;

<<<<<<< HEAD
    // Before split: UNDEFINED, after split: split variable.
    int var;
    // Before split: state ID, after split: split value.
    int value;

=======
    // This is the split variable for inner nodes and UNDEFINED for leaf nodes.
    int var;

    // This is the split value for inner nodes and the state ID for leaf nodes.
    int value;

>>>>>>> f60ca306
    bool information_is_valid() const;

public:
    explicit Node(int state_id);

    bool is_split() const;

    void split(int var, int value, NodeID left_child, NodeID right_child);

    int get_var() const {
        assert(is_split());
        return var;
    }

    NodeID get_child(int val) const {
        assert(is_split());
        if (val == value)
            return right_child;
        return left_child;
    }

    int get_state_id() const {
        assert(!is_split());
        return value;
    }

    friend std::ostream &operator<<(std::ostream &os, const Node &node);
};

static_assert(sizeof(Node) == 16, "Node has unexpected size");


// Invoke the callback function on normal *and* helper nodes.
template<typename Callback>
void RefinementHierarchy::for_each_visited_node(
    const AbstractState &state, const Callback &callback) const {
    NodeID state_node_id = state.get_node_id();
    NodeID node_id = 0;
    while (node_id != state_node_id) {
        callback(node_id);
        node_id = get_real_children(node_id, state.get_cartesian_set()).correct_child;
    }
    callback(state_node_id);
}

template<typename Callback>
void RefinementHierarchy::for_each_visited_family(
    const AbstractState &state, const Callback &callback) const {
    NodeID node_id = 0;
    while (nodes[node_id].is_split()) {
        Children children = get_real_children(node_id, state.get_cartesian_set());
        callback(node_id, children);
        node_id = children.correct_child;
    }
}

template<typename Callback>
void RefinementHierarchy::for_each_leaf(
    const CartesianSets &all_cartesian_sets, const CartesianSet &cartesian_set,
    const Matcher &matcher, const Callback &callback) const {
    std::stack<NodeID> stack;
    stack.push(0);
    while (!stack.empty()) {
        NodeID node_id = stack.top();
        stack.pop();
        if (nodes[node_id].is_split()) {
            Children children = get_real_children(node_id, cartesian_set);

            // The Cartesian set must intersect with one or two of the children.
            // We know that it intersects with "correct child".
            stack.push(children.correct_child);
            // Now test the other child.
            int var = nodes[node_id].var;
            if ((matcher[var] != Variable::SINGLE_VALUE) && (
                    matcher[var] == Variable::FULL_DOMAIN ||
                    cartesian_set.intersects(
                        *all_cartesian_sets[children.other_child], var))) {
                stack.push(children.other_child);
            }
        } else {
            callback(node_id);
        }
    }
}
}

#endif<|MERGE_RESOLUTION|>--- conflicted
+++ resolved
@@ -1,11 +1,7 @@
 #ifndef CEGAR_REFINEMENT_HIERARCHY_H
 #define CEGAR_REFINEMENT_HIERARCHY_H
 
-<<<<<<< HEAD
 #include "abstract_state.h"
-=======
-#include "abstraction.h"
->>>>>>> f60ca306
 #include "types.h"
 
 #include <cassert>
@@ -65,8 +61,11 @@
         int left_state_id, int right_state_id);
 
     int get_abstract_state_id(const State &state) const;
-<<<<<<< HEAD
     int get_abstract_state_id(NodeID node_id) const;
+
+    int get_num_nodes() const {
+        return nodes.size();
+    }
 
     template<typename Callback>
     void for_each_visited_node(const AbstractState &state, const Callback &callback) const;
@@ -84,13 +83,6 @@
 
     void print_statistics() const;
     void dump(int level = 0, NodeID id = 0) const;
-=======
-    friend int Abstraction::get_abstract_state_id(const State &state) const;
-
-    int get_num_nodes() const {
-        return nodes.size();
-    }
->>>>>>> f60ca306
 };
 
 
@@ -106,20 +98,12 @@
     NodeID left_child;
     NodeID right_child;
 
-<<<<<<< HEAD
-    // Before split: UNDEFINED, after split: split variable.
-    int var;
-    // Before split: state ID, after split: split value.
-    int value;
-
-=======
     // This is the split variable for inner nodes and UNDEFINED for leaf nodes.
     int var;
 
     // This is the split value for inner nodes and the state ID for leaf nodes.
     int value;
 
->>>>>>> f60ca306
     bool information_is_valid() const;
 
 public:
