#ifndef CEGAR_SHORTEST_PATHS_H
#define CEGAR_SHORTEST_PATHS_H

#include "transition.h"
#include "types.h"

#include <cassert>
#include <memory>
#include <queue>
#include <vector>

namespace utils {
<<<<<<< HEAD
class CountdownTimer;
}

namespace cegar {
class Abstraction;

using Cost = uint64_t;
=======
class LogProxy;
}

namespace cegar {
/*
  The code below requires that all operators have positive cost. Negative
  operators are of course tricky, but 0-cost operators are somewhat tricky,
  too. In particular, given perfect g and h values, we want to know which
  operators make progress towards the goal, and this is easy to do if all
  operator costs are positive (then *all* operators that lead to a state with
  the same f value as the current one make progress towards the goal, in the
  sense that following those operators will necessarily take us to the goal on
  a path with strictly decreasing h values), but not if they may be 0 (consider
  the case where all operators cost 0: then the f* values of all alive states
  are 0, so they give us no guidance towards the goal).

  If the assumption of no 0-cost operators is violated, the easiest way to
  address this is to replace all 0-cost operators with operators of cost
  epsilon, where epsilon > 0 is small enough that "rounding down" epsilons
  along a shortest path always results in the correct original cost. With
  original integer costs, picking epsilon <= 1/N for a state space with N
  states is sufficient for this. In our actual implementation, we do not want
  to use floating-point numbers, and if we stick with 32-bit integers for path
  costs, we could run into range issues. Therefore, we use 64-bit integers,
  scale all original operator costs by 2^32 and use epsilon = 1.
*/
>>>>>>> f60ca306

class HeapQueue {
    using Entry = std::pair<Cost, int>;

    struct compare_func {
        bool operator()(const Entry &lhs, const Entry &rhs) const {
            return lhs.first > rhs.first;
        }
    };

    // We inherit to gain access to the protected underlying container c.
    class Heap
        : public std::priority_queue<Entry, std::vector<Entry>, compare_func> {
        friend class HeapQueue;
    };

    Heap heap;
public:
    void push(Cost key, int value) {
        heap.push(std::make_pair(key, value));
    }

    Entry pop() {
        assert(!heap.empty());
        Entry result = heap.top();
        heap.pop();
        return result;
    }

    bool empty() const {
        return heap.empty();
    }

    int size() const {
        return heap.size();
    }

    void clear() {
        heap.c.clear();
    }
};


<<<<<<< HEAD
struct StateInfo {
    Cost goal_distance;
    bool dirty_candidate;
    bool dirty;
    Transition parent;
    ShortestPathChildren children;

    StateInfo()
        : goal_distance(0),
          dirty_candidate(false),
          dirty(false) {
    }
};
static_assert(
    sizeof(StateInfo) == sizeof(Cost) + sizeof(void *) + sizeof(Transition) + sizeof(ShortestPathChildren),
    "StateInfo has unexpected size");


class ShortestPaths {
    static const Cost INF_COSTS;

    const utils::CountdownTimer &timer;
=======
class ShortestPaths {
    static const Cost DIRTY;

    utils::LogProxy &log;
>>>>>>> f60ca306
    const bool debug;
    const bool task_has_zero_costs;
    std::vector<Cost> operator_costs;

    // Keep data structures around to avoid reallocating them.
    HeapQueue candidate_queue;
    HeapQueue open_queue;
    std::deque<StateInfo> states;
    std::vector<int> dirty_states;
<<<<<<< HEAD
=======
    Transitions shortest_path;
>>>>>>> f60ca306

    static Cost add_costs(Cost a, Cost b);
    int convert_to_32_bit_cost(Cost cost) const;
    Cost convert_to_64_bit_cost(int cost) const;

    void set_shortest_path(int state, const Transition &new_parent);
    void mark_dirty(int state);
<<<<<<< HEAD
    void mark_orphaned_predecessors(const Abstraction &abstraction, int state);

public:
    ShortestPaths(
        const std::vector<int> &costs, const utils::CountdownTimer &timer, bool debug);
=======
public:
    ShortestPaths(const std::vector<int> &costs, utils::LogProxy &log);
>>>>>>> f60ca306

    // Use Dijkstra's algorithm to compute the shortest path tree from scratch.
    void recompute(
        const std::vector<Transitions> &transitions,
        const std::unordered_set<int> &goals);
    // Reflect the split of v into v1 and v2.
    void update_incrementally(
        const std::vector<Transitions> &in,
        const std::vector<Transitions> &out,
        int v, int v1, int v2);
    // Extract solution from shortest path tree.
    std::unique_ptr<Solution> extract_solution(
        int init_id,
        const Goals &goals);

<<<<<<< HEAD
    std::vector<int> get_goal_distances() const;

    void dijkstra_from_orphans(
        const Abstraction &abstraction, int v, int v1, int v2);
    void full_dijkstra(
        const Abstraction &abstraction,
        const std::unordered_set<int> &goals);
=======
    Cost get_64bit_goal_distance(int abstract_state_id) const;
    int get_32bit_goal_distance(int abstract_state_id) const;
    bool is_optimal_transition(int start_id, int op_id, int target_id) const;

    // For debugging.
>>>>>>> f60ca306
    bool test_distances(
        const Abstraction &abstraction,
        const std::unordered_set<int> &goals);

    void print_statistics() const;
};
}

#endif<|MERGE_RESOLUTION|>--- conflicted
+++ resolved
@@ -10,15 +10,7 @@
 #include <vector>
 
 namespace utils {
-<<<<<<< HEAD
 class CountdownTimer;
-}
-
-namespace cegar {
-class Abstraction;
-
-using Cost = uint64_t;
-=======
 class LogProxy;
 }
 
@@ -45,7 +37,10 @@
   costs, we could run into range issues. Therefore, we use 64-bit integers,
   scale all original operator costs by 2^32 and use epsilon = 1.
 */
->>>>>>> f60ca306
+
+class Abstraction;
+
+using Cost = uint64_t;
 
 class HeapQueue {
     using Entry = std::pair<Cost, int>;
@@ -89,7 +84,6 @@
 };
 
 
-<<<<<<< HEAD
 struct StateInfo {
     Cost goal_distance;
     bool dirty_candidate;
@@ -112,12 +106,7 @@
     static const Cost INF_COSTS;
 
     const utils::CountdownTimer &timer;
-=======
-class ShortestPaths {
-    static const Cost DIRTY;
-
     utils::LogProxy &log;
->>>>>>> f60ca306
     const bool debug;
     const bool task_has_zero_costs;
     std::vector<Cost> operator_costs;
@@ -127,10 +116,6 @@
     HeapQueue open_queue;
     std::deque<StateInfo> states;
     std::vector<int> dirty_states;
-<<<<<<< HEAD
-=======
-    Transitions shortest_path;
->>>>>>> f60ca306
 
     static Cost add_costs(Cost a, Cost b);
     int convert_to_32_bit_cost(Cost cost) const;
@@ -138,46 +123,32 @@
 
     void set_shortest_path(int state, const Transition &new_parent);
     void mark_dirty(int state);
-<<<<<<< HEAD
     void mark_orphaned_predecessors(const Abstraction &abstraction, int state);
 
 public:
     ShortestPaths(
-        const std::vector<int> &costs, const utils::CountdownTimer &timer, bool debug);
-=======
-public:
-    ShortestPaths(const std::vector<int> &costs, utils::LogProxy &log);
->>>>>>> f60ca306
+        const std::vector<int> &costs, const utils::CountdownTimer &timer, utils::LogProxy &log);
 
     // Use Dijkstra's algorithm to compute the shortest path tree from scratch.
     void recompute(
-        const std::vector<Transitions> &transitions,
+        const Abstraction &abstraction,
         const std::unordered_set<int> &goals);
     // Reflect the split of v into v1 and v2.
     void update_incrementally(
-        const std::vector<Transitions> &in,
-        const std::vector<Transitions> &out,
+        const Abstraction &abstraction,
         int v, int v1, int v2);
     // Extract solution from shortest path tree.
     std::unique_ptr<Solution> extract_solution(
         int init_id,
         const Goals &goals);
 
-<<<<<<< HEAD
     std::vector<int> get_goal_distances() const;
 
-    void dijkstra_from_orphans(
-        const Abstraction &abstraction, int v, int v1, int v2);
-    void full_dijkstra(
-        const Abstraction &abstraction,
-        const std::unordered_set<int> &goals);
-=======
     Cost get_64bit_goal_distance(int abstract_state_id) const;
     int get_32bit_goal_distance(int abstract_state_id) const;
     bool is_optimal_transition(int start_id, int op_id, int target_id) const;
 
-    // For debugging.
->>>>>>> f60ca306
+
     bool test_distances(
         const Abstraction &abstraction,
         const std::unordered_set<int> &goals);
