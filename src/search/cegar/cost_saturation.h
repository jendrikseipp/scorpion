--- conflicted
+++ resolved
@@ -40,12 +40,8 @@
     const SearchStrategy search_strategy;
     const int memory_padding_mb;
     utils::RandomNumberGenerator &rng;
-<<<<<<< HEAD
-    const bool debug;
+    utils::LogProxy &log;
     const int dot_graph_verbosity;
-=======
-    utils::LogProxy &log;
->>>>>>> 843ad1c7
 
     std::vector<CartesianHeuristicFunction> heuristic_functions;
     std::vector<int> remaining_costs;
@@ -78,12 +74,8 @@
         SearchStrategy search_strategy,
         int memory_padding_mb,
         utils::RandomNumberGenerator &rng,
-<<<<<<< HEAD
-        bool debug,
+        utils::LogProxy &log,
         int dot_graph_verbosity);
-=======
-        utils::LogProxy &log);
->>>>>>> 843ad1c7
 
     std::vector<CartesianHeuristicFunction> generate_heuristic_functions(
         const std::shared_ptr<AbstractTask> &task);
