--- conflicted
+++ resolved
@@ -10,7 +10,6 @@
 struct FactPair;
 
 namespace cegar {
-class Abstraction;
 class AbstractState;
 class CartesianSet;
 struct Transition;
@@ -26,7 +25,6 @@
     INCREMENTAL,
 };
 
-<<<<<<< HEAD
 enum class TransitionRepresentation {
     TS,
     SG,
@@ -42,13 +40,9 @@
 
 using AbstractStates = std::deque<std::unique_ptr<AbstractState>>;
 using CartesianSets = std::vector<std::unique_ptr<CartesianSet>>;
+using Cost = uint64_t;
 using Facts = std::vector<FactPair>;
 // TODO: Store goals IDs in vector once we no longer use A* search.
-=======
-using AbstractStates = std::vector<std::unique_ptr<AbstractState>>;
-using Cost = uint64_t;
-// TODO: Store goal IDs in vector once we no longer use an A* search.
->>>>>>> f60ca306
 using Goals = std::unordered_set<int>;
 using Loops = std::vector<int>;
 using Matcher = std::vector<Variable>;
