--- conflicted
+++ resolved
@@ -32,17 +32,11 @@
     // Compare the h^add(s_0) values of the facts.
     MIN_HADD,
     MAX_HADD,
-<<<<<<< HEAD
-    // Fast Downward variable order.
-    MIN_CG,
-    MAX_CG
-=======
     // Position in partial ordering of causal graph.
     MIN_CG,
     MAX_CG,
     // Compute split that covers the maximum number of flaws for several concrete states.
     MAX_COVER
->>>>>>> f60ca306
 };
 
 
