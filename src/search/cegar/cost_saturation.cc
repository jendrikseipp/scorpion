#include "cost_saturation.h"

#include "abstract_search.h"
#include "abstract_state.h"
#include "abstraction.h"
#include "cartesian_heuristic_function.h"
#include "cegar.h"
#include "refinement_hierarchy.h"
#include "subtask_generators.h"
#include "transition.h"
#include "transition_system.h"
#include "utils.h"

#include "../task_utils/task_properties.h"
#include "../tasks/modified_operator_costs_task.h"
#include "../utils/countdown_timer.h"
#include "../utils/logging.h"
#include "../utils/memory.h"

#include <algorithm>
#include <cassert>

using namespace std;

namespace cegar {
static vector<int> compute_saturated_costs(
    const Abstraction &abstraction,
    const vector<int> &h_values,
    bool use_general_costs) {
    const int min_cost = use_general_costs ? -INF : 0;
    vector<int> saturated_costs(abstraction.get_num_operators(), min_cost);
    if (use_general_costs) {
        /* To prevent negative cost cycles, all operators inducing
           self-loops must have non-negative costs. */
        vector<bool> looping_ops = abstraction.get_looping_operators();
        for (int op_id = 0; op_id < abstraction.get_num_operators(); ++op_id) {
            if (looping_ops[op_id]) {
                saturated_costs[op_id] = 0;
            }
        }
    }

    int num_states = h_values.size();
    for (int state_id = 0; state_id < num_states; ++state_id) {
        int h = h_values[state_id];

        /*
          No need to maintain goal distances of unreachable (g == INF)
          and dead end states (h == INF).

          Note that the "succ_h == INF" test below is sufficient for
          ignoring dead end states. The "h == INF" test is a speed
          optimization.
        */
        if (h == INF)
            continue;

        for (const Transition &transition:
             abstraction.get_outgoing_transitions(state_id)) {
            int op_id = transition.op_id;
            int succ_id = transition.target_id;
            int succ_h = h_values[succ_id];

            if (succ_h == INF)
                continue;

            int needed = h - succ_h;
            saturated_costs[op_id] = max(saturated_costs[op_id], needed);
        }
    }
    return saturated_costs;
}


CostSaturation::CostSaturation(
    const vector<shared_ptr<SubtaskGenerator>> &subtask_generators,
    int max_states,
    int max_non_looping_transitions,
    double max_time,
    bool use_general_costs,
    PickFlawedAbstractState pick_flawed_abstract_state,
    PickSplit pick_split,
    PickSplit tiebreak_split,
    int max_concrete_states_per_abstract_state,
    int max_state_expansions,
    SearchStrategy search_strategy,
    int memory_padding_mb,
    bool use_max,
    bool use_fixed_time_limits,
    utils::RandomNumberGenerator &rng,
    utils::LogProxy &log,
    DotGraphVerbosity dot_graph_verbosity)
    : subtask_generators(subtask_generators),
      max_states(max_states),
      max_non_looping_transitions(max_non_looping_transitions),
      max_time(max_time),
      use_general_costs(use_general_costs),
      pick_flawed_abstract_state(pick_flawed_abstract_state),
      pick_split(pick_split),
      tiebreak_split(tiebreak_split),
      max_concrete_states_per_abstract_state(max_concrete_states_per_abstract_state),
      max_state_expansions(max_state_expansions),
      search_strategy(search_strategy),
      memory_padding_mb(memory_padding_mb),
      use_max(use_max),
      use_fixed_time_limits(use_fixed_time_limits),
      rng(rng),
<<<<<<< HEAD
      debug(debug),
      standard_new_handler(get_new_handler()),
=======
      log(log),
      dot_graph_verbosity(dot_graph_verbosity),
>>>>>>> f60ca306
      num_states(0),
      num_non_looping_transitions(0) {
    if (subtask_generators.size() > 1 && use_fixed_time_limits) {
        ABORT("Using fixed time limits makes no sense for multiple subtask generators.");
    }
}

vector<CartesianHeuristicFunction> CostSaturation::generate_heuristic_functions(
    const shared_ptr<AbstractTask> &task) {
    // For simplicity this is a member object. Make sure it is in a valid state.
    assert(heuristic_functions.empty());

    utils::CountdownTimer timer(max_time);

    TaskProxy task_proxy(*task);

    task_properties::verify_no_axioms(task_proxy);
    task_properties::verify_no_conditional_effects(task_proxy);

    reset(task_proxy);

    State initial_state = TaskProxy(*task).get_initial_state();

    function<bool()> should_abort =
        [&] () {
            return num_states >= max_states ||
                   num_non_looping_transitions >= max_non_looping_transitions ||
                   timer.is_expired() ||
                   state_is_dead_end(initial_state);
        };

    for (const shared_ptr<SubtaskGenerator> &subtask_generator : subtask_generators) {
        SharedTasks subtasks = subtask_generator->get_subtasks(task, log);
        build_abstractions(subtasks, timer, should_abort);
        if (should_abort())
            break;
    }
    if (utils::extra_memory_padding_is_reserved()) {
        utils::g_log << "Done building abstractions --> release extra memory padding." << endl;
        utils::release_extra_memory_padding();
    }
    // The current new-handler may already be the standard handler or nullptr.
    set_new_handler(standard_new_handler);
    print_statistics(timer.get_elapsed_time());

    vector<CartesianHeuristicFunction> functions;
    swap(heuristic_functions, functions);

    return functions;
}

void CostSaturation::reset(const TaskProxy &task_proxy) {
    remaining_costs = task_properties::get_operator_costs(task_proxy);
    num_states = 0;
}

void CostSaturation::reduce_remaining_costs(
    const vector<int> &saturated_costs) {
    assert(remaining_costs.size() == saturated_costs.size());
    for (size_t i = 0; i < remaining_costs.size(); ++i) {
        int &remaining = remaining_costs[i];
        const int &saturated = saturated_costs[i];
        assert(saturated <= remaining);
        /* Since we ignore transitions from states s with h(s)=INF, all
           saturated costs (h(s)-h(s')) are finite or -INF. */
        assert(saturated != INF);
        if (remaining == INF) {
            // INF - x = INF for finite values x.
        } else if (saturated == -INF) {
            remaining = INF;
        } else {
            remaining -= saturated;
        }
        assert(remaining >= 0);
    }
}

shared_ptr<AbstractTask> CostSaturation::get_remaining_costs_task(
    shared_ptr<AbstractTask> &parent) const {
    vector<int> costs = remaining_costs;
    return make_shared<extra_tasks::ModifiedOperatorCostsTask>(
        parent, move(costs));
}

bool CostSaturation::state_is_dead_end(const State &state) const {
    for (const CartesianHeuristicFunction &function : heuristic_functions) {
        if (function.get_value(state) == INF)
            return true;
    }
    return false;
}

static int get_subtask_limit(int limit, int used, int remaining_subtasks) {
    assert(used < limit);
    if (limit == INF) {
        return INF;
    }
    return max(1, (limit - used) / remaining_subtasks);
}

void CostSaturation::build_abstractions(
    const vector<shared_ptr<AbstractTask>> &subtasks,
    const utils::CountdownTimer &timer,
<<<<<<< HEAD
    function<bool()> should_abort) {
    utils::Timer scf_timer;
    scf_timer.stop();
=======
    const function<bool()> &should_abort) {
>>>>>>> f60ca306
    int rem_subtasks = subtasks.size();
    for (shared_ptr<AbstractTask> subtask : subtasks) {
        subtask = get_remaining_costs_task(subtask);
        assert(num_states < max_states);

        if (!utils::extra_memory_padding_is_reserved()) {
            utils::g_log << "Reserve extra memory padding for the next abstraction" << endl;
            // The current new-handler aborts the program if the allocation fails.
            // If the new-handler is nullptr, it throws std::bad_alloc.
            set_new_handler(nullptr);
            try {
                utils::reserve_extra_memory_padding(memory_padding_mb);
            } catch (const bad_alloc &) {
                set_new_handler(standard_new_handler);
                utils::g_log << "Failed to reserve extra memory padding for the next "
                    "abstraction. --> Stop building new abstractions." << endl;
                break;
            }
        }

        double time_limit = use_fixed_time_limits
            ? max_time / subtasks.size()
            : timer.get_remaining_time() / rem_subtasks;
        CEGAR cegar(
            subtask,
            get_subtask_limit(max_states, num_states, rem_subtasks),
            get_subtask_limit(
                max_non_looping_transitions, num_non_looping_transitions,
                rem_subtasks),
<<<<<<< HEAD
            time_limit,
=======
            timer.get_remaining_time() / rem_subtasks,
            pick_flawed_abstract_state,
>>>>>>> f60ca306
            pick_split,
            tiebreak_split,
            max_concrete_states_per_abstract_state,
            max_state_expansions,
            search_strategy,
            rng,
<<<<<<< HEAD
            debug);
        // Reset new-handler if we ran out of memory.
        if (!utils::extra_memory_padding_is_reserved()) {
            set_new_handler(standard_new_handler);
        }
=======
            log,
            dot_graph_verbosity);
>>>>>>> f60ca306

        unique_ptr<Abstraction> abstraction = cegar.extract_abstraction();
        num_states += abstraction->get_num_states();
        num_non_looping_transitions += abstraction->get_num_transitions();
        //assert(num_states <= max_states);  // We always separate goal and non-goal states.

        vector<int> goal_distances = cegar.get_goal_distances();
        if (!use_max) {
            scf_timer.resume();
            vector<int> saturated_costs = compute_saturated_costs(
                *abstraction, goal_distances, use_general_costs);
            scf_timer.stop();
            reduce_remaining_costs(saturated_costs);
        }

        int num_unsolvable_states = count(goal_distances.begin(), goal_distances.end(), INF);
        log << "Unsolvable Cartesian states: " << num_unsolvable_states << endl;
        log << "Initial h value: "
            << goal_distances[abstraction->get_initial_state().get_id()]
            << endl << endl;

        heuristic_functions.emplace_back(
            abstraction->extract_refinement_hierarchy(),
            move(goal_distances));
        --rem_subtasks;

        if (should_abort()) {
            break;
        }
    }
    utils::g_log << "Time for computing saturated cost functions: " << scf_timer << endl;
}

void CostSaturation::print_statistics(utils::Duration init_time) const {
<<<<<<< HEAD
    utils::g_log << "Done initializing additive Cartesian heuristic" << endl;
    cout << "Time for initializing additive Cartesian heuristic: "
         << init_time << endl;
    cout << "Cartesian abstractions: " << heuristic_functions.size() << endl;
    cout << "Total number of Cartesian states: " << num_states << endl;
    cout << "Total number of non-looping transitions: "
         << num_non_looping_transitions << endl;
    cout << endl;
=======
    if (log.is_at_least_normal()) {
        log << "Done initializing additive Cartesian heuristic" << endl;
        log << "Time for initializing additive Cartesian heuristic: "
            << init_time << endl;
        log << "Cartesian abstractions built: " << heuristic_functions.size() << endl;
        log << "Cartesian states: " << num_states << endl;
        log << "Total number of non-looping transitions: "
            << num_non_looping_transitions << endl;
        log << endl;
    }
>>>>>>> f60ca306
}
}<|MERGE_RESOLUTION|>--- conflicted
+++ resolved
@@ -105,13 +105,9 @@
       use_max(use_max),
       use_fixed_time_limits(use_fixed_time_limits),
       rng(rng),
-<<<<<<< HEAD
-      debug(debug),
-      standard_new_handler(get_new_handler()),
-=======
       log(log),
       dot_graph_verbosity(dot_graph_verbosity),
->>>>>>> f60ca306
+      standard_new_handler(get_new_handler()),
       num_states(0),
       num_non_looping_transitions(0) {
     if (subtask_generators.size() > 1 && use_fixed_time_limits) {
@@ -215,13 +211,9 @@
 void CostSaturation::build_abstractions(
     const vector<shared_ptr<AbstractTask>> &subtasks,
     const utils::CountdownTimer &timer,
-<<<<<<< HEAD
-    function<bool()> should_abort) {
+    const function<bool()> &should_abort) {
     utils::Timer scf_timer;
     scf_timer.stop();
-=======
-    const function<bool()> &should_abort) {
->>>>>>> f60ca306
     int rem_subtasks = subtasks.size();
     for (shared_ptr<AbstractTask> subtask : subtasks) {
         subtask = get_remaining_costs_task(subtask);
@@ -251,28 +243,20 @@
             get_subtask_limit(
                 max_non_looping_transitions, num_non_looping_transitions,
                 rem_subtasks),
-<<<<<<< HEAD
             time_limit,
-=======
-            timer.get_remaining_time() / rem_subtasks,
             pick_flawed_abstract_state,
->>>>>>> f60ca306
             pick_split,
             tiebreak_split,
             max_concrete_states_per_abstract_state,
             max_state_expansions,
             search_strategy,
             rng,
-<<<<<<< HEAD
-            debug);
+            log,
+            dot_graph_verbosity);
         // Reset new-handler if we ran out of memory.
         if (!utils::extra_memory_padding_is_reserved()) {
             set_new_handler(standard_new_handler);
         }
-=======
-            log,
-            dot_graph_verbosity);
->>>>>>> f60ca306
 
         unique_ptr<Abstraction> abstraction = cegar.extract_abstraction();
         num_states += abstraction->get_num_states();
@@ -307,26 +291,15 @@
 }
 
 void CostSaturation::print_statistics(utils::Duration init_time) const {
-<<<<<<< HEAD
-    utils::g_log << "Done initializing additive Cartesian heuristic" << endl;
-    cout << "Time for initializing additive Cartesian heuristic: "
-         << init_time << endl;
-    cout << "Cartesian abstractions: " << heuristic_functions.size() << endl;
-    cout << "Total number of Cartesian states: " << num_states << endl;
-    cout << "Total number of non-looping transitions: "
-         << num_non_looping_transitions << endl;
-    cout << endl;
-=======
     if (log.is_at_least_normal()) {
         log << "Done initializing additive Cartesian heuristic" << endl;
         log << "Time for initializing additive Cartesian heuristic: "
             << init_time << endl;
-        log << "Cartesian abstractions built: " << heuristic_functions.size() << endl;
-        log << "Cartesian states: " << num_states << endl;
+        log << "Cartesian abstractions: " << heuristic_functions.size() << endl;
+        log << "Total number of Cartesian states: " << num_states << endl;
         log << "Total number of non-looping transitions: "
             << num_non_looping_transitions << endl;
         log << endl;
     }
->>>>>>> f60ca306
 }
 }