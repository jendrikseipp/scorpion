#ifndef CEGAR_ABSTRACT_STATE_H
#define CEGAR_ABSTRACT_STATE_H

#include "domains.h"
#include "transition.h"

#include "../task_proxy.h"

#include <string>
#include <utility>
#include <vector>

namespace cegar {
class AbstractState;
class Node;

using Transitions = std::vector<Transition>;

// To save space we store self-loops (operator indices) separately.
using Loops = std::vector<int>;

class AbstractSearchInfo {
    int g;
<<<<<<< HEAD
    int h;
    Arc incoming_arc;
=======
    Transition incoming_transition;
>>>>>>> 37295d9f

    static const int UNDEFINED_OPERATOR;

public:
    AbstractSearchInfo()
<<<<<<< HEAD
        : h(0),
          incoming_arc(UNDEFINED_OPERATOR, nullptr) {
=======
        : incoming_transition(UNDEFINED_OPERATOR, nullptr) {
>>>>>>> 37295d9f
        reset();
    }

    void reset() {
        g = std::numeric_limits<int>::max();
        incoming_transition = Transition(UNDEFINED_OPERATOR, nullptr);
    }

    void decrease_g_value_to(int new_g) {
        assert(new_g <= g);
        g = new_g;
    }

    int get_g_value() const {
        return g;
    }

<<<<<<< HEAD
    void increase_h_value_to(int new_h) {
        assert(new_h >= h);
        h = new_h;
    }

    void set_h_value(int new_h) {
        h = new_h;
    }

    int get_h_value() const {
        return h;
    }

    void set_incoming_arc(const Arc &arc) {
        incoming_arc = arc;
=======
    void set_incoming_transition(const Transition &transition) {
        incoming_transition = transition;
>>>>>>> 37295d9f
    }

    const Transition &get_incoming_transition() const {
        assert(incoming_transition.op_id != UNDEFINED_OPERATOR &&
               incoming_transition.target);
        return incoming_transition;
    }
};

/*
  Store and update abstract Domains and transitions.
*/
class AbstractState {
<<<<<<< HEAD
private:
    friend class TransitionSystem;

=======
>>>>>>> 37295d9f
    // Since the abstraction owns the state we don't need AbstractTask.
    const TaskProxy &task_proxy;

    // Abstract domains for all variables.
    Domains domains;

    // This state's node in the refinement hierarchy.
    Node *node;

    // Transitions from and to other abstract states.
    Transitions incoming_transitions;
    Transitions outgoing_transitions;

    // Self-loops.
    Loops loops;

    AbstractSearchInfo search_info;

    // Construct instances with factory methods.
    AbstractState(
        const TaskProxy &task_proxy, const Domains &domains, Node *node);

    void remove_non_looping_transition(
        Transitions &transitions, int op_id, AbstractState *other);

    bool is_more_general_than(const AbstractState &other) const;

public:
    void add_outgoing_transition(int op_id, AbstractState *target);
    void add_incoming_transition(int op_id, AbstractState *src);
    void add_loop(int op_id);

    void remove_incoming_transition(int op_id, AbstractState *other);
    void remove_outgoing_transition(int op_id, AbstractState *other);

    bool domains_intersect(const AbstractState *other, int var) const;

<<<<<<< HEAD
public:
    AbstractState(const AbstractState &) = delete;

    AbstractState(AbstractState &&other);

=======
>>>>>>> 37295d9f
    // Return the size of var's abstract domain for this state.
    int count(int var) const;

    bool contains(FactProxy fact) const;
    bool contains(int var, int value) const;

    // Return the abstract state in which applying "op" leads to this state.
    AbstractState regress(OperatorProxy op) const;

    /*
      Split this state into two new states by separating the "wanted" values
      from the other values in the abstract domain and return the resulting two
      new states.
    */
    std::pair<AbstractState *, AbstractState *> split(
        int var, const std::vector<int> &wanted);

    bool includes(const State &concrete_state) const;

    void increase_h_value_to(int new_h);
    void set_h_value(int new_h);
    int get_h_value() const;

    const Transitions &get_outgoing_transitions() const {
        return outgoing_transitions;
    }

    const Transitions &get_incoming_transitions() const {
        return incoming_transitions;
    }

    const Loops &get_loops() const {
        return loops;
    }

    AbstractSearchInfo &get_search_info() {return search_info; }

    const Node *get_node() const {
        return node;
    }

    friend std::ostream &operator<<(std::ostream &os, const AbstractState &state) {
        return os << state.domains;
    }

    /*
      Create the initial unrefined abstract state on the heap. Must be deleted
      by the caller.

      TODO: Return unique_ptr?
    */
    static AbstractState *get_trivial_abstract_state(
        const TaskProxy &task_proxy, Node *root_node);

    // Create the Cartesian set that corresponds to the given fact conditions.
    static AbstractState get_abstract_state(
            const TaskProxy &task_proxy, const ConditionsProxy &conditions);
};
}

#endif<|MERGE_RESOLUTION|>--- conflicted
+++ resolved
@@ -21,23 +21,15 @@
 
 class AbstractSearchInfo {
     int g;
-<<<<<<< HEAD
     int h;
-    Arc incoming_arc;
-=======
     Transition incoming_transition;
->>>>>>> 37295d9f
 
     static const int UNDEFINED_OPERATOR;
 
 public:
     AbstractSearchInfo()
-<<<<<<< HEAD
         : h(0),
-          incoming_arc(UNDEFINED_OPERATOR, nullptr) {
-=======
-        : incoming_transition(UNDEFINED_OPERATOR, nullptr) {
->>>>>>> 37295d9f
+          incoming_transition(UNDEFINED_OPERATOR, nullptr) {
         reset();
     }
 
@@ -55,7 +47,6 @@
         return g;
     }
 
-<<<<<<< HEAD
     void increase_h_value_to(int new_h) {
         assert(new_h >= h);
         h = new_h;
@@ -69,12 +60,8 @@
         return h;
     }
 
-    void set_incoming_arc(const Arc &arc) {
-        incoming_arc = arc;
-=======
     void set_incoming_transition(const Transition &transition) {
         incoming_transition = transition;
->>>>>>> 37295d9f
     }
 
     const Transition &get_incoming_transition() const {
@@ -88,12 +75,8 @@
   Store and update abstract Domains and transitions.
 */
 class AbstractState {
-<<<<<<< HEAD
-private:
     friend class TransitionSystem;
 
-=======
->>>>>>> 37295d9f
     // Since the abstraction owns the state we don't need AbstractTask.
     const TaskProxy &task_proxy;
 
@@ -122,6 +105,10 @@
     bool is_more_general_than(const AbstractState &other) const;
 
 public:
+    AbstractState(const AbstractState &) = delete;
+
+    AbstractState(AbstractState &&other);
+
     void add_outgoing_transition(int op_id, AbstractState *target);
     void add_incoming_transition(int op_id, AbstractState *src);
     void add_loop(int op_id);
@@ -131,14 +118,6 @@
 
     bool domains_intersect(const AbstractState *other, int var) const;
 
-<<<<<<< HEAD
-public:
-    AbstractState(const AbstractState &) = delete;
-
-    AbstractState(AbstractState &&other);
-
-=======
->>>>>>> 37295d9f
     // Return the size of var's abstract domain for this state.
     int count(int var) const;
 
@@ -174,11 +153,11 @@
         return loops;
     }
 
-    AbstractSearchInfo &get_search_info() {return search_info; }
-
     const Node *get_node() const {
         return node;
     }
+
+    AbstractSearchInfo &get_search_info() {return search_info; }
 
     friend std::ostream &operator<<(std::ostream &os, const AbstractState &state) {
         return os << state.domains;
@@ -195,7 +174,7 @@
 
     // Create the Cartesian set that corresponds to the given fact conditions.
     static AbstractState get_abstract_state(
-            const TaskProxy &task_proxy, const ConditionsProxy &conditions);
+        const TaskProxy &task_proxy, const ConditionsProxy &conditions);
 };
 }
 
