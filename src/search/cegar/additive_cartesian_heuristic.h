--- conflicted
+++ resolved
@@ -76,11 +76,8 @@
     std::vector<std::unique_ptr<CartesianHeuristicFunction>> heuristic_functions;
     int num_abstractions;
     int num_states;
-<<<<<<< HEAD
     int num_arcs;
-=======
     State initial_state;
->>>>>>> a24d4dc0
 
     void reduce_remaining_costs(const std::vector<int> &saturated_costs);
     std::shared_ptr<AbstractTask> get_remaining_costs_task(
