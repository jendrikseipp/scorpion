--- conflicted
+++ resolved
@@ -10,31 +10,22 @@
 class CartesianHeuristicFunction;
 class SubtaskGenerator;
 
-<<<<<<< HEAD
-class AdditiveCartesianHeuristic : public Heuristic {
-    std::vector<CartesianHeuristicFunction> heuristic_functions;
-=======
 /*
   Store CartesianHeuristicFunctions and compute overall heuristic by
   summing all of their values.
 */
 class AdditiveCartesianHeuristic : public Heuristic {
     const std::vector<CartesianHeuristicFunction> heuristic_functions;
->>>>>>> 35466569
 
 protected:
     virtual int compute_heuristic(const GlobalState &global_state);
     int compute_heuristic(const State &state);
 
 public:
-<<<<<<< HEAD
+    explicit AdditiveCartesianHeuristic(const options::Options &opts);
     AdditiveCartesianHeuristic(
         const options::Options &opts,
         std::vector<CartesianHeuristicFunction> &&heuristic_functions);
-    virtual ~AdditiveCartesianHeuristic() = default;
-=======
-    explicit AdditiveCartesianHeuristic(const options::Options &opts);
->>>>>>> 35466569
 };
 }
 
