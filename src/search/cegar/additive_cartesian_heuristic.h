#ifndef CEGAR_ADDITIVE_CARTESIAN_HEURISTIC_H
#define CEGAR_ADDITIVE_CARTESIAN_HEURISTIC_H

#include "split_selector.h"

#include "../heuristic.h"

#include "../utils/countdown_timer.h"

#include <memory>
#include <vector>

/*
  Overview of classes relevant to Cartesian abstractions:

  AdditiveCartesianHeuristic
    Get subtasks from SubtaskGenerators, adjust their costs by wrapping
    them in ModifiedOperatorCostsTasks, compute Abstractions, move
    RefinementHierarchies from Abstractions to CartesianHeuristicFunctions,
    store CartesianHeuristicFunctions and compute overall heuristic by adding
    heuristic values of all CartesianHeuristicFunctions.

    SubtaskGenerator
      Create focused subtasks. TaskDuplicator returns copies of the
      original task. GoalDecomposition uses ModifiedGoalsTask to set a
      single goal fact. LandmarkDecomposition nests ModifiedGoalsTask
      and DomainAbstractedTask to focus on a single landmark fact.

    CartesianHeuristic
      Store RefinementHierarchy for looking up heuristic values
      efficiently.

  Abstraction
    Store the set of AbstractStates, use AbstractSearch to find
    abstract solutions, find flaws, use SplitSelector to select splits
    in case of ambiguities, break spurious solutions and maintain the
    RefinementHierarchy.

    AbstractState
      Store and update abstract Domains and transitions.

      Domains
        Store the Cartesian set of values in an abstract state.

    AbstractSearch
      Find an abstract solution using A*. Compute goal distances for
      abstract states.

    SplitSelector
      Strategies for selecting splits in case there are multiple
      possibilities.

    RefinementHierarchy
      Directed acyclic graph that has an inner tree node for each split
      and a leaf for all current abstract states in the abstraction.
      Contains helper nodes for splits that split off multiple facts.
*/

namespace operator_counting {
class ConstraintGenerator;
}

namespace cegar {
<<<<<<< HEAD
class CartesianHeuristic;
class OCPConstraints;
=======
class CartesianHeuristicFunction;
>>>>>>> 458cdb65
class SubtaskGenerator;
class TransitionSystem;

enum class CostPartitioningType {
    SATURATED,
    OPTIMAL,
    OPTIMAL_OPERATOR_COUNTING
};

/*
  TODO: All members except "heuristics" are needed only for creating
  the heuristic. Think about splitting heuristic creation and usage as
  in iPDB.
*/
class AdditiveCartesianHeuristic : public Heuristic {
    std::vector<std::shared_ptr<SubtaskGenerator>> subtask_generators;
    const int max_states;
    utils::CountdownTimer timer;
    CostPartitioningType cost_partitioning_type;
    bool use_general_costs;
    PickSplit pick_split;
    std::vector<int> remaining_costs;
<<<<<<< HEAD
    // TODO: Store split trees or thin wrappers directly.
    std::vector<std::unique_ptr<CartesianHeuristic>> heuristics;
    std::vector<std::shared_ptr<operator_counting::ConstraintGenerator>> constraints;
    std::vector<std::shared_ptr<TransitionSystem>> transition_systems;
=======
    std::vector<std::unique_ptr<CartesianHeuristicFunction>> heuristic_functions;
>>>>>>> 458cdb65
    int num_abstractions;
    int num_states;
    State initial_state;

    void reduce_remaining_costs(const std::vector<int> &saturated_costs);
    std::shared_ptr<AbstractTask> get_remaining_costs_task(
        std::shared_ptr<AbstractTask> &parent) const;
    bool may_build_another_abstraction();
    void build_abstractions(
        const std::vector<std::shared_ptr<AbstractTask>> &subtasks);
    void print_statistics() const;

protected:
    virtual void initialize();
    virtual int compute_heuristic(const GlobalState &global_state);
    int compute_heuristic(const State &state);

public:
    explicit AdditiveCartesianHeuristic(const options::Options &options);
    ~AdditiveCartesianHeuristic() = default;

    std::vector<std::shared_ptr<operator_counting::ConstraintGenerator>> &&extract_constraints() {
        return move(constraints);
    }

    std::vector<std::shared_ptr<TransitionSystem>> &&extract_transition_systems() {
        return move(transition_systems);
    }
};
}

#endif<|MERGE_RESOLUTION|>--- conflicted
+++ resolved
@@ -61,12 +61,8 @@
 }
 
 namespace cegar {
-<<<<<<< HEAD
-class CartesianHeuristic;
+class CartesianHeuristicFunction;
 class OCPConstraints;
-=======
-class CartesianHeuristicFunction;
->>>>>>> 458cdb65
 class SubtaskGenerator;
 class TransitionSystem;
 
@@ -89,14 +85,9 @@
     bool use_general_costs;
     PickSplit pick_split;
     std::vector<int> remaining_costs;
-<<<<<<< HEAD
-    // TODO: Store split trees or thin wrappers directly.
-    std::vector<std::unique_ptr<CartesianHeuristic>> heuristics;
+    std::vector<std::unique_ptr<CartesianHeuristicFunction>> heuristic_functions;
     std::vector<std::shared_ptr<operator_counting::ConstraintGenerator>> constraints;
     std::vector<std::shared_ptr<TransitionSystem>> transition_systems;
-=======
-    std::vector<std::unique_ptr<CartesianHeuristicFunction>> heuristic_functions;
->>>>>>> 458cdb65
     int num_abstractions;
     int num_states;
     State initial_state;
