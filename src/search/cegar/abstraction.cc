#include "abstraction.h"

#include "abstract_state.h"
#include "utils.h"

#include "../globals.h"
#include "../task_tools.h"

#include "../utils/logging.h"
#include "../utils/memory.h"

#include <algorithm>
#include <cassert>
#include <iostream>
#include <unordered_map>

using namespace std;

namespace cegar {
struct Flaw {
    // Last concrete and abstract state reached while tracing solution.
    const State concrete_state;
    // TODO: After conversion to smart pointers, store as unique_ptr?
    AbstractState *current_abstract_state;
    // Hypothetical Cartesian set we would have liked to reach.
    const AbstractState desired_abstract_state;

    Flaw(
        State &&concrete_state,
        AbstractState *current_abstract_state,
        AbstractState &&desired_abstract_state)
        : concrete_state(move(concrete_state)),
          current_abstract_state(current_abstract_state),
          desired_abstract_state(move(desired_abstract_state)) {
    }

    vector<Split> get_possible_splits() const {
        vector<Split> splits;
        /*
          For each fact in the concrete state that is not contained in
          the current abstract state (reason: abstract and concrete
          traces diverged) or the desired abstract state (reason:
          unsatisfied precondition or goal), loop over all values of
          the corresponding variable. The values that are in both the
          current and the desired abstract state are the "wanted" ones.
        */
        for (FactProxy wanted_fact : concrete_state) {
            if (!current_abstract_state->contains(wanted_fact) ||
                !desired_abstract_state.contains(wanted_fact)) {
                VariableProxy var = wanted_fact.get_variable();
                vector<int> wanted;
                for (int value = 0; value < var.get_domain_size(); ++value) {
                    FactProxy fact = var.get_fact(value);
                    if (current_abstract_state->contains(fact) &&
                        desired_abstract_state.contains(fact)) {
                        wanted.push_back(value);
                    }
                }
                assert(!wanted.empty());
                splits.emplace_back(var.get_id(), move(wanted));
            }
        }
        assert(!splits.empty());
        return splits;
    }
};

Abstraction::Abstraction(
    const shared_ptr<AbstractTask> task,
    int max_states,
    int max_non_looping_transitions,
    double max_time,
    bool use_general_costs,
    PickSplit pick,
    bool debug)
    : task(task),
      task_proxy(*task),
      max_states(max_states),
      max_non_looping_transitions(max_non_looping_transitions),
      use_general_costs(use_general_costs),
      abstract_search(get_operator_costs(task_proxy), states),
      split_selector(task, pick),
      transition_updater(task),
      timer(max_time),
      init(nullptr),
      deviations(0),
      unmet_preconditions(0),
      unmet_goals(0),
      refinement_hierarchy(make_shared<RefinementHierarchy>()),
      debug(debug) {
    assert(max_states >= 1);
    g_log << "Start building abstraction." << endl;
    cout << "Maximum number of states: " << max_states << endl;
    cout << "Maximum number of transitions: "
         << max_non_looping_transitions << endl;
    build();
    g_log << "Done building abstraction." << endl;
    cout << "Time for building abstraction: " << timer << endl;

    /* Even if we found a concrete solution, we might have refined in the
       last iteration, so we should update the distances. */
    update_h_and_g_values();

    print_statistics();
}

Abstraction::~Abstraction() {
    for (AbstractState *state : states)
        delete state;
}

unordered_map<const Node *, int> Abstraction::compute_h_map() const {
    unordered_map<const Node *, int> h_map;
    for (const AbstractState *state: states) {
        h_map[state->get_node()] = state->get_h_value();
    }
    return h_map;
}

bool Abstraction::is_goal(AbstractState *state) const {
    return goals.count(state) == 1;
}

void Abstraction::separate_facts_unreachable_before_goal() {
    assert(goals.size() == 1);
    assert(states.size() == 1);
    assert(task_proxy.get_goals().size() == 1);
    FactProxy goal = task_proxy.get_goals()[0];
    unordered_set<FactProxy> reachable_facts = get_relaxed_possible_before(
        task_proxy, goal);
    for (VariableProxy var : task_proxy.get_variables()) {
        if (!may_keep_refining())
            break;
        int var_id = var.get_id();
        vector<int> unreachable_values;
        for (int value = 0; value < var.get_domain_size(); ++value) {
            FactProxy fact = var.get_fact(value);
            if (reachable_facts.count(fact) == 0)
                unreachable_values.push_back(value);
        }
        if (!unreachable_values.empty())
            refine(init, var_id, unreachable_values);
    }
    goals.clear();
    goals.insert(states.begin(), states.end());
}

void Abstraction::create_trivial_abstraction() {
    init = AbstractState::get_trivial_abstract_state(
<<<<<<< HEAD
        task_proxy, refinement_hierarchy->get_root());
=======
        task_proxy, refinement_hierarchy.get_root());
    transition_updater.add_loops_to_trivial_abstract_state(init);
>>>>>>> 37295d9f
    goals.insert(init);
    states.insert(init);
}

bool Abstraction::may_keep_refining() const {
    /* TODO: Think about whether we really want to go to the memory limit.
       Without doing so, the algorithm would be more deterministic. */
    return !utils::is_out_of_memory() &&
           get_num_states() < max_states &&
           transition_updater.get_num_non_loops() < max_non_looping_transitions &&
           !timer.is_expired();
}

void Abstraction::build() {
    create_trivial_abstraction();
    /*
      For landmark tasks we have to map all states in which the
      landmark might have been achieved to arbitrary abstract goal
      states. For the other types of subtasks our method won't find
      unreachable facts, but calling it unconditionally for subtasks
      with one goal doesn't hurt and simplifies the implementation.
    */
    if (task_proxy.get_goals().size() == 1) {
        separate_facts_unreachable_before_goal();
    }
    bool found_concrete_solution = false;
    while (may_keep_refining()) {
        bool found_abstract_solution = abstract_search.find_solution(init, goals);
        if (!found_abstract_solution) {
            cout << "Abstract problem is unsolvable!" << endl;
            break;
        }
        unique_ptr<Flaw> flaw = find_flaw(abstract_search.get_solution());
        if (!flaw) {
            found_concrete_solution = true;
            break;
        }
        AbstractState *abstract_state = flaw->current_abstract_state;
        vector<Split> splits = flaw->get_possible_splits();
        const Split &split = split_selector.pick_split(*abstract_state, splits);
        refine(abstract_state, split.var_id, split.values);
    }
    cout << "Concrete solution found: " << found_concrete_solution << endl;
}

void Abstraction::refine(AbstractState *state, int var, const vector<int> &wanted) {
    if (debug)
        cout << "Refine " << *state << " for " << var << "=" << wanted << endl;
    pair<AbstractState *, AbstractState *> new_states = state->split(var, wanted);
    AbstractState *v1 = new_states.first;
    AbstractState *v2 = new_states.second;

    transition_updater.rewire(state, v1, v2, var);

    states.erase(state);
    states.insert(v1);
    states.insert(v2);

    /* Since the search is always started from the abstract initial state, v2
       is never the new initial state and v1 is never a goal state. */
    if (state == init) {
        assert(v1->includes(task_proxy.get_initial_state()));
        assert(!v2->includes(task_proxy.get_initial_state()));
        init = v1;
        if (debug)
            cout << "New init state: " << *init << endl;
    }
    if (is_goal(state)) {
        goals.erase(state);
        goals.insert(v2);
        if (debug)
            cout << "New/additional goal state: " << *v2 << endl;
    }

    int num_states = get_num_states();
    if (num_states % 1000 == 0) {
        g_log << num_states << "/" << max_states << " states, "
              << transition_updater.get_num_non_loops() << "/"
              << max_non_looping_transitions << " transitions" << endl;
    }

    delete state;
}

unique_ptr<Flaw> Abstraction::find_flaw(const Solution &solution) {
    if (debug)
        cout << "Check solution:" << endl;

    AbstractState *abstract_state = init;
    State concrete_state = task_proxy.get_initial_state();
    assert(abstract_state->includes(concrete_state));

    if (debug)
        cout << "  Initial abstract state: " << *abstract_state << endl;

<<<<<<< HEAD
    for (const Arc &step : solution) {
        if (utils::is_out_of_memory())
=======
    for (const Transition &step : solution) {
        if (!utils::extra_memory_padding_is_reserved())
>>>>>>> 37295d9f
            break;
        OperatorProxy op = task_proxy.get_operators()[step.op_id];
        AbstractState *next_abstract_state = step.target;
        if (is_applicable(op, concrete_state)) {
            if (debug)
                cout << "  Move to " << *next_abstract_state << " with "
                     << op.get_name() << endl;
            State next_concrete_state = concrete_state.get_successor(op);
            if (!next_abstract_state->includes(next_concrete_state)) {
                if (debug)
                    cout << "  Paths deviate." << endl;
                ++deviations;
                return utils::make_unique_ptr<Flaw>(
                    move(concrete_state),
                    abstract_state,
                    next_abstract_state->regress(op));
            }
            abstract_state = next_abstract_state;
            concrete_state = move(next_concrete_state);
        } else {
            if (debug)
                cout << "  Operator not applicable: " << op.get_name() << endl;
            ++unmet_preconditions;
            return utils::make_unique_ptr<Flaw>(
                move(concrete_state),
                abstract_state,
                AbstractState::get_abstract_state(
                    task_proxy, op.get_preconditions()));
        }
    }
    assert(is_goal(abstract_state));
    if (is_goal_state(task_proxy, concrete_state)) {
        // We found a concrete solution.
        return nullptr;
    } else {
        if (debug)
            cout << "  Goal test failed." << endl;
        ++unmet_goals;
        return utils::make_unique_ptr<Flaw>(
            move(concrete_state),
            abstract_state,
            AbstractState::get_abstract_state(
                task_proxy, task_proxy.get_goals()));
    }
}

void Abstraction::update_h_and_g_values() {
    abstract_search.backwards_dijkstra(goals);
    for (AbstractState *state : states) {
        state->increase_h_value_to(state->get_search_info().get_g_value());
    }
    // Update g values.
    // TODO: updating h values overwrites g values. Find better solution.
    abstract_search.forward_dijkstra(init);
}

int Abstraction::get_h_value_of_initial_state() const {
    return init->get_h_value();
}

void Abstraction::set_operator_costs(const vector<int> &new_costs) {
    abstract_search.set_operator_costs(new_costs);
    abstract_search.backwards_dijkstra(goals);
    for (AbstractState *state : states) {
        state->set_h_value(state->get_search_info().get_g_value());
    }
}

vector<int> Abstraction::get_saturated_costs() {
    const int num_ops = task_proxy.get_operators().size();
    // Use value greater than -INF to avoid arithmetic difficulties.
    const int min_cost = use_general_costs ? -INF : 0;
    vector<int> saturated_costs(num_ops, min_cost);
    for (AbstractState *state : states) {
        const int g = state->get_search_info().get_g_value();
        const int h = state->get_h_value();

        /*
          No need to maintain goal distances of unreachable (g == INF)
          and dead end states (h == INF).

          Note that the "succ_h == INF" test below is sufficient for
          ignoring dead end states. The "h == INF" test is a speed
          optimization.
        */
        if (g == INF || h == INF)
            continue;

        for (const Transition &transition: state->get_outgoing_transitions()) {
            int op_id = transition.op_id;
            AbstractState *successor = transition.target;
            const int succ_h = successor->get_h_value();

            if (succ_h == INF)
                continue;

            int needed = h - succ_h;
            saturated_costs[op_id] = max(saturated_costs[op_id], needed);
        }

        if (use_general_costs) {
            /* To prevent negative cost cycles, all operators inducing
               self-loops must have non-negative costs. */
            for (int op_id : state->get_loops()) {
                saturated_costs[op_id] = max(saturated_costs[op_id], 0);
            }
        }
    }
    return saturated_costs;
}

void Abstraction::print_statistics() {
    int total_incoming_transitions = 0;
    int total_outgoing_transitions = 0;
    int total_loops = 0;
    int dead_ends = 0;
    for (AbstractState *state : states) {
        if (state->get_h_value() == INF)
            ++dead_ends;
        total_incoming_transitions += state->get_incoming_transitions().size();
        total_outgoing_transitions += state->get_outgoing_transitions().size();
        total_loops += state->get_loops().size();
    }
    assert(total_outgoing_transitions == total_incoming_transitions);

    int total_cost = 0;
    for (OperatorProxy op : task_proxy.get_operators())
        total_cost += op.get_cost();

    cout << "Total operator cost: " << total_cost << endl;
    cout << "States: " << get_num_states() << endl;
    cout << "Dead ends: " << dead_ends << endl;
    cout << "Init h: " << get_h_value_of_initial_state() << endl;

    assert(transition_updater.get_num_loops() == total_loops);
    assert(transition_updater.get_num_non_loops() == total_outgoing_transitions);
    cout << "Looping transitions: " << total_loops << endl;
    cout << "Non-looping transitions: " << total_outgoing_transitions << endl;

    cout << "Deviations: " << deviations << endl;
    cout << "Unmet preconditions: " << unmet_preconditions << endl;
    cout << "Unmet goals: " << unmet_goals << endl;
    cout << endl;
}
}<|MERGE_RESOLUTION|>--- conflicted
+++ resolved
@@ -147,12 +147,8 @@
 
 void Abstraction::create_trivial_abstraction() {
     init = AbstractState::get_trivial_abstract_state(
-<<<<<<< HEAD
         task_proxy, refinement_hierarchy->get_root());
-=======
-        task_proxy, refinement_hierarchy.get_root());
     transition_updater.add_loops_to_trivial_abstract_state(init);
->>>>>>> 37295d9f
     goals.insert(init);
     states.insert(init);
 }
@@ -248,13 +244,8 @@
     if (debug)
         cout << "  Initial abstract state: " << *abstract_state << endl;
 
-<<<<<<< HEAD
-    for (const Arc &step : solution) {
+    for (const Transition &step : solution) {
         if (utils::is_out_of_memory())
-=======
-    for (const Transition &step : solution) {
-        if (!utils::extra_memory_padding_is_reserved())
->>>>>>> 37295d9f
             break;
         OperatorProxy op = task_proxy.get_operators()[step.op_id];
         AbstractState *next_abstract_state = step.target;
