--- conflicted
+++ resolved
@@ -34,17 +34,12 @@
         opts.get<int>("max_transitions"),
         opts.get<double>("max_time"),
         opts.get<bool>("use_general_costs"),
-<<<<<<< HEAD
-        opts.get<PickSplit>("pick"),
-        opts.get<HUpdateStrategy>("h_update"),
-=======
         opts.get<PickFlawedAbstractState>("pick_flawed_abstract_state"),
         opts.get<PickSplit>("pick_split"),
         opts.get<PickSplit>("tiebreak_split"),
         opts.get<int>("max_concrete_states_per_abstract_state"),
         opts.get<int>("max_state_expansions"),
         opts.get<SearchStrategy>("search_strategy"),
->>>>>>> f60ca306
         opts.get<int>("memory_padding"),
         opts.get<bool>("use_max"),
         opts.get<bool>("use_fixed_time_limits"),
@@ -58,26 +53,13 @@
 AdditiveCartesianHeuristic::AdditiveCartesianHeuristic(
     const options::Options &opts)
     : Heuristic(opts),
-<<<<<<< HEAD
-      heuristic_functions(generate_heuristic_functions(opts)),
+      heuristic_functions(generate_heuristic_functions(opts, log)),
       use_max(opts.get<bool>("use_max")) {
-}
-
-int AdditiveCartesianHeuristic::compute_heuristic(const GlobalState &global_state) {
-    State state = convert_global_state(global_state);
-    return compute_heuristic(state);
-}
-
-int AdditiveCartesianHeuristic::compute_heuristic(const State &state) {
-    int h = 0;
-=======
-      heuristic_functions(generate_heuristic_functions(opts, log)) {
 }
 
 int AdditiveCartesianHeuristic::compute_heuristic(const State &ancestor_state) {
     State state = convert_ancestor_state(ancestor_state);
-    int sum_h = 0;
->>>>>>> f60ca306
+    int h = 0;
     for (const CartesianHeuristicFunction &function : heuristic_functions) {
         int value = function.get_value(state);
         assert(value >= 0);
@@ -156,79 +138,11 @@
     parser.document_property("safe", "yes");
     parser.document_property("preferred operators", "no");
 
-<<<<<<< HEAD
-    parser.add_list_option<shared_ptr<SubtaskGenerator>>(
-        "subtasks",
-        "subtask generators",
-        "[landmarks(),goals()]");
-    parser.add_option<int>(
-        "max_states",
-        "maximum sum of abstract states over all abstractions",
-        "infinity",
-        Bounds("1", "infinity"));
-    parser.add_option<int>(
-        "max_transitions",
-        "maximum sum of real transitions (excluding self-loops) over "
-        " all abstractions",
-        "1M",
-        Bounds("0", "infinity"));
-    parser.add_option<double>(
-        "max_time",
-        "maximum time in seconds for building abstractions",
-        "infinity",
-        Bounds("0.0", "infinity"));
-    vector<string> pick_strategies;
-    pick_strategies.push_back("RANDOM");
-    pick_strategies.push_back("MIN_UNWANTED");
-    pick_strategies.push_back("MAX_UNWANTED");
-    pick_strategies.push_back("MIN_REFINED");
-    pick_strategies.push_back("MAX_REFINED");
-    pick_strategies.push_back("MIN_HADD");
-    pick_strategies.push_back("MAX_HADD");
-    pick_strategies.push_back("MIN_CG");
-    pick_strategies.push_back("MAX_CG");
-    parser.add_enum_option<PickSplit>(
-        "pick", pick_strategies, "split-selection strategy", "MAX_REFINED");
-    add_h_update_option(parser);
-    add_transition_representation_option(parser);
-=======
     add_common_cegar_options(parser);
->>>>>>> f60ca306
     parser.add_option<bool>(
         "use_general_costs",
         "allow negative costs in cost partitioning",
         "true");
-<<<<<<< HEAD
-    parser.add_option<int>(
-        "memory_padding",
-        "amount of extra memory in MB to reserve for recovering from "
-        "out-of-memory situations gracefully. When the memory runs out, we "
-        "stop refining and start the search. Due to memory fragmentation, "
-        "the memory used for building the abstraction (states, transitions, "
-        "etc.) often can't be reused for things that require big continuous "
-        "blocks of memory. It is for this reason that we require a rather "
-        "large amount of memory padding by default.",
-        "500",
-        Bounds("0", "infinity"));
-    parser.add_option<bool>(
-        "use_max",
-        "compute maximum over heuristic estimates instead of SCP",
-        "false");
-    parser.add_option<bool>(
-        "use_fixed_time_limits",
-        "limit the build time for each abstraction by max_time/num_abstractions "
-        "(instead of passing unused time to the remaining abstractions)",
-        "false");
-    parser.add_option<bool>(
-        "sort_transitions",
-        "sort transitions",
-        "false");
-    parser.add_option<bool>(
-        "debug",
-        "print debugging output",
-        "false");
-=======
->>>>>>> f60ca306
     Heuristic::add_options_to_parser(parser);
 
     Options opts = parser.parse();
@@ -239,10 +153,10 @@
     g_hacked_extra_memory_padding_mb = opts.get<int>("memory_padding");
     g_hacked_tsr = opts.get<TransitionRepresentation>("transition_representation");
     g_hacked_sort_transitions = opts.get<bool>("sort_transitions");
-    g_hacked_rng = utils::parse_rng_from_options(opts);
 
     // Compute the successor generator here already to get peak memory info.
-    get_successor_generator(TaskProxy(*opts.get<shared_ptr<AbstractTask>>("transform")));
+    utils::LogProxy log(utils::get_log_from_options(opts));
+    get_successor_generator(TaskProxy(*opts.get<shared_ptr<AbstractTask>>("transform")), log);
 
     return make_shared<AdditiveCartesianHeuristic>(opts);
 }
