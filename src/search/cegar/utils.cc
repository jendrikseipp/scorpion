#include "utils.h"

#include "../operator_cost.h"
#include "../option_parser.h"
#include "../task_proxy.h"
#include "../task_tools.h"

#include "../heuristics/additive_heuristic.h"

#include "../utils/memory.h"

#include <algorithm>
#include <cassert>
#include <unordered_map>

using namespace std;

namespace cegar {
unique_ptr<additive_heuristic::AdditiveHeuristic> create_additive_heuristic(
    const shared_ptr<AbstractTask> &task) {
    Options opts;
    opts.set<shared_ptr<AbstractTask>>("transform", task);
    opts.set<int>("cost_type", NORMAL);
    opts.set<bool>("cache_estimates", false);
    return utils::make_unique_ptr<additive_heuristic::AdditiveHeuristic>(opts);
}

static bool operator_applicable(
    const OperatorProxy &op, const unordered_set<FactProxy> &facts) {
    for (FactProxy precondition : op.get_preconditions()) {
        if (facts.count(precondition) == 0)
            return false;
    }
    return true;
}

static bool operator_achieves_fact(
    const OperatorProxy &op, const FactProxy &fact) {
    for (EffectProxy effect : op.get_effects()) {
        if (effect.get_fact() == fact)
            return true;
    }
    return false;
}

static unordered_set<FactProxy> compute_possibly_before_facts(
    const TaskProxy &task, const FactProxy &last_fact) {
    unordered_set<FactProxy> pb_facts;

    // Add facts from initial state.
    for (FactProxy fact : task.get_initial_state())
        pb_facts.insert(fact);

    // Until no more facts can be added:
    size_t last_num_reached = 0;
    /*
      Note: This can be done more efficiently by maintaining the number
      of unsatisfied preconditions for each operator and a queue of
      unhandled effects.

      TODO: Find out if this code is time critical, and change it if it
      is.
    */
    while (last_num_reached != pb_facts.size()) {
        last_num_reached = pb_facts.size();
        for (OperatorProxy op : task.get_operators()) {
            // Ignore operators that achieve last_fact.
            if (operator_achieves_fact(op, last_fact))
                continue;
            // Add all facts that are achieved by an applicable operator.
            if (operator_applicable(op, pb_facts)) {
                for (EffectProxy effect : op.get_effects()) {
                    pb_facts.insert(effect.get_fact());
                }
            }
        }
    }
    return pb_facts;
}

unordered_set<FactProxy> get_relaxed_possible_before(
    const TaskProxy &task, const FactProxy &fact) {
    unordered_set<FactProxy> reachable_facts =
        compute_possibly_before_facts(task, fact);
    reachable_facts.insert(fact);
    return reachable_facts;
}

vector<int> get_domain_sizes(const TaskProxy &task) {
    vector<int> domain_sizes;
    for (VariableProxy var : task.get_variables())
        domain_sizes.push_back(var.get_domain_size());
    return domain_sizes;
}
<<<<<<< HEAD

vector<int> get_operator_costs(const TaskProxy &task) {
    vector<int> costs;
    costs.reserve(task.get_operators().size());
    for (OperatorProxy op : task.get_operators())
        costs.push_back(op.get_cost());
    return costs;
}
=======
>>>>>>> 2943d69c
}<|MERGE_RESOLUTION|>--- conflicted
+++ resolved
@@ -92,15 +92,4 @@
         domain_sizes.push_back(var.get_domain_size());
     return domain_sizes;
 }
-<<<<<<< HEAD
-
-vector<int> get_operator_costs(const TaskProxy &task) {
-    vector<int> costs;
-    costs.reserve(task.get_operators().size());
-    for (OperatorProxy op : task.get_operators())
-        costs.push_back(op.get_cost());
-    return costs;
-}
-=======
->>>>>>> 2943d69c
 }