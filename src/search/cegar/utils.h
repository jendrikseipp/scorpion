#ifndef CEGAR_UTILS_H
#define CEGAR_UTILS_H

#include "types.h"

#include "../task_proxy.h"

#include "../utils/hash.h"

#include <memory>
#include <vector>

class AbstractTask;

namespace additive_heuristic {
class AdditiveHeuristic;
}

namespace options {
class OptionParser;
}

namespace utils {
class RandomNumberGenerator;
}

namespace cegar {
class Abstraction;

extern int g_hacked_extra_memory_padding_mb;
extern bool g_hacked_sort_transitions;
extern TransitionRepresentation g_hacked_tsr;
extern std::shared_ptr<utils::RandomNumberGenerator> g_hacked_rng;

extern std::unique_ptr<additive_heuristic::AdditiveHeuristic>
create_additive_heuristic(const std::shared_ptr<AbstractTask> &task);

/*
  The set of relaxed-reachable facts is the possibly-before set of facts that
  can be reached in the delete-relaxation before 'fact' is reached the first
  time, plus 'fact' itself.
*/
extern utils::HashSet<FactProxy> get_relaxed_possible_before(
    const TaskProxy &task, const FactProxy &fact);

extern std::vector<int> get_domain_sizes(const TaskProxy &task);

extern void add_common_cegar_options(options::OptionParser &parser);

<<<<<<< HEAD
extern void add_transition_representation_option(options::OptionParser &parser);

template<typename T>
uint64_t estimate_memory_usage_in_bytes(const std::deque<T> &d) {
    uint64_t size = 0;
    size += sizeof(d);            // size of empty deque
    size += d.size() * sizeof(T); // size of actual entries
    return size;
}

// Adapted from utils::estimate_vector_bytes().
template<typename T>
uint64_t estimate_memory_usage_in_bytes(const std::vector<T> &vec) {
    uint64_t size = 0;
    size += 2 * sizeof(void *);         // overhead for dynamic memory management
    size += sizeof(vec);                // size of empty vector
    size += vec.capacity() * sizeof(T); // size of actual entries
    return size;
}

template<typename T>
uint64_t estimate_vector_of_vector_bytes(const std::vector<std::vector<T>> &vec) {
    uint64_t size = estimate_memory_usage_in_bytes(vec);
    for (auto &inner : vec) {
        size += estimate_memory_usage_in_bytes(inner);
    }
    size -= vec.capacity() * sizeof(T);  // Subtract doubly-counted bytes.
    return size;
}

extern void dump_dot_graph(const Abstraction &abstraction);
extern void write_dot_file_to_disk(const Abstraction &abstraction);
=======
extern std::string create_dot_graph(
    const TaskProxy &task_proxy, const Abstraction &abstraction);
extern void write_to_file(
    const std::string &file_name, const std::string &content);
>>>>>>> f60ca306
}

/*
  TODO: Our proxy classes are meant to be temporary objects and as such
  shouldn't be stored in containers. Once we find a way to avoid
  storing them in containers, we should remove this hashing function.
*/
namespace utils {
inline void feed(HashState &hash_state, const FactProxy &fact) {
    feed(hash_state, fact.get_pair());
}
}

#endif<|MERGE_RESOLUTION|>--- conflicted
+++ resolved
@@ -30,7 +30,6 @@
 extern int g_hacked_extra_memory_padding_mb;
 extern bool g_hacked_sort_transitions;
 extern TransitionRepresentation g_hacked_tsr;
-extern std::shared_ptr<utils::RandomNumberGenerator> g_hacked_rng;
 
 extern std::unique_ptr<additive_heuristic::AdditiveHeuristic>
 create_additive_heuristic(const std::shared_ptr<AbstractTask> &task);
@@ -47,8 +46,10 @@
 
 extern void add_common_cegar_options(options::OptionParser &parser);
 
-<<<<<<< HEAD
-extern void add_transition_representation_option(options::OptionParser &parser);
+extern std::string create_dot_graph(
+    const TaskProxy &task_proxy, const Abstraction &abstraction);
+extern void write_to_file(
+    const std::string &file_name, const std::string &content);
 
 template<typename T>
 uint64_t estimate_memory_usage_in_bytes(const std::deque<T> &d) {
@@ -77,15 +78,6 @@
     size -= vec.capacity() * sizeof(T);  // Subtract doubly-counted bytes.
     return size;
 }
-
-extern void dump_dot_graph(const Abstraction &abstraction);
-extern void write_dot_file_to_disk(const Abstraction &abstraction);
-=======
-extern std::string create_dot_graph(
-    const TaskProxy &task_proxy, const Abstraction &abstraction);
-extern void write_to_file(
-    const std::string &file_name, const std::string &content);
->>>>>>> f60ca306
 }
 
 /*
