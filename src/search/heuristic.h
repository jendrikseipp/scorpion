--- conflicted
+++ resolved
@@ -11,10 +11,6 @@
 #include <memory>
 #include <vector>
 
-<<<<<<< HEAD
-class GlobalState;
-=======
->>>>>>> 5afc966d
 class TaskProxy;
 
 namespace options {
@@ -83,24 +79,8 @@
     explicit Heuristic(const options::Options &options);
     virtual ~Heuristic() override;
 
-<<<<<<< HEAD
-    virtual void notify_initial_state(const GlobalState & /*initial_state*/) {
-    }
-
-    /*
-      TODO: I don't think we use the return value any more, in which
-      case we should make this void.
-    */
-    virtual bool notify_state_transition(
-        const GlobalState &parent_state, OperatorID op_id,
-        const GlobalState &state);
-
-    virtual void get_involved_heuristics(std::set<Heuristic *> &hset) override {
-        hset.insert(this);
-=======
     virtual void get_path_dependent_evaluators(
         std::set<Evaluator *> & /*evals*/) override {
->>>>>>> 5afc966d
     }
 
     static void add_options_to_parser(options::OptionParser &parser);
