#ifndef CARTESIAN_ABSTRACTIONS_CEGAR_H
#define CARTESIAN_ABSTRACTIONS_CEGAR_H

#include "flaw_search.h"
#include "split_selector.h"
#include "transition_rewirer.h"
#include "types.h"

#include "../task_proxy.h"

#include "../utils/countdown_timer.h"

#include <memory>

namespace utils {
class RandomNumberGenerator;
class LogProxy;
}

namespace cartesian_abstractions {
class Abstraction;
enum class DotGraphVerbosity;
class ShortestPaths;

/*
  Iteratively refine a Cartesian abstraction with counterexample-guided
  abstraction refinement (CEGAR).

  Store the abstraction, use AbstractSearch to find abstract solutions, find
  flaws, use SplitSelector to select splits in case of ambiguities and break
  spurious solutions.
*/
class CEGAR {
    const TaskProxy task_proxy;
    const std::vector<int> domain_sizes;
    const int max_states;
    const int max_stored_transitions;
    const PickFlawedAbstractState pick_flawed_abstract_state;

    const std::shared_ptr<TransitionRewirer> transition_rewirer;
    std::unique_ptr<Abstraction> abstraction;
    std::unique_ptr<ShortestPaths> shortest_paths;
    std::unique_ptr<FlawSearch> flaw_search;

    // Limit the time for building the abstraction.
    utils::CountdownTimer timer;

    utils::LogProxy &log;
    const DotGraphVerbosity dot_graph_verbosity;

    // Only used for logging progress.
    int old_abstract_solution_cost = -1;

    bool may_keep_refining() const;

    /*
      Map all states that can only be reached after reaching the goal
      fact to arbitrary goal states.

      We need this method only for landmark subtasks, but calling it
      for other subtasks with a single goal fact doesn't hurt and
      simplifies the implementation.
    */
    void separate_facts_unreachable_before_goal() const;

    // Build abstraction.
    void refinement_loop(bool is_landmark_subtask);

    void dump_dot_graph() const;
    void print_statistics() const;

public:
    CEGAR(
<<<<<<< HEAD
        const std::shared_ptr<AbstractTask> &task,
        int max_states,
        int max_transitions,
        double max_time,
        PickFlawedAbstractState pick_flawed_abstract_state,
        PickSplit pick_split,
        PickSplit tiebreak_split,
        int max_concrete_states_per_abstract_state,
        int max_state_expansions,
        TransitionRepresentation transition_representation,
        utils::RandomNumberGenerator &rng,
        utils::LogProxy &log,
        DotGraphVerbosity dot_graph_verbosity);
=======
        const std::shared_ptr<AbstractTask> &task, int max_states,
        int max_non_looping_transitions, double max_time, PickSplit pick,
        utils::RandomNumberGenerator &rng, utils::LogProxy &log);
>>>>>>> ba6ffb79
    ~CEGAR();

    CEGAR(const CEGAR &) = delete;

    std::unique_ptr<Abstraction> extract_abstraction();
    std::vector<int> get_goal_distances() const;
};
}

#endif<|MERGE_RESOLUTION|>--- conflicted
+++ resolved
@@ -71,25 +71,14 @@
 
 public:
     CEGAR(
-<<<<<<< HEAD
-        const std::shared_ptr<AbstractTask> &task,
-        int max_states,
-        int max_transitions,
-        double max_time,
+        const std::shared_ptr<AbstractTask> &task, int max_states,
+        int max_transitions, double max_time,
         PickFlawedAbstractState pick_flawed_abstract_state,
-        PickSplit pick_split,
-        PickSplit tiebreak_split,
-        int max_concrete_states_per_abstract_state,
-        int max_state_expansions,
+        PickSplit pick_split, PickSplit tiebreak_split,
+        int max_concrete_states_per_abstract_state, int max_state_expansions,
         TransitionRepresentation transition_representation,
-        utils::RandomNumberGenerator &rng,
-        utils::LogProxy &log,
+        utils::RandomNumberGenerator &rng, utils::LogProxy &log,
         DotGraphVerbosity dot_graph_verbosity);
-=======
-        const std::shared_ptr<AbstractTask> &task, int max_states,
-        int max_non_looping_transitions, double max_time, PickSplit pick,
-        utils::RandomNumberGenerator &rng, utils::LogProxy &log);
->>>>>>> ba6ffb79
     ~CEGAR();
 
     CEGAR(const CEGAR &) = delete;
