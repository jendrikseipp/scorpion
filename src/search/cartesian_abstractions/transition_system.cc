#include "transition_system.h"

#include "abstract_state.h"
#include "transition.h"
#include "transition_rewirer.h"

#include "../utils/logging.h"

using namespace std;

namespace cartesian_abstractions {
<<<<<<< HEAD
TransitionSystem::TransitionSystem(const TransitionRewirer &rewirer)
    : rewirer(rewirer),
=======
static vector<vector<FactPair>> get_preconditions_by_operator(
    const OperatorsProxy &ops) {
    vector<vector<FactPair>> preconditions_by_operator;
    preconditions_by_operator.reserve(ops.size());
    for (OperatorProxy op : ops) {
        vector<FactPair> preconditions =
            task_properties::get_fact_pairs(op.get_preconditions());
        sort(preconditions.begin(), preconditions.end());
        preconditions_by_operator.push_back(move(preconditions));
    }
    return preconditions_by_operator;
}

static vector<FactPair> get_postconditions(const OperatorProxy &op) {
    // Use map to obtain sorted postconditions.
    map<int, int> var_to_post;
    for (FactProxy fact : op.get_preconditions()) {
        var_to_post[fact.get_variable().get_id()] = fact.get_value();
    }
    for (EffectProxy effect : op.get_effects()) {
        FactPair fact = effect.get_fact().get_pair();
        var_to_post[fact.var] = fact.value;
    }
    vector<FactPair> postconditions;
    postconditions.reserve(var_to_post.size());
    for (const pair<const int, int> &fact : var_to_post) {
        postconditions.emplace_back(fact.first, fact.second);
    }
    return postconditions;
}

static vector<vector<FactPair>> get_postconditions_by_operator(
    const OperatorsProxy &ops) {
    vector<vector<FactPair>> postconditions_by_operator;
    postconditions_by_operator.reserve(ops.size());
    for (OperatorProxy op : ops) {
        postconditions_by_operator.push_back(get_postconditions(op));
    }
    return postconditions_by_operator;
}

static int lookup_value(const vector<FactPair> &facts, int var) {
    assert(is_sorted(facts.begin(), facts.end()));
    for (const FactPair &fact : facts) {
        if (fact.var == var) {
            return fact.value;
        } else if (fact.var > var) {
            return UNDEFINED;
        }
    }
    return UNDEFINED;
}

static void remove_transitions_with_given_target(
    Transitions &transitions, int state_id) {
    auto new_end = remove_if(
        transitions.begin(), transitions.end(),
        [state_id](const Transition &t) { return t.target_id == state_id; });
    assert(new_end != transitions.end());
    transitions.erase(new_end, transitions.end());
}

TransitionSystem::TransitionSystem(const OperatorsProxy &ops)
    : preconditions_by_operator(get_preconditions_by_operator(ops)),
      postconditions_by_operator(get_postconditions_by_operator(ops)),
>>>>>>> ba6ffb79
      num_non_loops(0),
      num_loops(0) {
    add_loops_in_trivial_abstraction();
}

void TransitionSystem::enlarge_vectors_by_one() {
    int new_num_states = get_num_states() + 1;
    outgoing.resize(new_num_states);
    incoming.resize(new_num_states);
    loops.resize(new_num_states);
}

void TransitionSystem::add_loops_in_trivial_abstraction() {
    assert(get_num_states() == 0);
    enlarge_vectors_by_one();
    int init_id = 0;
    for (int op_id = 0; op_id < get_num_operators(); ++op_id) {
        loops[init_id].push_back(op_id);
        ++num_loops;
    }
}

<<<<<<< HEAD
void TransitionSystem::rewire(
    const AbstractStates &states, int v_id,
    const AbstractState &v1, const AbstractState &v2, int var) {
=======
void TransitionSystem::rewire_loops(
    const Loops &old_loops, const AbstractState &v1, const AbstractState &v2,
    int var) {
    /* State v has been split into v1 and v2. Now for all self-loops
       v->v we need to add one or two of the transitions v1->v1, v1->v2,
       v2->v1 and v2->v2. */
    int v1_id = v1.get_id();
    int v2_id = v2.get_id();
    for (int op_id : old_loops) {
        int pre = get_precondition_value(op_id, var);
        int post = get_postcondition_value(op_id, var);
        if (pre == UNDEFINED) {
            // op has no precondition on var --> it must start in v1 and v2.
            if (post == UNDEFINED) {
                // op has no effect on var --> it must end in v1 and v2.
                add_loop(v1_id, op_id);
                add_loop(v2_id, op_id);
            } else if (v2.contains(var, post)) {
                // op must end in v2.
                add_transition(v1_id, op_id, v2_id);
                add_loop(v2_id, op_id);
            } else {
                // op must end in v1.
                assert(v1.contains(var, post));
                add_loop(v1_id, op_id);
                add_transition(v2_id, op_id, v1_id);
            }
        } else if (v1.contains(var, pre)) {
            // op must start in v1.
            assert(post != UNDEFINED);
            if (v1.contains(var, post)) {
                // op must end in v1.
                add_loop(v1_id, op_id);
            } else {
                // op must end in v2.
                assert(v2.contains(var, post));
                add_transition(v1_id, op_id, v2_id);
            }
        } else {
            // op must start in v2.
            assert(v2.contains(var, pre));
            assert(post != UNDEFINED);
            if (v1.contains(var, post)) {
                // op must end in v1.
                add_transition(v2_id, op_id, v1_id);
            } else {
                // op must end in v2.
                assert(v2.contains(var, post));
                add_loop(v2_id, op_id);
            }
        }
    }
    num_loops -= old_loops.size();
}

void TransitionSystem::rewire(
    const AbstractStates &states, int v_id, const AbstractState &v1,
    const AbstractState &v2, int var) {
    // Retrieve old transitions and make space for new transitions.
    Transitions old_incoming = move(incoming[v_id]);
    Transitions old_outgoing = move(outgoing[v_id]);
    Loops old_loops = move(loops[v_id]);
>>>>>>> ba6ffb79
    enlarge_vectors_by_one();

    num_non_loops -= (incoming[v_id].size() + outgoing[v_id].size());

    rewirer.rewire_transitions(incoming, outgoing, states, v_id, v1, v2, var);
    int v1_id = v1.get_id();
    int v2_id = v2.get_id();
<<<<<<< HEAD
    num_non_loops +=
        incoming[v1_id].size() + incoming[v2_id].size() +
        outgoing[v1_id].size() + outgoing[v2_id].size();
=======
    utils::unused_variable(v1_id);
    utils::unused_variable(v2_id);
    assert(
        incoming[v1_id].empty() && outgoing[v1_id].empty() &&
        loops[v1_id].empty());
    assert(
        incoming[v2_id].empty() && outgoing[v2_id].empty() &&
        loops[v2_id].empty());
>>>>>>> ba6ffb79

    int num_parent_loops = loops[v_id].size();
    rewirer.rewire_loops(loops, incoming, outgoing, v_id, v1, v2, var);
    int num_children_loops = loops[v1_id].size() + loops[v2_id].size();
    int num_transitions_between_children =
        count_if(outgoing[v1_id].begin(), outgoing[v1_id].end(),
                 [v2_id](const Transition &t) {return t.target_id == v2_id;}) +
        count_if(outgoing[v2_id].begin(), outgoing[v2_id].end(),
                 [v1_id](const Transition &t) {return t.target_id == v1_id;});

    num_non_loops += num_transitions_between_children;
    num_loops += num_children_loops - num_parent_loops;
}

const deque<Transitions> &TransitionSystem::get_incoming_transitions() const {
    return incoming;
}

const deque<Transitions> &TransitionSystem::get_outgoing_transitions() const {
    return outgoing;
}

vector<bool> TransitionSystem::get_looping_operators() const {
    vector<bool> operator_induces_self_loop(get_num_operators(), false);
    for (const auto &looping_ops : loops) {
        for (int op_id : looping_ops) {
            operator_induces_self_loop[op_id] = true;
        }
    }
    return operator_induces_self_loop;
}

const vector<FactPair> &TransitionSystem::get_preconditions(int op_id) const {
    return rewirer.get_preconditions(op_id);
}

int TransitionSystem::get_num_states() const {
    assert(incoming.size() == outgoing.size());
    assert(loops.size() == outgoing.size());
    return outgoing.size();
}

int TransitionSystem::get_num_operators() const {
    return rewirer.get_num_operators();
}

int TransitionSystem::get_num_non_loops() const {
    return num_non_loops;
}

int TransitionSystem::get_num_loops() const {
    return num_loops;
}

void TransitionSystem::print_statistics(utils::LogProxy &log) const {
    if (log.is_at_least_normal()) {
        int total_incoming_transitions = 0;
        utils::unused_variable(total_incoming_transitions);
        int total_outgoing_transitions = 0;
        int total_loops = 0;
        for (int state_id = 0; state_id < get_num_states(); ++state_id) {
            total_incoming_transitions += incoming[state_id].size();
            total_outgoing_transitions += outgoing[state_id].size();
            total_loops += loops[state_id].size();
        }
        assert(total_outgoing_transitions == total_incoming_transitions);
        assert(get_num_loops() == total_loops);
        assert(get_num_non_loops() == total_outgoing_transitions);
        log << "Looping transitions: " << total_loops << endl;
        log << "Non-looping transitions: " << total_outgoing_transitions
            << endl;
    }
}

void TransitionSystem::dump() const {
    for (int i = 0; i < get_num_states(); ++i) {
        cout << "State " << i << endl;
        cout << "  in: " << incoming[i] << endl;
        cout << "  out: " << outgoing[i] << endl;
        cout << "  loops: " << loops[i] << endl;
    }
}
}<|MERGE_RESOLUTION|>--- conflicted
+++ resolved
@@ -9,78 +9,8 @@
 using namespace std;
 
 namespace cartesian_abstractions {
-<<<<<<< HEAD
 TransitionSystem::TransitionSystem(const TransitionRewirer &rewirer)
-    : rewirer(rewirer),
-=======
-static vector<vector<FactPair>> get_preconditions_by_operator(
-    const OperatorsProxy &ops) {
-    vector<vector<FactPair>> preconditions_by_operator;
-    preconditions_by_operator.reserve(ops.size());
-    for (OperatorProxy op : ops) {
-        vector<FactPair> preconditions =
-            task_properties::get_fact_pairs(op.get_preconditions());
-        sort(preconditions.begin(), preconditions.end());
-        preconditions_by_operator.push_back(move(preconditions));
-    }
-    return preconditions_by_operator;
-}
-
-static vector<FactPair> get_postconditions(const OperatorProxy &op) {
-    // Use map to obtain sorted postconditions.
-    map<int, int> var_to_post;
-    for (FactProxy fact : op.get_preconditions()) {
-        var_to_post[fact.get_variable().get_id()] = fact.get_value();
-    }
-    for (EffectProxy effect : op.get_effects()) {
-        FactPair fact = effect.get_fact().get_pair();
-        var_to_post[fact.var] = fact.value;
-    }
-    vector<FactPair> postconditions;
-    postconditions.reserve(var_to_post.size());
-    for (const pair<const int, int> &fact : var_to_post) {
-        postconditions.emplace_back(fact.first, fact.second);
-    }
-    return postconditions;
-}
-
-static vector<vector<FactPair>> get_postconditions_by_operator(
-    const OperatorsProxy &ops) {
-    vector<vector<FactPair>> postconditions_by_operator;
-    postconditions_by_operator.reserve(ops.size());
-    for (OperatorProxy op : ops) {
-        postconditions_by_operator.push_back(get_postconditions(op));
-    }
-    return postconditions_by_operator;
-}
-
-static int lookup_value(const vector<FactPair> &facts, int var) {
-    assert(is_sorted(facts.begin(), facts.end()));
-    for (const FactPair &fact : facts) {
-        if (fact.var == var) {
-            return fact.value;
-        } else if (fact.var > var) {
-            return UNDEFINED;
-        }
-    }
-    return UNDEFINED;
-}
-
-static void remove_transitions_with_given_target(
-    Transitions &transitions, int state_id) {
-    auto new_end = remove_if(
-        transitions.begin(), transitions.end(),
-        [state_id](const Transition &t) { return t.target_id == state_id; });
-    assert(new_end != transitions.end());
-    transitions.erase(new_end, transitions.end());
-}
-
-TransitionSystem::TransitionSystem(const OperatorsProxy &ops)
-    : preconditions_by_operator(get_preconditions_by_operator(ops)),
-      postconditions_by_operator(get_postconditions_by_operator(ops)),
->>>>>>> ba6ffb79
-      num_non_loops(0),
-      num_loops(0) {
+    : rewirer(rewirer), num_non_loops(0), num_loops(0) {
     add_loops_in_trivial_abstraction();
 }
 
@@ -101,74 +31,9 @@
     }
 }
 
-<<<<<<< HEAD
-void TransitionSystem::rewire(
-    const AbstractStates &states, int v_id,
-    const AbstractState &v1, const AbstractState &v2, int var) {
-=======
-void TransitionSystem::rewire_loops(
-    const Loops &old_loops, const AbstractState &v1, const AbstractState &v2,
-    int var) {
-    /* State v has been split into v1 and v2. Now for all self-loops
-       v->v we need to add one or two of the transitions v1->v1, v1->v2,
-       v2->v1 and v2->v2. */
-    int v1_id = v1.get_id();
-    int v2_id = v2.get_id();
-    for (int op_id : old_loops) {
-        int pre = get_precondition_value(op_id, var);
-        int post = get_postcondition_value(op_id, var);
-        if (pre == UNDEFINED) {
-            // op has no precondition on var --> it must start in v1 and v2.
-            if (post == UNDEFINED) {
-                // op has no effect on var --> it must end in v1 and v2.
-                add_loop(v1_id, op_id);
-                add_loop(v2_id, op_id);
-            } else if (v2.contains(var, post)) {
-                // op must end in v2.
-                add_transition(v1_id, op_id, v2_id);
-                add_loop(v2_id, op_id);
-            } else {
-                // op must end in v1.
-                assert(v1.contains(var, post));
-                add_loop(v1_id, op_id);
-                add_transition(v2_id, op_id, v1_id);
-            }
-        } else if (v1.contains(var, pre)) {
-            // op must start in v1.
-            assert(post != UNDEFINED);
-            if (v1.contains(var, post)) {
-                // op must end in v1.
-                add_loop(v1_id, op_id);
-            } else {
-                // op must end in v2.
-                assert(v2.contains(var, post));
-                add_transition(v1_id, op_id, v2_id);
-            }
-        } else {
-            // op must start in v2.
-            assert(v2.contains(var, pre));
-            assert(post != UNDEFINED);
-            if (v1.contains(var, post)) {
-                // op must end in v1.
-                add_transition(v2_id, op_id, v1_id);
-            } else {
-                // op must end in v2.
-                assert(v2.contains(var, post));
-                add_loop(v2_id, op_id);
-            }
-        }
-    }
-    num_loops -= old_loops.size();
-}
-
 void TransitionSystem::rewire(
     const AbstractStates &states, int v_id, const AbstractState &v1,
     const AbstractState &v2, int var) {
-    // Retrieve old transitions and make space for new transitions.
-    Transitions old_incoming = move(incoming[v_id]);
-    Transitions old_outgoing = move(outgoing[v_id]);
-    Loops old_loops = move(loops[v_id]);
->>>>>>> ba6ffb79
     enlarge_vectors_by_one();
 
     num_non_loops -= (incoming[v_id].size() + outgoing[v_id].size());
@@ -176,29 +41,19 @@
     rewirer.rewire_transitions(incoming, outgoing, states, v_id, v1, v2, var);
     int v1_id = v1.get_id();
     int v2_id = v2.get_id();
-<<<<<<< HEAD
-    num_non_loops +=
-        incoming[v1_id].size() + incoming[v2_id].size() +
-        outgoing[v1_id].size() + outgoing[v2_id].size();
-=======
-    utils::unused_variable(v1_id);
-    utils::unused_variable(v2_id);
-    assert(
-        incoming[v1_id].empty() && outgoing[v1_id].empty() &&
-        loops[v1_id].empty());
-    assert(
-        incoming[v2_id].empty() && outgoing[v2_id].empty() &&
-        loops[v2_id].empty());
->>>>>>> ba6ffb79
+    num_non_loops += incoming[v1_id].size() + incoming[v2_id].size() +
+                     outgoing[v1_id].size() + outgoing[v2_id].size();
 
     int num_parent_loops = loops[v_id].size();
     rewirer.rewire_loops(loops, incoming, outgoing, v_id, v1, v2, var);
     int num_children_loops = loops[v1_id].size() + loops[v2_id].size();
     int num_transitions_between_children =
-        count_if(outgoing[v1_id].begin(), outgoing[v1_id].end(),
-                 [v2_id](const Transition &t) {return t.target_id == v2_id;}) +
-        count_if(outgoing[v2_id].begin(), outgoing[v2_id].end(),
-                 [v1_id](const Transition &t) {return t.target_id == v1_id;});
+        count_if(
+            outgoing[v1_id].begin(), outgoing[v1_id].end(),
+            [v2_id](const Transition &t) { return t.target_id == v2_id; }) +
+        count_if(
+            outgoing[v2_id].begin(), outgoing[v2_id].end(),
+            [v1_id](const Transition &t) { return t.target_id == v1_id; });
 
     num_non_loops += num_transitions_between_children;
     num_loops += num_children_loops - num_parent_loops;
