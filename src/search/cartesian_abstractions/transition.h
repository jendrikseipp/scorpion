--- conflicted
+++ resolved
@@ -12,18 +12,10 @@
     int op_id;
     int target_id;
 
-<<<<<<< HEAD
-    Transition()
-        : op_id(UNDEFINED),
-          target_id(UNDEFINED) {
+    Transition() : op_id(UNDEFINED), target_id(UNDEFINED) {
     }
 
-    Transition(int op_id, int target_id)
-        : op_id(op_id),
-          target_id(target_id) {
-=======
     Transition(int op_id, int target_id) : op_id(op_id), target_id(target_id) {
->>>>>>> ba6ffb79
     }
 
     bool is_defined() const {
@@ -39,8 +31,8 @@
     }
 
     bool operator<(const Transition &other) const {
-        return std::tie(op_id, target_id)
-               < std::tie(other.op_id, other.target_id);
+        return std::tie(op_id, target_id) <
+               std::tie(other.op_id, other.target_id);
     }
 
     friend std::ostream &operator<<(std::ostream &os, const Transition &t) {
@@ -50,7 +42,8 @@
 }
 
 namespace utils {
-inline void feed(HashState &hash_state, const cartesian_abstractions::Transition &tr) {
+inline void feed(
+    HashState &hash_state, const cartesian_abstractions::Transition &tr) {
     feed(hash_state, tr.op_id);
     feed(hash_state, tr.target_id);
 }
