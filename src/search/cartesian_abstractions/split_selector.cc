--- conflicted
+++ resolved
@@ -5,11 +5,7 @@
 #include "utils.h"
 
 #include "../heuristics/additive_heuristic.h"
-<<<<<<< HEAD
-
 #include "../plugins/plugin.h"
-=======
->>>>>>> ba6ffb79
 #include "../utils/logging.h"
 #include "../utils/rng.h"
 
@@ -32,7 +28,9 @@
     } else if (other.values.size() == 1 && value == other.values[0]) {
         swap(other.value, other.values[0]);
         assert(value == other.value);
-    } else if (values.size() == 1 && other.values.size() == 1 && values[0] == other.values[0]) {
+    } else if (
+        values.size() == 1 && other.values.size() == 1 &&
+        values[0] == other.values[0]) {
         swap(value, values[0]);
         swap(other.value, other.values[0]);
         assert(value == other.value);
@@ -42,9 +40,9 @@
         assert(utils::is_sorted_unique(values));
         assert(utils::is_sorted_unique(other.values));
         vector<int> combined_values;
-        set_union(values.begin(), values.end(),
-                  other.values.begin(), other.values.end(),
-                  back_inserter(combined_values));
+        set_union(
+            values.begin(), values.end(), other.values.begin(),
+            other.values.end(), back_inserter(combined_values));
         swap(values, combined_values);
         return true;
     } else {
@@ -53,33 +51,21 @@
     }
 }
 
-
 SplitSelector::SplitSelector(
-<<<<<<< HEAD
-    const shared_ptr<AbstractTask> &task,
-    PickSplit pick,
-    PickSplit tiebreak_pick,
-    bool debug)
+    const shared_ptr<AbstractTask> &task, PickSplit pick,
+    PickSplit tiebreak_pick, bool debug)
     : task(task),
       task_proxy(*task),
       debug(debug),
       first_pick(pick),
       tiebreak_pick(tiebreak_pick) {
-    if (first_pick == PickSplit::MIN_HADD || first_pick == PickSplit::MAX_HADD ||
-        tiebreak_pick == PickSplit::MIN_HADD || tiebreak_pick == PickSplit::MAX_HADD) {
-        additive_heuristic =
-            make_unique<additive_heuristic::AdditiveHeuristic>(
-                tasks::AxiomHandlingType::APPROXIMATE_NEGATIVE, task,
-                false, "h^add within CEGAR abstractions",
-                utils::Verbosity::SILENT);
-=======
-    const shared_ptr<AbstractTask> &task, PickSplit pick)
-    : task(task), task_proxy(*task), pick(pick) {
-    if (pick == PickSplit::MIN_HADD || pick == PickSplit::MAX_HADD) {
+    if (first_pick == PickSplit::MIN_HADD ||
+        first_pick == PickSplit::MAX_HADD ||
+        tiebreak_pick == PickSplit::MIN_HADD ||
+        tiebreak_pick == PickSplit::MAX_HADD) {
         additive_heuristic = make_unique<additive_heuristic::AdditiveHeuristic>(
             tasks::AxiomHandlingType::APPROXIMATE_NEGATIVE, task, false,
             "h^add within CEGAR abstractions", utils::Verbosity::SILENT);
->>>>>>> ba6ffb79
         additive_heuristic->compute_heuristic_for_cegar(
             task_proxy.get_initial_state());
     }
@@ -139,11 +125,7 @@
 }
 
 double SplitSelector::rate_split(
-<<<<<<< HEAD
     const AbstractState &state, const Split &split, PickSplit pick) const {
-=======
-    const AbstractState &state, const Split &split) const {
->>>>>>> ba6ffb79
     int var_id = split.var_id;
     double rating;
     switch (pick) {
@@ -179,16 +161,9 @@
     return rating;
 }
 
-<<<<<<< HEAD
 vector<Split> SplitSelector::compute_max_cover_splits(
     vector<vector<Split>> &&splits) const {
     vector<int> domain_sizes = get_domain_sizes(task_proxy);
-=======
-const Split &SplitSelector::pick_split(
-    const AbstractState &state, const vector<Split> &splits,
-    utils::RandomNumberGenerator &rng) const {
-    assert(!splits.empty());
->>>>>>> ba6ffb79
 
     if (debug) {
         cout << "Unsorted splits: " << endl;
@@ -204,17 +179,20 @@
             continue;
         }
         // Sort splits by the number of covered flaws.
-        sort(var_splits.begin(), var_splits.end(),
-             [](const Split &split1, const Split &split2) {
-                 return split1.count > split2.count;
-             });
+        sort(
+            var_splits.begin(), var_splits.end(),
+            [](const Split &split1, const Split &split2) {
+                return split1.count > split2.count;
+            });
         // Try to merge each split into first split.
         Split &best_split_for_var = var_splits[0];
         for (size_t i = 1; i < var_splits.size(); ++i) {
             if (debug) {
-                cout << "Combine " << best_split_for_var << " with " << var_splits[i];
-            }
-            bool combined = best_split_for_var.combine_with(move(var_splits[i]));
+                cout << "Combine " << best_split_for_var << " with "
+                     << var_splits[i];
+            }
+            bool combined =
+                best_split_for_var.combine_with(move(var_splits[i]));
             if (debug) {
                 cout << " --> " << combined << endl;
             }
@@ -252,8 +230,7 @@
 }
 
 vector<Split> SplitSelector::reduce_to_best_splits(
-    const AbstractState &abstract_state,
-    vector<vector<Split>> &&splits) const {
+    const AbstractState &abstract_state, vector<vector<Split>> &&splits) const {
     if (first_pick == PickSplit::MAX_COVER) {
         return compute_max_cover_splits(move(splits));
     }
@@ -279,8 +256,7 @@
 }
 
 Split SplitSelector::select_from_best_splits(
-    const AbstractState &abstract_state,
-    vector<Split> &&splits,
+    const AbstractState &abstract_state, vector<Split> &&splits,
     utils::RandomNumberGenerator &rng) const {
     assert(!splits.empty());
     if (splits.size() == 1) {
@@ -302,8 +278,7 @@
 }
 
 Split SplitSelector::pick_split(
-    const AbstractState &abstract_state,
-    vector<vector<Split>> &&splits,
+    const AbstractState &abstract_state, vector<vector<Split>> &&splits,
     utils::RandomNumberGenerator &rng) const {
     if (first_pick == PickSplit::RANDOM) {
         vector<int> vars_with_splits;
@@ -317,48 +292,44 @@
         return move(*rng.choose(splits[random_var]));
     }
 
-    vector<Split> best_splits = reduce_to_best_splits(abstract_state, move(splits));
+    vector<Split> best_splits =
+        reduce_to_best_splits(abstract_state, move(splits));
     assert(!best_splits.empty());
     if (debug) {
         utils::g_log << "Best splits: " << best_splits << endl;
     }
-    Split selected_split = select_from_best_splits(abstract_state, move(best_splits), rng);
+    Split selected_split =
+        select_from_best_splits(abstract_state, move(best_splits), rng);
     if (debug) {
         utils::g_log << "Selected split: " << selected_split << endl;
     }
     return selected_split;
 }
 
-static plugins::TypedEnumPlugin<PickSplit> _enum_plugin({
-        {"random",
-         "select a random variable (among all eligible variables)"},
-        {"min_unwanted",
-         "select an eligible variable which has the least unwanted values "
-         "(number of values of v that land in the abstract state whose "
-         "h-value will probably be raised) in the flaw state"},
-        {"max_unwanted",
-         "select an eligible variable which has the most unwanted values "
-         "(number of values of v that land in the abstract state whose "
-         "h-value will probably be raised) in the flaw state"},
-        {"min_refined",
-         "select an eligible variable which is the least refined "
-         "(-1 * (remaining_values(v) / original_domain_size(v))) "
-         "in the flaw state"},
-        {"max_refined",
-         "select an eligible variable which is the most refined "
-         "(-1 * (remaining_values(v) / original_domain_size(v))) "
-         "in the flaw state"},
-        {"min_hadd",
-         "select an eligible variable with minimal h^add(s_0) value "
-         "over all facts that need to be removed from the flaw state"},
-        {"max_hadd",
-         "select an eligible variable with maximal h^add(s_0) value "
-         "over all facts that need to be removed from the flaw state"},
-        {"min_cg",
-         "order by increasing position in partial ordering of causal graph"},
-        {"max_cg",
-         "order by decreasing position in partial ordering of causal graph"},
-        {"max_cover",
-         "compute split that covers the maximum number of flaws for several concrete states."}
-    });
+static plugins::TypedEnumPlugin<PickSplit> _enum_plugin(
+    {{"random", "select a random variable (among all eligible variables)"},
+     {"min_unwanted",
+      "select an eligible variable which has the least unwanted values "
+      "(number of values of v that land in the abstract state whose "
+      "h-value will probably be raised) in the flaw state"},
+     {"max_unwanted",
+      "select an eligible variable which has the most unwanted values "
+      "(number of values of v that land in the abstract state whose "
+      "h-value will probably be raised) in the flaw state"},
+     {"min_refined", "select an eligible variable which is the least refined "
+                     "(-1 * (remaining_values(v) / original_domain_size(v))) "
+                     "in the flaw state"},
+     {"max_refined", "select an eligible variable which is the most refined "
+                     "(-1 * (remaining_values(v) / original_domain_size(v))) "
+                     "in the flaw state"},
+     {"min_hadd", "select an eligible variable with minimal h^add(s_0) value "
+                  "over all facts that need to be removed from the flaw state"},
+     {"max_hadd", "select an eligible variable with maximal h^add(s_0) value "
+                  "over all facts that need to be removed from the flaw state"},
+     {"min_cg",
+      "order by increasing position in partial ordering of causal graph"},
+     {"max_cg",
+      "order by decreasing position in partial ordering of causal graph"},
+     {"max_cover",
+      "compute split that covers the maximum number of flaws for several concrete states."}});
 }