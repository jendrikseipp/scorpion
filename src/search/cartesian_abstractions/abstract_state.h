--- conflicted
+++ resolved
@@ -26,7 +26,8 @@
     const CartesianSet &cartesian_set;
 
 public:
-    AbstractState(int state_id, NodeID node_id, const CartesianSet &cartesian_set);
+    AbstractState(
+        int state_id, NodeID node_id, const CartesianSet &cartesian_set);
 
     AbstractState(const AbstractState &) = delete;
 
@@ -56,16 +57,12 @@
 
     NodeID get_node_id() const;
 
-<<<<<<< HEAD
     const CartesianSet &get_cartesian_set() const {
         return cartesian_set;
     }
 
-    friend std::ostream &operator<<(std::ostream &os, const AbstractState &state) {
-=======
     friend std::ostream &operator<<(
         std::ostream &os, const AbstractState &state) {
->>>>>>> ba6ffb79
         return os << "#" << state.get_id() << state.cartesian_set;
     }
 
