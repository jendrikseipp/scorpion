#ifndef CARTESIAN_ABSTRACTIONS_COST_SATURATION_H
#define CARTESIAN_ABSTRACTIONS_COST_SATURATION_H

#include "flaw_search.h"
#include "refinement_hierarchy.h"
#include "split_selector.h"

#include <memory>
#include <vector>

namespace utils {
class CountdownTimer;
class Duration;
class RandomNumberGenerator;
class LogProxy;
}

namespace cartesian_abstractions {
class CartesianHeuristicFunction;
enum class DotGraphVerbosity;
class SubtaskGenerator;

/*
  Get subtasks from SubtaskGenerators, reduce their costs by wrapping
  them in ModifiedOperatorCostsTasks, compute Abstractions, move
  RefinementHierarchies from Abstractions to
  CartesianHeuristicFunctions, allow extracting
  CartesianHeuristicFunctions into AdditiveCartesianHeuristic.
*/
class CostSaturation {
    const std::vector<std::shared_ptr<SubtaskGenerator>> subtask_generators;
    const int max_states;
    const int max_transitions;
    const double max_time;
    const bool use_general_costs;
    const PickFlawedAbstractState pick_flawed_abstract_state;
    const PickSplit pick_split;
    const PickSplit tiebreak_split;
    const int max_concrete_states_per_abstract_state;
    const int max_state_expansions;
    const TransitionRepresentation transition_representation;
    const int memory_padding_mb;
    utils::RandomNumberGenerator &rng;
    utils::LogProxy &log;
    const cartesian_abstractions::DotGraphVerbosity dot_graph_verbosity;

    void (*fast_downward_new_handler)();
    std::vector<CartesianHeuristicFunction> heuristic_functions;
    std::vector<int> remaining_costs;
    int num_states;
    int num_transitions;

    void reset(const TaskProxy &task_proxy);
    void reduce_remaining_costs(const std::vector<int> &saturated_costs);
    std::shared_ptr<AbstractTask> get_remaining_costs_task(
        std::shared_ptr<AbstractTask> &parent) const;
    bool state_is_dead_end(const State &state) const;
    void build_abstractions(
        const std::vector<std::shared_ptr<AbstractTask>> &subtasks,
        const utils::CountdownTimer &timer,
        const std::function<bool()> &should_abort);
    void print_statistics(utils::Duration init_time) const;

public:
    CostSaturation(
<<<<<<< HEAD
        const std::vector<std::shared_ptr<SubtaskGenerator>> &subtask_generators,
        int max_states,
        int max_transitions,
        double max_time,
        bool use_general_costs,
        PickFlawedAbstractState pick_flawed_abstract_state,
        PickSplit pick_split,
        PickSplit tiebreak_split,
        int max_concrete_states_per_abstract_state,
        int max_state_expansions,
        TransitionRepresentation transition_representation,
        int memory_padding_mb,
        utils::RandomNumberGenerator &rng,
        utils::LogProxy &log,
        DotGraphVerbosity dot_graph_verbosity);
=======
        const std::vector<std::shared_ptr<SubtaskGenerator>>
            &subtask_generators,
        int max_states, int max_non_looping_transitions, double max_time,
        PickSplit pick_split, bool use_general_costs,
        utils::RandomNumberGenerator &rng, utils::LogProxy &log);
>>>>>>> ba6ffb79

    std::vector<CartesianHeuristicFunction> generate_heuristic_functions(
        const std::shared_ptr<AbstractTask> &task);
};

extern int get_subtask_limit(int limit, int used, int remaining_subtasks);
extern std::vector<int> compute_saturated_costs(
    const Abstraction &abstraction, const std::vector<int> &h_values, bool use_general_costs);
}

#endif<|MERGE_RESOLUTION|>--- conflicted
+++ resolved
@@ -63,29 +63,16 @@
 
 public:
     CostSaturation(
-<<<<<<< HEAD
-        const std::vector<std::shared_ptr<SubtaskGenerator>> &subtask_generators,
-        int max_states,
-        int max_transitions,
-        double max_time,
+        const std::vector<std::shared_ptr<SubtaskGenerator>>
+            &subtask_generators,
+        int max_states, int max_transitions, double max_time,
         bool use_general_costs,
         PickFlawedAbstractState pick_flawed_abstract_state,
-        PickSplit pick_split,
-        PickSplit tiebreak_split,
-        int max_concrete_states_per_abstract_state,
-        int max_state_expansions,
+        PickSplit pick_split, PickSplit tiebreak_split,
+        int max_concrete_states_per_abstract_state, int max_state_expansions,
         TransitionRepresentation transition_representation,
-        int memory_padding_mb,
-        utils::RandomNumberGenerator &rng,
-        utils::LogProxy &log,
-        DotGraphVerbosity dot_graph_verbosity);
-=======
-        const std::vector<std::shared_ptr<SubtaskGenerator>>
-            &subtask_generators,
-        int max_states, int max_non_looping_transitions, double max_time,
-        PickSplit pick_split, bool use_general_costs,
-        utils::RandomNumberGenerator &rng, utils::LogProxy &log);
->>>>>>> ba6ffb79
+        int memory_padding_mb, utils::RandomNumberGenerator &rng,
+        utils::LogProxy &log, DotGraphVerbosity dot_graph_verbosity);
 
     std::vector<CartesianHeuristicFunction> generate_heuristic_functions(
         const std::shared_ptr<AbstractTask> &task);
@@ -93,7 +80,8 @@
 
 extern int get_subtask_limit(int limit, int used, int remaining_subtasks);
 extern std::vector<int> compute_saturated_costs(
-    const Abstraction &abstraction, const std::vector<int> &h_values, bool use_general_costs);
+    const Abstraction &abstraction, const std::vector<int> &h_values,
+    bool use_general_costs);
 }
 
 #endif