--- conflicted
+++ resolved
@@ -215,7 +215,6 @@
         "maximum time in seconds for building abstractions",
         "infinity",
         plugins::Bounds("0.0", "infinity"));
-<<<<<<< HEAD
     feature.add_option<bool>(
         "use_max",
         "compute maximum over heuristic estimates instead of SCP",
@@ -238,8 +237,6 @@
         "false");
 
     add_transition_representation_option(feature);
-=======
->>>>>>> eef2767a
     add_pick_flawed_abstract_state_strategies(feature);
     add_pick_split_strategies(feature);
     feature.add_option<int>(
