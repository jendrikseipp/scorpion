--- conflicted
+++ resolved
@@ -10,16 +10,9 @@
 using namespace std;
 
 namespace cartesian_abstractions {
-<<<<<<< HEAD
-AbstractState::AbstractState(int state_id, NodeID node_id, const CartesianSet &cartesian_set)
-    : state_id(state_id),
-      node_id(node_id),
-      cartesian_set(cartesian_set) {
-=======
 AbstractState::AbstractState(
-    int state_id, NodeID node_id, CartesianSet &&cartesian_set)
-    : state_id(state_id), node_id(node_id), cartesian_set(move(cartesian_set)) {
->>>>>>> ba6ffb79
+    int state_id, NodeID node_id, const CartesianSet &cartesian_set)
+    : state_id(state_id), node_id(node_id), cartesian_set(cartesian_set) {
 }
 
 int AbstractState::count(int var) const {
