#include "abstract_state.h"

#include "refinement_hierarchy.h"
#include "utils.h"

#include <algorithm>
#include <cassert>
#include <unordered_set>

using namespace std;

namespace cartesian_abstractions {
AbstractState::AbstractState(int state_id, NodeID node_id, const CartesianSet &cartesian_set)
    : state_id(state_id),
      node_id(node_id),
      cartesian_set(cartesian_set) {
}

int AbstractState::count(int var) const {
    return cartesian_set.count(var);
}

bool AbstractState::contains(int var, int value) const {
    return cartesian_set.test(var, value);
}

pair<CartesianSet, CartesianSet> AbstractState::split_domain(
    int var, const vector<int> &wanted) const {
    int num_wanted = wanted.size();
    utils::unused_variable(num_wanted);
    // We can only refine for variables with at least two values.
    assert(num_wanted >= 1);
    assert(cartesian_set.count(var) > num_wanted);

    CartesianSet v1_cartesian_set(cartesian_set);
    CartesianSet v2_cartesian_set(cartesian_set);

    v2_cartesian_set.remove_all(var);
    for (int value : wanted) {
        // The wanted value has to be in the set of possible values.
        assert(cartesian_set.test(var, value));

        // In v1 var can have all of the previous values except the wanted ones.
        v1_cartesian_set.remove(var, value);

        // In v2 var can only have the wanted values.
        v2_cartesian_set.add(var, value);
    }
    assert(v1_cartesian_set.count(var) == cartesian_set.count(var) - num_wanted);
    assert(v2_cartesian_set.count(var) == num_wanted);
    return make_pair(v1_cartesian_set, v2_cartesian_set);
}

CartesianSet AbstractState::regress(const OperatorProxy &op) const {
    CartesianSet regression = cartesian_set;
    for (EffectProxy effect : op.get_effects()) {
        int var_id = effect.get_fact().get_variable().get_id();
        regression.add_all(var_id);
    }
    for (FactProxy precondition : op.get_preconditions()) {
        int var_id = precondition.get_variable().get_id();
        regression.set_single_value(var_id, precondition.get_value());
    }
    return regression;
}

bool AbstractState::domain_subsets_intersect(const AbstractState &other, int var) const {
    return cartesian_set.intersects(other.cartesian_set, var);
}

bool AbstractState::includes(const State &concrete_state) const {
    for (FactProxy fact : concrete_state) {
        if (!cartesian_set.test(fact.get_variable().get_id(), fact.get_value()))
            return false;
    }
    return true;
}

bool AbstractState::includes(const vector<FactPair> &facts) const {
    for (const FactPair &fact : facts) {
        if (!cartesian_set.test(fact.var, fact.value))
            return false;
    }
    return true;
}

bool AbstractState::includes(const AbstractState &other) const {
    return cartesian_set.is_superset_of(other.cartesian_set);
}

int AbstractState::get_id() const {
    return state_id;
}

NodeID AbstractState::get_node_id() const {
    return node_id;
}

unique_ptr<AbstractState> AbstractState::get_trivial_abstract_state(
<<<<<<< HEAD
    const CartesianSet &trivial_cartesian_set) {
    return utils::make_unique_ptr<AbstractState>(0, 0, trivial_cartesian_set);
=======
    const vector<int> &domain_sizes) {
    return make_unique<AbstractState>(0, 0, CartesianSet(domain_sizes));
>>>>>>> e02b0f84
}
}<|MERGE_RESOLUTION|>--- conflicted
+++ resolved
@@ -97,12 +97,7 @@
 }
 
 unique_ptr<AbstractState> AbstractState::get_trivial_abstract_state(
-<<<<<<< HEAD
     const CartesianSet &trivial_cartesian_set) {
-    return utils::make_unique_ptr<AbstractState>(0, 0, trivial_cartesian_set);
-=======
-    const vector<int> &domain_sizes) {
-    return make_unique<AbstractState>(0, 0, CartesianSet(domain_sizes));
->>>>>>> e02b0f84
+    return make_unique<AbstractState>(0, 0, trivial_cartesian_set);
 }
 }