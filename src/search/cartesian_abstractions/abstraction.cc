--- conflicted
+++ resolved
@@ -9,11 +9,6 @@
 
 #include "../task_utils/task_properties.h"
 #include "../utils/logging.h"
-<<<<<<< HEAD
-#include "../utils/memory.h"
-=======
-#include "../utils/math.h"
->>>>>>> e02b0f84
 
 #include <algorithm>
 #include <cassert>
@@ -23,7 +18,6 @@
 using namespace std;
 
 namespace cartesian_abstractions {
-<<<<<<< HEAD
 Abstraction::Abstraction(
     const shared_ptr<AbstractTask> &task,
     const shared_ptr<TransitionRewirer> &transition_rewirer,
@@ -32,29 +26,21 @@
     : transition_rewirer(transition_rewirer),
       concrete_initial_state(TaskProxy(*task).get_initial_state()),
       goal_facts(task_properties::get_fact_pairs(TaskProxy(*task).get_goals())),
-      refinement_hierarchy(utils::make_unique_ptr<RefinementHierarchy>(task)),
+      refinement_hierarchy(make_unique<RefinementHierarchy>(task)),
       log(log),
       debug(log.is_at_least_debug()) {
-=======
-Abstraction::Abstraction(const shared_ptr<AbstractTask> &task, utils::LogProxy &log)
-    : transition_system(make_unique<TransitionSystem>(TaskProxy(*task).get_operators())),
-      concrete_initial_state(TaskProxy(*task).get_initial_state()),
-      goal_facts(task_properties::get_fact_pairs(TaskProxy(*task).get_goals())),
-      refinement_hierarchy(make_unique<RefinementHierarchy>(task)),
-      log(log) {
->>>>>>> e02b0f84
     initialize_trivial_abstraction(get_domain_sizes(TaskProxy(*task)));
 
     if (transition_representation == TransitionRepresentation::STORE) {
         if (log.is_at_least_normal()) {
             log << "Store transitions." << endl;
         }
-        transition_system = utils::make_unique_ptr<TransitionSystem>(*transition_rewirer);
+        transition_system = make_unique<TransitionSystem>(*transition_rewirer);
     } else {
         if (log.is_at_least_normal()) {
             log << "Create match tree." << endl;
         }
-        match_tree = utils::make_unique_ptr<MatchTree>(
+        match_tree = make_unique<MatchTree>(
             TaskProxy(*task).get_operators(),
             transition_rewirer->get_preconditions(),
             transition_rewirer->get_postconditions(),
@@ -62,7 +48,7 @@
     }
 #ifndef NDEBUG
     if (!transition_system && debug) {
-        transition_system = utils::make_unique_ptr<TransitionSystem>(*transition_rewirer);
+        transition_system = make_unique<TransitionSystem>(*transition_rewirer);
     }
 #endif
 }
@@ -178,7 +164,7 @@
 
 void Abstraction::initialize_trivial_abstraction(const vector<int> &domain_sizes) {
     CartesianSet::set_static_members(domain_sizes);
-    cartesian_sets.push_back(utils::make_unique_ptr<CartesianSet>(domain_sizes));
+    cartesian_sets.push_back(make_unique<CartesianSet>(domain_sizes));
     unique_ptr<AbstractState> init_state =
         AbstractState::get_trivial_abstract_state(*cartesian_sets[0]);
     init_id = init_state->get_id();
@@ -227,21 +213,14 @@
 
     this->cartesian_sets.resize(max(node_ids.first, node_ids.second) + 1);
     this->cartesian_sets[node_ids.first] =
-        utils::make_unique_ptr<CartesianSet>(move(v1_cartesian_set));
+        make_unique<CartesianSet>(move(v1_cartesian_set));
     this->cartesian_sets[node_ids.second] =
-        utils::make_unique_ptr<CartesianSet>(move(v2_cartesian_set));
-
-<<<<<<< HEAD
-    unique_ptr<AbstractState> v1 = utils::make_unique_ptr<AbstractState>(
+        make_unique<CartesianSet>(move(v2_cartesian_set));
+
+    unique_ptr<AbstractState> v1 = make_unique<AbstractState>(
         v1_id, node_ids.first, *this->cartesian_sets[node_ids.first]);
-    unique_ptr<AbstractState> v2 = utils::make_unique_ptr<AbstractState>(
+    unique_ptr<AbstractState> v2 = make_unique<AbstractState>(
         v2_id, node_ids.second, *this->cartesian_sets[node_ids.second]);
-=======
-    unique_ptr<AbstractState> v1 = make_unique<AbstractState>(
-        v1_id, node_ids.first, move(cartesian_sets.first));
-    unique_ptr<AbstractState> v2 = make_unique<AbstractState>(
-        v2_id, node_ids.second, move(cartesian_sets.second));
->>>>>>> e02b0f84
     assert(state.includes(*v1));
     assert(state.includes(*v2));
 
