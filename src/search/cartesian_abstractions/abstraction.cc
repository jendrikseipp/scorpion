#include "abstraction.h"

#include "abstract_state.h"
#include "match_tree.h"
#include "refinement_hierarchy.h"
#include "transition.h"
#include "transition_system.h"
#include "utils.h"

#include "../task_utils/task_properties.h"
#include "../utils/logging.h"

#include <algorithm>
#include <cassert>
#include <execution>
#include <iostream>

using namespace std;

namespace cartesian_abstractions {
Abstraction::Abstraction(
<<<<<<< HEAD
    const shared_ptr<AbstractTask> &task,
    const shared_ptr<TransitionRewirer> &transition_rewirer,
    TransitionRepresentation transition_representation,
    utils::LogProxy &log)
    : transition_rewirer(transition_rewirer),
=======
    const shared_ptr<AbstractTask> &task, utils::LogProxy &log)
    : transition_system(
          make_unique<TransitionSystem>(TaskProxy(*task).get_operators())),
>>>>>>> ba6ffb79
      concrete_initial_state(TaskProxy(*task).get_initial_state()),
      goal_facts(task_properties::get_fact_pairs(TaskProxy(*task).get_goals())),
      refinement_hierarchy(make_unique<RefinementHierarchy>(task)),
      log(log),
      debug(log.is_at_least_debug()) {
    initialize_trivial_abstraction(get_domain_sizes(TaskProxy(*task)));

    if (transition_representation == TransitionRepresentation::STORE) {
        if (log.is_at_least_normal()) {
            log << "Store transitions." << endl;
        }
        transition_system = make_unique<TransitionSystem>(*transition_rewirer);
    } else {
        if (log.is_at_least_normal()) {
            log << "Create match tree." << endl;
        }
        match_tree = make_unique<MatchTree>(
            TaskProxy(*task).get_operators(),
            transition_rewirer->get_preconditions(),
            transition_rewirer->get_postconditions(),
            *refinement_hierarchy, cartesian_sets, debug);
    }
#ifndef NDEBUG
    if (!transition_system && debug) {
        transition_system = make_unique<TransitionSystem>(*transition_rewirer);
    }
#endif
}

Abstraction::~Abstraction() {
}

const AbstractState &Abstraction::get_initial_state() const {
    return *states[init_id];
}

int Abstraction::get_num_states() const {
    return states.size();
}

const Goals &Abstraction::get_goals() const {
    return goals;
}

const AbstractState &Abstraction::get_state(int state_id) const {
    return *states[state_id];
}

const AbstractStates &Abstraction::get_states() const {
    return states;
}

int Abstraction::get_abstract_state_id(const State &state) const {
    assert(refinement_hierarchy);
    return refinement_hierarchy->get_abstract_state_id(state);
}

unique_ptr<RefinementHierarchy> Abstraction::extract_refinement_hierarchy() {
    assert(refinement_hierarchy);
    return move(refinement_hierarchy);
}

const vector<FactPair> &Abstraction::get_preconditions(int op_id) const {
    return transition_rewirer->get_preconditions(op_id);
}

int Abstraction::get_num_operators() const {
    return transition_rewirer->get_num_operators();
}

int Abstraction::get_num_stored_transitions() const {
    return transition_system ? transition_system->get_num_non_loops() : 0;
}

Transitions Abstraction::get_incoming_transitions(int state_id) const {
    Transitions transitions = transition_system
        ? transition_system->get_incoming_transitions()[state_id]
        : match_tree->get_incoming_transitions(*states[state_id]);

    if (g_hacked_sort_transitions) {
        sort(execution::unseq, transitions.begin(), transitions.end());
    }
    return transitions;
}

Transitions Abstraction::get_outgoing_transitions(int state_id) const {
    Transitions transitions = transition_system
        ? transition_system->get_outgoing_transitions()[state_id]
        : match_tree->get_outgoing_transitions(*states[state_id]);

    if (g_hacked_sort_transitions) {
        sort(execution::unseq, transitions.begin(), transitions.end());
    }
    return transitions;
}

bool Abstraction::has_transition(int src, int op_id, int dest) const {
#ifdef NDEBUG
    ABORT("Abstraction::has_transition() should only be called in debug mode.");
#endif
    if (transition_system) {
        const Transitions &transitions = transition_system->get_outgoing_transitions()[src];
        return find(transitions.begin(), transitions.end(), Transition(op_id, dest)) != transitions.end();
    } else {
        bool valid = match_tree->has_transition(*states[src], op_id, *states[dest]);
#ifndef NDEBUG
        Transitions out = match_tree->get_outgoing_transitions(*states[src]);
        assert(count(out.begin(), out.end(), Transition(op_id, dest)) == static_cast<int>(valid));
#endif
        return valid;
    }
}

// TODO: ignore self-loops at unsolvable states.
vector<bool> Abstraction::get_looping_operators() const {
#ifndef NDEBUG
    if (match_tree && transition_system) {
        assert(match_tree->get_looping_operators(states) ==
               transition_system->get_looping_operators());
    }
#endif
    if (match_tree) {
        return match_tree->get_looping_operators(states);
    } else {
        assert(transition_system);
        return transition_system->get_looping_operators();
    }
}

void Abstraction::mark_all_states_as_goals() {
    if (log.is_at_least_debug()) {
        log << "Mark all states as goals." << endl;
    }
    goals.clear();
    for (const auto &state : states) {
        goals.insert(state->get_id());
    }
}

<<<<<<< HEAD
void Abstraction::initialize_trivial_abstraction(const vector<int> &domain_sizes) {
    CartesianSet::set_static_members(domain_sizes);
    cartesian_sets.push_back(make_unique<CartesianSet>(domain_sizes));
=======
void Abstraction::initialize_trivial_abstraction(
    const vector<int> &domain_sizes) {
>>>>>>> ba6ffb79
    unique_ptr<AbstractState> init_state =
        AbstractState::get_trivial_abstract_state(*cartesian_sets[0]);
    init_id = init_state->get_id();
    goals.insert(init_state->get_id());
    states.push_back(move(init_state));
}

pair<int, int> Abstraction::refine(
    const AbstractState &state, int var, const vector<int> &wanted) {
    if (log.is_at_least_debug())
        log << "Refine " << state << " for " << var << "=" << wanted << endl;

    int v_id = state.get_id();
    // Reuse state ID from obsolete parent to obtain consecutive IDs.
    int v1_id = v_id;
    int v2_id = get_num_states();

    pair<CartesianSet, CartesianSet> cartesian_sets =
        state.split_domain(var, wanted);
    CartesianSet &v1_cartesian_set = cartesian_sets.first;
    CartesianSet &v2_cartesian_set = cartesian_sets.second;

    vector<int> v2_values = wanted;
    assert(v2_values == v2_cartesian_set.get_values(var));
    // We partition the abstract domain into two subsets. Since the refinement
    // hierarchy stores helper nodes for all values of one of the children, we
    // prefer to use the smaller subset.
    if (v2_values.size() > 1) { // Quickly test necessary condition.
        vector<int> v1_values = v1_cartesian_set.get_values(var);
        if (v2_values.size() > v1_values.size()) {
            swap(v1_id, v2_id);
            swap(v1_values, v2_values);
            swap(v1_cartesian_set, v2_cartesian_set);
        }
    }

    // Ensure that the initial state always has state ID 0.
    if (v1_id == init_id &&
        v2_cartesian_set.test(var, concrete_initial_state[var].get_value())) {
        swap(v1_id, v2_id);
    }

    // Update refinement hierarchy.
    assert(refinement_hierarchy);
    pair<NodeID, NodeID> node_ids = refinement_hierarchy->split(
        state.get_node_id(), var, v2_values, v1_id, v2_id);

    this->cartesian_sets.resize(max(node_ids.first, node_ids.second) + 1);
    this->cartesian_sets[node_ids.first] =
        make_unique<CartesianSet>(move(v1_cartesian_set));
    this->cartesian_sets[node_ids.second] =
        make_unique<CartesianSet>(move(v2_cartesian_set));

    unique_ptr<AbstractState> v1 = make_unique<AbstractState>(
        v1_id, node_ids.first, *this->cartesian_sets[node_ids.first]);
    unique_ptr<AbstractState> v2 = make_unique<AbstractState>(
        v2_id, node_ids.second, *this->cartesian_sets[node_ids.second]);
    assert(state.includes(*v1));
    assert(state.includes(*v2));

    if (goals.count(v_id)) {
        goals.erase(v_id);
        if (v1->includes(goal_facts)) {
            goals.insert(v1_id);
        }
        if (v2->includes(goal_facts)) {
            goals.insert(v2_id);
        }
        if (log.is_at_least_debug()) {
            log << "Goal states: " << goals.size() << endl;
        }
    }

    if (transition_system) {
        transition_system->rewire(states, v_id, *v1, *v2, var);
    }

    states.emplace_back();
    states[v1_id] = move(v1);
    states[v2_id] = move(v2);

    assert(init_id == 0);
    assert(get_initial_state().includes(concrete_initial_state));

#ifndef NDEBUG
    if (match_tree && transition_system) {
        for (int state_id : {v1_id, v2_id}) {
            const AbstractState &s = *states[state_id];
            Transitions ts_out = transition_system->get_outgoing_transitions()[state_id];
            Transitions mt_out = match_tree->get_outgoing_transitions(s);
            sort(ts_out.begin(), ts_out.end());
            sort(mt_out.begin(), mt_out.end());
            if (ts_out != mt_out) {
                cout << "State " << state_id << ", node: " << s.get_node_id() << endl;
                cout << "  TS out: " << ts_out << endl;
                cout << "  MT out: " << mt_out << endl;
            }
            assert(ts_out == mt_out);

            Transitions ts_in = transition_system->get_incoming_transitions()[state_id];
            Transitions mt_in = match_tree->get_incoming_transitions(s);
            sort(ts_in.begin(), ts_in.end());
            sort(mt_in.begin(), mt_in.end());
            if (ts_in != mt_in) {
                cout << "State " << state_id << ", node: " << s.get_node_id() << endl;
                cout << "  TS in: " << ts_in << endl;
                cout << "  MT in: " << mt_in << endl;
            }
            assert(ts_in == mt_in);
        }
    }
#endif

    return {
        v1_id, v2_id
    };
}

void Abstraction::print_statistics() const {
    if (log.is_at_least_normal()) {
        log << "Cartesian states: " << get_num_states() << endl;
        log << "Cartesian goal states: " << goals.size() << endl;
        if (transition_system) {
            transition_system->print_statistics(log);
        }
        if (match_tree) {
            match_tree->print_statistics();
        }
        int num_helper_nodes = count(cartesian_sets.begin(), cartesian_sets.end(), nullptr);
        int num_cartesian_sets = cartesian_sets.size() - num_helper_nodes;
        log << "Cartesian helper nodes: " << num_helper_nodes << endl;
        log << "Cartesian sets: " << num_cartesian_sets << endl;
        if (refinement_hierarchy) {
            refinement_hierarchy->print_statistics(log);
        }
    }
}
}<|MERGE_RESOLUTION|>--- conflicted
+++ resolved
@@ -19,17 +19,10 @@
 
 namespace cartesian_abstractions {
 Abstraction::Abstraction(
-<<<<<<< HEAD
     const shared_ptr<AbstractTask> &task,
     const shared_ptr<TransitionRewirer> &transition_rewirer,
-    TransitionRepresentation transition_representation,
-    utils::LogProxy &log)
+    TransitionRepresentation transition_representation, utils::LogProxy &log)
     : transition_rewirer(transition_rewirer),
-=======
-    const shared_ptr<AbstractTask> &task, utils::LogProxy &log)
-    : transition_system(
-          make_unique<TransitionSystem>(TaskProxy(*task).get_operators())),
->>>>>>> ba6ffb79
       concrete_initial_state(TaskProxy(*task).get_initial_state()),
       goal_facts(task_properties::get_fact_pairs(TaskProxy(*task).get_goals())),
       refinement_hierarchy(make_unique<RefinementHierarchy>(task)),
@@ -49,8 +42,8 @@
         match_tree = make_unique<MatchTree>(
             TaskProxy(*task).get_operators(),
             transition_rewirer->get_preconditions(),
-            transition_rewirer->get_postconditions(),
-            *refinement_hierarchy, cartesian_sets, debug);
+            transition_rewirer->get_postconditions(), *refinement_hierarchy,
+            cartesian_sets, debug);
     }
 #ifndef NDEBUG
     if (!transition_system && debug) {
@@ -105,9 +98,10 @@
 }
 
 Transitions Abstraction::get_incoming_transitions(int state_id) const {
-    Transitions transitions = transition_system
-        ? transition_system->get_incoming_transitions()[state_id]
-        : match_tree->get_incoming_transitions(*states[state_id]);
+    Transitions transitions =
+        transition_system
+            ? transition_system->get_incoming_transitions()[state_id]
+            : match_tree->get_incoming_transitions(*states[state_id]);
 
     if (g_hacked_sort_transitions) {
         sort(execution::unseq, transitions.begin(), transitions.end());
@@ -116,9 +110,10 @@
 }
 
 Transitions Abstraction::get_outgoing_transitions(int state_id) const {
-    Transitions transitions = transition_system
-        ? transition_system->get_outgoing_transitions()[state_id]
-        : match_tree->get_outgoing_transitions(*states[state_id]);
+    Transitions transitions =
+        transition_system
+            ? transition_system->get_outgoing_transitions()[state_id]
+            : match_tree->get_outgoing_transitions(*states[state_id]);
 
     if (g_hacked_sort_transitions) {
         sort(execution::unseq, transitions.begin(), transitions.end());
@@ -131,13 +126,19 @@
     ABORT("Abstraction::has_transition() should only be called in debug mode.");
 #endif
     if (transition_system) {
-        const Transitions &transitions = transition_system->get_outgoing_transitions()[src];
-        return find(transitions.begin(), transitions.end(), Transition(op_id, dest)) != transitions.end();
+        const Transitions &transitions =
+            transition_system->get_outgoing_transitions()[src];
+        return find(
+                   transitions.begin(), transitions.end(),
+                   Transition(op_id, dest)) != transitions.end();
     } else {
-        bool valid = match_tree->has_transition(*states[src], op_id, *states[dest]);
+        bool valid =
+            match_tree->has_transition(*states[src], op_id, *states[dest]);
 #ifndef NDEBUG
         Transitions out = match_tree->get_outgoing_transitions(*states[src]);
-        assert(count(out.begin(), out.end(), Transition(op_id, dest)) == static_cast<int>(valid));
+        assert(
+            count(out.begin(), out.end(), Transition(op_id, dest)) ==
+            static_cast<int>(valid));
 #endif
         return valid;
     }
@@ -147,8 +148,9 @@
 vector<bool> Abstraction::get_looping_operators() const {
 #ifndef NDEBUG
     if (match_tree && transition_system) {
-        assert(match_tree->get_looping_operators(states) ==
-               transition_system->get_looping_operators());
+        assert(
+            match_tree->get_looping_operators(states) ==
+            transition_system->get_looping_operators());
     }
 #endif
     if (match_tree) {
@@ -169,14 +171,10 @@
     }
 }
 
-<<<<<<< HEAD
-void Abstraction::initialize_trivial_abstraction(const vector<int> &domain_sizes) {
+void Abstraction::initialize_trivial_abstraction(
+    const vector<int> &domain_sizes) {
     CartesianSet::set_static_members(domain_sizes);
     cartesian_sets.push_back(make_unique<CartesianSet>(domain_sizes));
-=======
-void Abstraction::initialize_trivial_abstraction(
-    const vector<int> &domain_sizes) {
->>>>>>> ba6ffb79
     unique_ptr<AbstractState> init_state =
         AbstractState::get_trivial_abstract_state(*cartesian_sets[0]);
     init_id = init_state->get_id();
@@ -265,23 +263,27 @@
     if (match_tree && transition_system) {
         for (int state_id : {v1_id, v2_id}) {
             const AbstractState &s = *states[state_id];
-            Transitions ts_out = transition_system->get_outgoing_transitions()[state_id];
+            Transitions ts_out =
+                transition_system->get_outgoing_transitions()[state_id];
             Transitions mt_out = match_tree->get_outgoing_transitions(s);
             sort(ts_out.begin(), ts_out.end());
             sort(mt_out.begin(), mt_out.end());
             if (ts_out != mt_out) {
-                cout << "State " << state_id << ", node: " << s.get_node_id() << endl;
+                cout << "State " << state_id << ", node: " << s.get_node_id()
+                     << endl;
                 cout << "  TS out: " << ts_out << endl;
                 cout << "  MT out: " << mt_out << endl;
             }
             assert(ts_out == mt_out);
 
-            Transitions ts_in = transition_system->get_incoming_transitions()[state_id];
+            Transitions ts_in =
+                transition_system->get_incoming_transitions()[state_id];
             Transitions mt_in = match_tree->get_incoming_transitions(s);
             sort(ts_in.begin(), ts_in.end());
             sort(mt_in.begin(), mt_in.end());
             if (ts_in != mt_in) {
-                cout << "State " << state_id << ", node: " << s.get_node_id() << endl;
+                cout << "State " << state_id << ", node: " << s.get_node_id()
+                     << endl;
                 cout << "  TS in: " << ts_in << endl;
                 cout << "  MT in: " << mt_in << endl;
             }
@@ -290,9 +292,7 @@
     }
 #endif
 
-    return {
-        v1_id, v2_id
-    };
+    return {v1_id, v2_id};
 }
 
 void Abstraction::print_statistics() const {
@@ -305,7 +305,8 @@
         if (match_tree) {
             match_tree->print_statistics();
         }
-        int num_helper_nodes = count(cartesian_sets.begin(), cartesian_sets.end(), nullptr);
+        int num_helper_nodes =
+            count(cartesian_sets.begin(), cartesian_sets.end(), nullptr);
         int num_cartesian_sets = cartesian_sets.size() - num_helper_nodes;
         log << "Cartesian helper nodes: " << num_helper_nodes << endl;
         log << "Cartesian sets: " << num_cartesian_sets << endl;
