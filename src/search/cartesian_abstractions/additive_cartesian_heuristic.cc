--- conflicted
+++ resolved
@@ -135,15 +135,9 @@
         document_property("preferred operators", "no");
     }
 
-<<<<<<< HEAD
     virtual shared_ptr<AdditiveCartesianHeuristic> create_component(
-        const plugins::Options &opts,
-        const utils::Context &) const override {
+        const plugins::Options &opts) const override {
         g_hacked_sort_transitions = opts.get<bool>("sort_transitions");
-=======
-    virtual shared_ptr<AdditiveCartesianHeuristic>
-    create_component(const plugins::Options &opts) const override {
->>>>>>> b8776a1b
         return plugins::make_shared_from_arg_tuples<AdditiveCartesianHeuristic>(
             opts.get_list<shared_ptr<SubtaskGenerator>>("subtasks"),
             opts.get<int>("max_states"),
