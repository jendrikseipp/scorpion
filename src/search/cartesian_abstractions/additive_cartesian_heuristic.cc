#include "additive_cartesian_heuristic.h"

#include "cartesian_heuristic_function.h"
#include "cost_saturation.h"
#include "types.h"
#include "utils.h"

#include "../plugins/plugin.h"
#include "../utils/logging.h"
#include "../utils/markup.h"
#include "../utils/rng.h"
#include "../utils/rng_options.h"

#include <cassert>

using namespace std;

namespace cartesian_abstractions {
static vector<CartesianHeuristicFunction> generate_heuristic_functions(
    const vector<shared_ptr<SubtaskGenerator>> &subtask_generators,
    int max_states, int max_transitions, double max_time,
    PickSplit pick, bool use_general_costs, int random_seed,
    const shared_ptr<AbstractTask> &transform, utils::LogProxy &log) {
    if (log.is_at_least_normal()) {
        log << "Initializing additive Cartesian heuristic..." << endl;
    }
    shared_ptr<utils::RandomNumberGenerator> rng =
        utils::get_rng(random_seed);
    CostSaturation cost_saturation(
<<<<<<< HEAD
        subtask_generators,
        opts.get<int>("max_states"),
        opts.get<int>("max_transitions"),
        opts.get<double>("max_time"),
        opts.get<bool>("use_general_costs"),
        opts.get<PickFlawedAbstractState>("pick_flawed_abstract_state"),
        opts.get<PickSplit>("pick_split"),
        opts.get<PickSplit>("tiebreak_split"),
        opts.get<int>("max_concrete_states_per_abstract_state"),
        opts.get<int>("max_state_expansions"),
        opts.get<int>("memory_padding"),
        *rng,
        log,
        opts.get<DotGraphVerbosity>("dot_graph_verbosity"));
    return cost_saturation.generate_heuristic_functions(
        opts.get<shared_ptr<AbstractTask>>("transform"));
=======
        subtask_generators, max_states, max_transitions, max_time, pick,
        use_general_costs, *rng, log);
    return cost_saturation.generate_heuristic_functions(transform);
>>>>>>> c7d6a4d8
}

AdditiveCartesianHeuristic::AdditiveCartesianHeuristic(
    const vector<shared_ptr<SubtaskGenerator>> &subtasks,
    int max_states, int max_transitions, double max_time,
    PickSplit pick, bool use_general_costs, int random_seed,
    const shared_ptr<AbstractTask> &transform, bool cache_estimates,
    const string &description, utils::Verbosity verbosity)
    : Heuristic(transform, cache_estimates, description, verbosity),
      heuristic_functions(generate_heuristic_functions(
                              subtasks, max_states, max_transitions,
                              max_time, pick, use_general_costs,
                              random_seed, transform, log)) {
}

int AdditiveCartesianHeuristic::compute_heuristic(const State &ancestor_state) {
    State state = convert_ancestor_state(ancestor_state);
    int sum_h = 0;
    for (const CartesianHeuristicFunction &function : heuristic_functions) {
        int value = function.get_value(state);
        assert(value >= 0);
        if (value == INF)
            return DEAD_END;
        sum_h += value;
    }
    assert(sum_h >= 0);
    return sum_h;
}

class AdditiveCartesianHeuristicFeature
    : public plugins::TypedFeature<Evaluator, AdditiveCartesianHeuristic> {
public:
    AdditiveCartesianHeuristicFeature() : TypedFeature("cegar") {
        document_title("Additive Cartesian CEGAR heuristic");
        document_synopsis(
            "See the paper introducing counterexample-guided Cartesian "
            "abstraction refinement (CEGAR) for classical planning:" +
            utils::format_conference_reference(
                {"Jendrik Seipp", "Malte Helmert"},
                "Counterexample-guided Cartesian Abstraction Refinement",
                "https://ai.dmi.unibas.ch/papers/seipp-helmert-icaps2013.pdf",
                "Proceedings of the 23rd International Conference on Automated "
                "Planning and Scheduling (ICAPS 2013)",
                "347-351",
                "AAAI Press",
                "2013") +
            "and the paper showing how to make the abstractions additive:" +
            utils::format_conference_reference(
                {"Jendrik Seipp", "Malte Helmert"},
                "Diverse and Additive Cartesian Abstraction Heuristics",
                "https://ai.dmi.unibas.ch/papers/seipp-helmert-icaps2014.pdf",
                "Proceedings of the 24th International Conference on "
                "Automated Planning and Scheduling (ICAPS 2014)",
                "289-297",
                "AAAI Press",
                "2014") +
            "For more details on Cartesian CEGAR and saturated cost partitioning, "
            "see the journal paper" +
            utils::format_journal_reference(
                {"Jendrik Seipp", "Malte Helmert"},
                "Counterexample-Guided Cartesian Abstraction Refinement for "
                "Classical Planning",
                "https://ai.dmi.unibas.ch/papers/seipp-helmert-jair2018.pdf",
                "Journal of Artificial Intelligence Research",
                "62",
                "535-577",
                "2018") +
            "For a description of the incremental search, see the paper" +
            utils::format_conference_reference(
                {"Jendrik Seipp", "Samuel von Allmen", "Malte Helmert"},
                "Incremental Search for Counterexample-Guided Cartesian Abstraction Refinement",
                "https://ai.dmi.unibas.ch/papers/seipp-et-al-icaps2020.pdf",
                "Proceedings of the 30th International Conference on "
                "Automated Planning and Scheduling (ICAPS 2020)",
                "244-248",
                "AAAI Press",
                "2020") +
            "Finally, we describe advanced flaw selection strategies here:" +
            utils::format_conference_reference(
                {"David Speck", "Jendrik Seipp"},
                "New Refinement Strategies for Cartesian Abstractions",
                "https://jendrikseipp.com/papers/speck-seipp-icaps2022.pdf",
                "Proceedings of the 32nd International Conference on "
                "Automated Planning and Scheduling (ICAPS 2022)",
                "to appear",
                "AAAI Press",
                "2022"));

        add_common_cegar_options(*this);
        add_option<bool>(
            "use_general_costs",
            "allow negative costs in cost partitioning",
            "true");
<<<<<<< HEAD
        Heuristic::add_options_to_feature(*this);
=======
        utils::add_rng_options_to_feature(*this);
        add_heuristic_options_to_feature(*this, "cegar");
>>>>>>> c7d6a4d8

        document_language_support("action costs", "supported");
        document_language_support("conditional effects", "not supported");
        document_language_support("axioms", "not supported");

        document_property("admissible", "yes");
        document_property("consistent", "yes");
        document_property("safe", "yes");
        document_property("preferred operators", "no");
    }

    virtual shared_ptr<AdditiveCartesianHeuristic> create_component(
        const plugins::Options &opts,
        const utils::Context &) const override {
        return plugins::make_shared_from_arg_tuples<AdditiveCartesianHeuristic>(
            opts.get_list<shared_ptr<SubtaskGenerator>>("subtasks"),
            opts.get<int>("max_states"),
            opts.get<int>("max_transitions"),
            opts.get<double>("max_time"),
            opts.get<PickSplit>("pick"),
            opts.get<bool>("use_general_costs"),
            utils::get_rng_arguments_from_options(opts),
            get_heuristic_arguments_from_options(opts));
    }
};

static plugins::FeaturePlugin<AdditiveCartesianHeuristicFeature> _plugin;
}<|MERGE_RESOLUTION|>--- conflicted
+++ resolved
@@ -17,51 +17,54 @@
 
 namespace cartesian_abstractions {
 static vector<CartesianHeuristicFunction> generate_heuristic_functions(
+    const shared_ptr<AbstractTask> &transform,
     const vector<shared_ptr<SubtaskGenerator>> &subtask_generators,
     int max_states, int max_transitions, double max_time,
-    PickSplit pick, bool use_general_costs, int random_seed,
-    const shared_ptr<AbstractTask> &transform, utils::LogProxy &log) {
+    bool use_general_costs, PickFlawedAbstractState pick_flawed_abstract_state,
+    PickSplit pick_split, PickSplit tiebreak_split,
+    int max_concrete_states_per_abstract_state, int max_state_expansions,
+    int memory_padding_mb, int random_seed,
+    utils::LogProxy &log, DotGraphVerbosity dot_graph_verbosity) {
     if (log.is_at_least_normal()) {
         log << "Initializing additive Cartesian heuristic..." << endl;
     }
     shared_ptr<utils::RandomNumberGenerator> rng =
         utils::get_rng(random_seed);
     CostSaturation cost_saturation(
-<<<<<<< HEAD
         subtask_generators,
-        opts.get<int>("max_states"),
-        opts.get<int>("max_transitions"),
-        opts.get<double>("max_time"),
-        opts.get<bool>("use_general_costs"),
-        opts.get<PickFlawedAbstractState>("pick_flawed_abstract_state"),
-        opts.get<PickSplit>("pick_split"),
-        opts.get<PickSplit>("tiebreak_split"),
-        opts.get<int>("max_concrete_states_per_abstract_state"),
-        opts.get<int>("max_state_expansions"),
-        opts.get<int>("memory_padding"),
+        max_states,
+        max_transitions,
+        max_time,
+        use_general_costs,
+        pick_flawed_abstract_state,
+        pick_split,
+        tiebreak_split,
+        max_concrete_states_per_abstract_state,
+        max_state_expansions,
+        memory_padding_mb,
         *rng,
         log,
-        opts.get<DotGraphVerbosity>("dot_graph_verbosity"));
-    return cost_saturation.generate_heuristic_functions(
-        opts.get<shared_ptr<AbstractTask>>("transform"));
-=======
-        subtask_generators, max_states, max_transitions, max_time, pick,
-        use_general_costs, *rng, log);
+        dot_graph_verbosity);
     return cost_saturation.generate_heuristic_functions(transform);
->>>>>>> c7d6a4d8
 }
 
 AdditiveCartesianHeuristic::AdditiveCartesianHeuristic(
     const vector<shared_ptr<SubtaskGenerator>> &subtasks,
     int max_states, int max_transitions, double max_time,
-    PickSplit pick, bool use_general_costs, int random_seed,
-    const shared_ptr<AbstractTask> &transform, bool cache_estimates,
-    const string &description, utils::Verbosity verbosity)
+    PickFlawedAbstractState pick_flawed_abstract_state,
+    PickSplit pick_split, PickSplit tiebreak_split,
+    int max_concrete_states_per_abstract_state, int max_state_expansions,
+    int memory_padding, int random_seed, DotGraphVerbosity dot_graph_verbosity,
+    bool use_general_costs, const shared_ptr<AbstractTask> &transform,
+    bool cache_estimates, const string &description, utils::Verbosity verbosity)
     : Heuristic(transform, cache_estimates, description, verbosity),
       heuristic_functions(generate_heuristic_functions(
-                              subtasks, max_states, max_transitions,
-                              max_time, pick, use_general_costs,
-                              random_seed, transform, log)) {
+                              transform, subtasks, max_states, max_transitions,
+                              max_time, use_general_costs, pick_flawed_abstract_state,
+                              pick_split,
+                              tiebreak_split, max_concrete_states_per_abstract_state,
+                              max_state_expansions, memory_padding,
+                              random_seed, log, dot_graph_verbosity)) {
 }
 
 int AdditiveCartesianHeuristic::compute_heuristic(const State &ancestor_state) {
@@ -142,12 +145,7 @@
             "use_general_costs",
             "allow negative costs in cost partitioning",
             "true");
-<<<<<<< HEAD
-        Heuristic::add_options_to_feature(*this);
-=======
-        utils::add_rng_options_to_feature(*this);
         add_heuristic_options_to_feature(*this, "cegar");
->>>>>>> c7d6a4d8
 
         document_language_support("action costs", "supported");
         document_language_support("conditional effects", "not supported");
@@ -167,9 +165,15 @@
             opts.get<int>("max_states"),
             opts.get<int>("max_transitions"),
             opts.get<double>("max_time"),
-            opts.get<PickSplit>("pick"),
+            opts.get<PickFlawedAbstractState>("pick_flawed_abstract_state"),
+            opts.get<PickSplit>("pick_split"),
+            opts.get<PickSplit>("tiebreak_split"),
+            opts.get<int>("max_concrete_states_per_abstract_state"),
+            opts.get<int>("max_state_expansions"),
+            opts.get<int>("memory_padding"),
+            utils::get_rng_arguments_from_options(opts),
+            opts.get<DotGraphVerbosity>("dot_graph_verbosity"),
             opts.get<bool>("use_general_costs"),
-            utils::get_rng_arguments_from_options(opts),
             get_heuristic_arguments_from_options(opts));
     }
 };
