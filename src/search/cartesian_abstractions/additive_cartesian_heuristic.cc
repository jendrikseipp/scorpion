--- conflicted
+++ resolved
@@ -17,23 +17,15 @@
 
 namespace cartesian_abstractions {
 static vector<CartesianHeuristicFunction> generate_heuristic_functions(
-<<<<<<< HEAD
-    const plugins::Options &opts, utils::LogProxy &log) {
-    g_hacked_extra_memory_padding_mb = opts.get<int>("memory_padding");
-    g_hacked_tsr = opts.get<TransitionRepresentation>("transition_representation");
-    g_hacked_sort_transitions = opts.get<bool>("sort_transitions");
-    g_hacked_use_abstract_flaw_search = opts.get<bool>("use_abstract_flaw_search");
-
-=======
     const shared_ptr<AbstractTask> &transform,
     const vector<shared_ptr<SubtaskGenerator>> &subtask_generators,
     int max_states, int max_transitions, double max_time,
     bool use_general_costs, PickFlawedAbstractState pick_flawed_abstract_state,
     PickSplit pick_split, PickSplit tiebreak_split,
     int max_concrete_states_per_abstract_state, int max_state_expansions,
-    int memory_padding_mb, int random_seed,
+    bool store_shortest_path_tree_children, bool store_shortest_path_tree_parents,
+    int memory_padding_mb, bool use_max, int random_seed,
     utils::LogProxy &log, DotGraphVerbosity dot_graph_verbosity) {
->>>>>>> eef2767a
     if (log.is_at_least_normal()) {
         log << "Initializing additive Cartesian heuristic..." << endl;
     }
@@ -41,21 +33,6 @@
         utils::get_rng(random_seed);
     CostSaturation cost_saturation(
         subtask_generators,
-<<<<<<< HEAD
-        opts.get<int>("max_states"),
-        opts.get<int>("max_transitions"),
-        opts.get<double>("max_time"),
-        opts.get<bool>("use_general_costs"),
-        opts.get<PickFlawedAbstractState>("pick_flawed_abstract_state"),
-        opts.get<PickSplit>("pick_split"),
-        opts.get<PickSplit>("tiebreak_split"),
-        opts.get<int>("max_concrete_states_per_abstract_state"),
-        opts.get<int>("max_state_expansions"),
-        opts.get<bool>("store_shortest_path_tree_children"),
-        opts.get<bool>("store_shortest_path_tree_parents"),
-        opts.get<int>("memory_padding"),
-        opts.get<bool>("use_max"),
-=======
         max_states,
         max_transitions,
         max_time,
@@ -65,8 +42,10 @@
         tiebreak_split,
         max_concrete_states_per_abstract_state,
         max_state_expansions,
+        store_shortest_path_tree_children,
+        store_shortest_path_tree_parents,
         memory_padding_mb,
->>>>>>> eef2767a
+        use_max,
         *rng,
         log,
         dot_graph_verbosity);
@@ -74,18 +53,13 @@
 }
 
 AdditiveCartesianHeuristic::AdditiveCartesianHeuristic(
-<<<<<<< HEAD
-    const plugins::Options &opts)
-    : Heuristic(opts),
-      heuristic_functions(generate_heuristic_functions(opts, log)),
-      use_max(opts.get<bool>("use_max")) {
-=======
     const vector<shared_ptr<SubtaskGenerator>> &subtasks,
     int max_states, int max_transitions, double max_time,
     PickFlawedAbstractState pick_flawed_abstract_state,
     PickSplit pick_split, PickSplit tiebreak_split,
     int max_concrete_states_per_abstract_state, int max_state_expansions,
-    int memory_padding, int random_seed, DotGraphVerbosity dot_graph_verbosity,
+    bool store_shortest_path_tree_children, bool store_shortest_path_tree_parents,
+    int memory_padding, bool use_max, int random_seed, DotGraphVerbosity dot_graph_verbosity,
     bool use_general_costs, const shared_ptr<AbstractTask> &transform,
     bool cache_estimates, const string &description, utils::Verbosity verbosity)
     : Heuristic(transform, cache_estimates, description, verbosity),
@@ -94,9 +68,10 @@
                               max_time, use_general_costs, pick_flawed_abstract_state,
                               pick_split,
                               tiebreak_split, max_concrete_states_per_abstract_state,
-                              max_state_expansions, memory_padding,
-                              random_seed, log, dot_graph_verbosity)) {
->>>>>>> eef2767a
+                              max_state_expansions, store_shortest_path_tree_children,
+                              store_shortest_path_tree_parents, memory_padding, use_max,
+                              random_seed, log, dot_graph_verbosity)),
+      use_max(use_max) {
 }
 
 int AdditiveCartesianHeuristic::compute_heuristic(const State &ancestor_state) {
@@ -192,6 +167,10 @@
     virtual shared_ptr<AdditiveCartesianHeuristic> create_component(
         const plugins::Options &opts,
         const utils::Context &) const override {
+        g_hacked_extra_memory_padding_mb = opts.get<int>("memory_padding");
+        g_hacked_tsr = opts.get<TransitionRepresentation>("transition_representation");
+        g_hacked_sort_transitions = opts.get<bool>("sort_transitions");
+        g_hacked_use_abstract_flaw_search = opts.get<bool>("use_abstract_flaw_search");
         return plugins::make_shared_from_arg_tuples<AdditiveCartesianHeuristic>(
             opts.get_list<shared_ptr<SubtaskGenerator>>("subtasks"),
             opts.get<int>("max_states"),
@@ -202,7 +181,10 @@
             opts.get<PickSplit>("tiebreak_split"),
             opts.get<int>("max_concrete_states_per_abstract_state"),
             opts.get<int>("max_state_expansions"),
+            opts.get<bool>("store_shortest_path_tree_children"),
+            opts.get<bool>("store_shortest_path_tree_parents"),
             opts.get<int>("memory_padding"),
+            opts.get<bool>("use_max"),
             utils::get_rng_arguments_from_options(opts),
             opts.get<DotGraphVerbosity>("dot_graph_verbosity"),
             opts.get<bool>("use_general_costs"),
