#include "additive_cartesian_heuristic.h"

#include "cartesian_heuristic_function.h"
#include "cost_saturation.h"
#include "types.h"
#include "utils.h"

#include "../plugins/plugin.h"
#include "../utils/logging.h"
#include "../utils/markup.h"
#include "../utils/rng_options.h"

#include <cassert>

using namespace std;

namespace cartesian_abstractions {
<<<<<<< HEAD
AdditiveCartesianHeuristic::AdditiveCartesianHeuristic(
    const vector<shared_ptr<SubtaskGenerator>> &subtasks,
    int max_states, int max_transitions, double max_time,
    PickFlawedAbstractState pick_flawed_abstract_state,
    PickSplit pick_split, PickSplit tiebreak_split,
    int max_concrete_states_per_abstract_state, int max_state_expansions,
    TransitionRepresentation transition_representation,
    int memory_padding, int random_seed, DotGraphVerbosity dot_graph_verbosity,
    bool use_general_costs, const shared_ptr<AbstractTask> &transform,
    bool cache_estimates, const string &description, utils::Verbosity verbosity)
    : Heuristic(transform, cache_estimates, description, verbosity) {
    CostSaturation cost_saturation(
        subtasks,
        max_states,
        max_transitions,
        max_time,
        use_general_costs,
        pick_flawed_abstract_state,
        pick_split,
        tiebreak_split,
        max_concrete_states_per_abstract_state,
        max_state_expansions,
        transition_representation,
        memory_padding,
        *utils::get_rng(random_seed),
        log,
        dot_graph_verbosity);
    heuristic_functions = cost_saturation.generate_heuristic_functions(transform);
=======
static vector<CartesianHeuristicFunction> generate_heuristic_functions(
    const vector<shared_ptr<SubtaskGenerator>> &subtask_generators,
    int max_states, int max_transitions, double max_time, PickSplit pick,
    bool use_general_costs, int random_seed,
    const shared_ptr<AbstractTask> &transform, utils::LogProxy &log) {
    if (log.is_at_least_normal()) {
        log << "Initializing additive Cartesian heuristic..." << endl;
    }
    shared_ptr<utils::RandomNumberGenerator> rng = utils::get_rng(random_seed);
    CostSaturation cost_saturation(
        subtask_generators, max_states, max_transitions, max_time, pick,
        use_general_costs, *rng, log);
    return cost_saturation.generate_heuristic_functions(transform);
}

AdditiveCartesianHeuristic::AdditiveCartesianHeuristic(
    const vector<shared_ptr<SubtaskGenerator>> &subtasks, int max_states,
    int max_transitions, double max_time, PickSplit pick,
    bool use_general_costs, int random_seed,
    const shared_ptr<AbstractTask> &transform, bool cache_estimates,
    const string &description, utils::Verbosity verbosity)
    : Heuristic(transform, cache_estimates, description, verbosity),
      heuristic_functions(generate_heuristic_functions(
          subtasks, max_states, max_transitions, max_time, pick,
          use_general_costs, random_seed, transform, log)) {
>>>>>>> ba6ffb79
}

int AdditiveCartesianHeuristic::compute_heuristic(const State &ancestor_state) {
    State state = convert_ancestor_state(ancestor_state);
    int sum_h = 0;
    for (const CartesianHeuristicFunction &function : heuristic_functions) {
        int value = function.get_value(state);
        assert(value >= 0);
        if (value == INF)
            return DEAD_END;
        sum_h += value;
    }
    assert(sum_h >= 0);
    return sum_h;
}

class AdditiveCartesianHeuristicFeature
    : public plugins::TypedFeature<Evaluator, AdditiveCartesianHeuristic> {
public:
    AdditiveCartesianHeuristicFeature() : TypedFeature("cegar") {
        document_title("Additive Cartesian CEGAR heuristic");
        document_synopsis(
            "See the paper introducing counterexample-guided Cartesian "
            "abstraction refinement (CEGAR) for classical planning:" +
            utils::format_conference_reference(
                {"Jendrik Seipp", "Malte Helmert"},
                "Counterexample-guided Cartesian Abstraction Refinement",
                "https://ai.dmi.unibas.ch/papers/seipp-helmert-icaps2013.pdf",
                "Proceedings of the 23rd International Conference on Automated "
                "Planning and Scheduling (ICAPS 2013)",
                "347-351", "AAAI Press", "2013") +
            "and the paper showing how to make the abstractions additive:" +
            utils::format_conference_reference(
                {"Jendrik Seipp", "Malte Helmert"},
                "Diverse and Additive Cartesian Abstraction Heuristics",
                "https://ai.dmi.unibas.ch/papers/seipp-helmert-icaps2014.pdf",
                "Proceedings of the 24th International Conference on "
                "Automated Planning and Scheduling (ICAPS 2014)",
                "289-297", "AAAI Press", "2014") +
            "For more details on Cartesian CEGAR and saturated cost partitioning, "
            "see the journal paper" +
            utils::format_journal_reference(
                {"Jendrik Seipp", "Malte Helmert"},
                "Counterexample-Guided Cartesian Abstraction Refinement for "
                "Classical Planning",
                "https://ai.dmi.unibas.ch/papers/seipp-helmert-jair2018.pdf",
<<<<<<< HEAD
                "Journal of Artificial Intelligence Research",
                "62",
                "535-577",
                "2018") +
            "For a description of the incremental search, see the paper" +
            utils::format_conference_reference(
                {"Jendrik Seipp", "Samuel von Allmen", "Malte Helmert"},
                "Incremental Search for Counterexample-Guided Cartesian Abstraction Refinement",
                "https://ai.dmi.unibas.ch/papers/seipp-et-al-icaps2020.pdf",
                "Proceedings of the 30th International Conference on "
                "Automated Planning and Scheduling (ICAPS 2020)",
                "244-248",
                "AAAI Press",
                "2020") +
            "Finally, we describe advanced flaw selection strategies here:" +
            utils::format_conference_reference(
                {"David Speck", "Jendrik Seipp"},
                "New Refinement Strategies for Cartesian Abstractions",
                "https://jendrikseipp.com/papers/speck-seipp-icaps2022.pdf",
                "Proceedings of the 32nd International Conference on "
                "Automated Planning and Scheduling (ICAPS 2022)",
                "to appear",
                "AAAI Press",
                "2022"));

        add_common_cegar_options(*this);
=======
                "Journal of Artificial Intelligence Research", "62", "535-577",
                "2018"));

        add_list_option<shared_ptr<SubtaskGenerator>>(
            "subtasks", "subtask generators", "[landmarks(),goals()]");
        add_option<int>(
            "max_states",
            "maximum sum of abstract states over all abstractions", "infinity",
            plugins::Bounds("1", "infinity"));
        add_option<int>(
            "max_transitions",
            "maximum sum of real transitions (excluding self-loops) over "
            " all abstractions",
            "1M", plugins::Bounds("0", "infinity"));
        add_option<double>(
            "max_time", "maximum time in seconds for building abstractions",
            "infinity", plugins::Bounds("0.0", "infinity"));
        add_option<PickSplit>(
            "pick", "how to choose on which variable to split the flaw state",
            "max_refined");
>>>>>>> ba6ffb79
        add_option<bool>(
            "use_general_costs", "allow negative costs in cost partitioning",
            "true");
        add_heuristic_options_to_feature(*this, "cegar");

        document_language_support("action costs", "supported");
        document_language_support("conditional effects", "not supported");
        document_language_support("axioms", "not supported");

        document_property("admissible", "yes");
        document_property("consistent", "yes");
        document_property("safe", "yes");
        document_property("preferred operators", "no");
    }

    virtual shared_ptr<AdditiveCartesianHeuristic> create_component(
        const plugins::Options &opts) const override {
<<<<<<< HEAD
        g_hacked_sort_transitions = opts.get<bool>("sort_transitions");
        return plugins::make_shared_from_arg_tuples<AdditiveCartesianHeuristic>(
            opts.get_list<shared_ptr<SubtaskGenerator>>("subtasks"),
            opts.get<int>("max_states"),
            opts.get<int>("max_transitions"),
            opts.get<double>("max_time"),
            opts.get<PickFlawedAbstractState>("pick_flawed_abstract_state"),
            opts.get<PickSplit>("pick_split"),
            opts.get<PickSplit>("tiebreak_split"),
            opts.get<int>("max_concrete_states_per_abstract_state"),
            opts.get<int>("max_state_expansions"),
            opts.get<TransitionRepresentation>("transition_representation"),
            opts.get<int>("memory_padding"),
=======
        return plugins::make_shared_from_arg_tuples<AdditiveCartesianHeuristic>(
            opts.get_list<shared_ptr<SubtaskGenerator>>("subtasks"),
            opts.get<int>("max_states"), opts.get<int>("max_transitions"),
            opts.get<double>("max_time"), opts.get<PickSplit>("pick"),
            opts.get<bool>("use_general_costs"),
>>>>>>> ba6ffb79
            utils::get_rng_arguments_from_options(opts),
            opts.get<DotGraphVerbosity>("dot_graph_verbosity"),
            opts.get<bool>("use_general_costs"),
            get_heuristic_arguments_from_options(opts));
    }
};

static plugins::FeaturePlugin<AdditiveCartesianHeuristicFeature> _plugin;
<<<<<<< HEAD
=======

static plugins::TypedEnumPlugin<PickSplit> _enum_plugin(
    {{"random", "select a random variable (among all eligible variables)"},
     {"min_unwanted",
      "select an eligible variable which has the least unwanted values "
      "(number of values of v that land in the abstract state whose "
      "h-value will probably be raised) in the flaw state"},
     {"max_unwanted",
      "select an eligible variable which has the most unwanted values "
      "(number of values of v that land in the abstract state whose "
      "h-value will probably be raised) in the flaw state"},
     {"min_refined", "select an eligible variable which is the least refined "
                     "(-1 * (remaining_values(v) / original_domain_size(v))) "
                     "in the flaw state"},
     {"max_refined", "select an eligible variable which is the most refined "
                     "(-1 * (remaining_values(v) / original_domain_size(v))) "
                     "in the flaw state"},
     {"min_hadd", "select an eligible variable with minimal h^add(s_0) value "
                  "over all facts that need to be removed from the flaw state"},
     {"max_hadd",
      "select an eligible variable with maximal h^add(s_0) value "
      "over all facts that need to be removed from the flaw state"}});
>>>>>>> ba6ffb79
}<|MERGE_RESOLUTION|>--- conflicted
+++ resolved
@@ -15,62 +15,25 @@
 using namespace std;
 
 namespace cartesian_abstractions {
-<<<<<<< HEAD
 AdditiveCartesianHeuristic::AdditiveCartesianHeuristic(
-    const vector<shared_ptr<SubtaskGenerator>> &subtasks,
-    int max_states, int max_transitions, double max_time,
-    PickFlawedAbstractState pick_flawed_abstract_state,
-    PickSplit pick_split, PickSplit tiebreak_split,
-    int max_concrete_states_per_abstract_state, int max_state_expansions,
-    TransitionRepresentation transition_representation,
-    int memory_padding, int random_seed, DotGraphVerbosity dot_graph_verbosity,
+    const vector<shared_ptr<SubtaskGenerator>> &subtasks, int max_states,
+    int max_transitions, double max_time,
+    PickFlawedAbstractState pick_flawed_abstract_state, PickSplit pick_split,
+    PickSplit tiebreak_split, int max_concrete_states_per_abstract_state,
+    int max_state_expansions,
+    TransitionRepresentation transition_representation, int memory_padding,
+    int random_seed, DotGraphVerbosity dot_graph_verbosity,
     bool use_general_costs, const shared_ptr<AbstractTask> &transform,
     bool cache_estimates, const string &description, utils::Verbosity verbosity)
     : Heuristic(transform, cache_estimates, description, verbosity) {
     CostSaturation cost_saturation(
-        subtasks,
-        max_states,
-        max_transitions,
-        max_time,
-        use_general_costs,
-        pick_flawed_abstract_state,
-        pick_split,
-        tiebreak_split,
-        max_concrete_states_per_abstract_state,
-        max_state_expansions,
-        transition_representation,
-        memory_padding,
-        *utils::get_rng(random_seed),
-        log,
-        dot_graph_verbosity);
-    heuristic_functions = cost_saturation.generate_heuristic_functions(transform);
-=======
-static vector<CartesianHeuristicFunction> generate_heuristic_functions(
-    const vector<shared_ptr<SubtaskGenerator>> &subtask_generators,
-    int max_states, int max_transitions, double max_time, PickSplit pick,
-    bool use_general_costs, int random_seed,
-    const shared_ptr<AbstractTask> &transform, utils::LogProxy &log) {
-    if (log.is_at_least_normal()) {
-        log << "Initializing additive Cartesian heuristic..." << endl;
-    }
-    shared_ptr<utils::RandomNumberGenerator> rng = utils::get_rng(random_seed);
-    CostSaturation cost_saturation(
-        subtask_generators, max_states, max_transitions, max_time, pick,
-        use_general_costs, *rng, log);
-    return cost_saturation.generate_heuristic_functions(transform);
-}
-
-AdditiveCartesianHeuristic::AdditiveCartesianHeuristic(
-    const vector<shared_ptr<SubtaskGenerator>> &subtasks, int max_states,
-    int max_transitions, double max_time, PickSplit pick,
-    bool use_general_costs, int random_seed,
-    const shared_ptr<AbstractTask> &transform, bool cache_estimates,
-    const string &description, utils::Verbosity verbosity)
-    : Heuristic(transform, cache_estimates, description, verbosity),
-      heuristic_functions(generate_heuristic_functions(
-          subtasks, max_states, max_transitions, max_time, pick,
-          use_general_costs, random_seed, transform, log)) {
->>>>>>> ba6ffb79
+        subtasks, max_states, max_transitions, max_time, use_general_costs,
+        pick_flawed_abstract_state, pick_split, tiebreak_split,
+        max_concrete_states_per_abstract_state, max_state_expansions,
+        transition_representation, memory_padding, *utils::get_rng(random_seed),
+        log, dot_graph_verbosity);
+    heuristic_functions =
+        cost_saturation.generate_heuristic_functions(transform);
 }
 
 int AdditiveCartesianHeuristic::compute_heuristic(const State &ancestor_state) {
@@ -117,10 +80,7 @@
                 "Counterexample-Guided Cartesian Abstraction Refinement for "
                 "Classical Planning",
                 "https://ai.dmi.unibas.ch/papers/seipp-helmert-jair2018.pdf",
-<<<<<<< HEAD
-                "Journal of Artificial Intelligence Research",
-                "62",
-                "535-577",
+                "Journal of Artificial Intelligence Research", "62", "535-577",
                 "2018") +
             "For a description of the incremental search, see the paper" +
             utils::format_conference_reference(
@@ -129,9 +89,7 @@
                 "https://ai.dmi.unibas.ch/papers/seipp-et-al-icaps2020.pdf",
                 "Proceedings of the 30th International Conference on "
                 "Automated Planning and Scheduling (ICAPS 2020)",
-                "244-248",
-                "AAAI Press",
-                "2020") +
+                "244-248", "AAAI Press", "2020") +
             "Finally, we describe advanced flaw selection strategies here:" +
             utils::format_conference_reference(
                 {"David Speck", "Jendrik Seipp"},
@@ -139,33 +97,9 @@
                 "https://jendrikseipp.com/papers/speck-seipp-icaps2022.pdf",
                 "Proceedings of the 32nd International Conference on "
                 "Automated Planning and Scheduling (ICAPS 2022)",
-                "to appear",
-                "AAAI Press",
-                "2022"));
+                "to appear", "AAAI Press", "2022"));
 
         add_common_cegar_options(*this);
-=======
-                "Journal of Artificial Intelligence Research", "62", "535-577",
-                "2018"));
-
-        add_list_option<shared_ptr<SubtaskGenerator>>(
-            "subtasks", "subtask generators", "[landmarks(),goals()]");
-        add_option<int>(
-            "max_states",
-            "maximum sum of abstract states over all abstractions", "infinity",
-            plugins::Bounds("1", "infinity"));
-        add_option<int>(
-            "max_transitions",
-            "maximum sum of real transitions (excluding self-loops) over "
-            " all abstractions",
-            "1M", plugins::Bounds("0", "infinity"));
-        add_option<double>(
-            "max_time", "maximum time in seconds for building abstractions",
-            "infinity", plugins::Bounds("0.0", "infinity"));
-        add_option<PickSplit>(
-            "pick", "how to choose on which variable to split the flaw state",
-            "max_refined");
->>>>>>> ba6ffb79
         add_option<bool>(
             "use_general_costs", "allow negative costs in cost partitioning",
             "true");
@@ -183,12 +117,10 @@
 
     virtual shared_ptr<AdditiveCartesianHeuristic> create_component(
         const plugins::Options &opts) const override {
-<<<<<<< HEAD
         g_hacked_sort_transitions = opts.get<bool>("sort_transitions");
         return plugins::make_shared_from_arg_tuples<AdditiveCartesianHeuristic>(
             opts.get_list<shared_ptr<SubtaskGenerator>>("subtasks"),
-            opts.get<int>("max_states"),
-            opts.get<int>("max_transitions"),
+            opts.get<int>("max_states"), opts.get<int>("max_transitions"),
             opts.get<double>("max_time"),
             opts.get<PickFlawedAbstractState>("pick_flawed_abstract_state"),
             opts.get<PickSplit>("pick_split"),
@@ -197,13 +129,6 @@
             opts.get<int>("max_state_expansions"),
             opts.get<TransitionRepresentation>("transition_representation"),
             opts.get<int>("memory_padding"),
-=======
-        return plugins::make_shared_from_arg_tuples<AdditiveCartesianHeuristic>(
-            opts.get_list<shared_ptr<SubtaskGenerator>>("subtasks"),
-            opts.get<int>("max_states"), opts.get<int>("max_transitions"),
-            opts.get<double>("max_time"), opts.get<PickSplit>("pick"),
-            opts.get<bool>("use_general_costs"),
->>>>>>> ba6ffb79
             utils::get_rng_arguments_from_options(opts),
             opts.get<DotGraphVerbosity>("dot_graph_verbosity"),
             opts.get<bool>("use_general_costs"),
@@ -212,29 +137,4 @@
 };
 
 static plugins::FeaturePlugin<AdditiveCartesianHeuristicFeature> _plugin;
-<<<<<<< HEAD
-=======
-
-static plugins::TypedEnumPlugin<PickSplit> _enum_plugin(
-    {{"random", "select a random variable (among all eligible variables)"},
-     {"min_unwanted",
-      "select an eligible variable which has the least unwanted values "
-      "(number of values of v that land in the abstract state whose "
-      "h-value will probably be raised) in the flaw state"},
-     {"max_unwanted",
-      "select an eligible variable which has the most unwanted values "
-      "(number of values of v that land in the abstract state whose "
-      "h-value will probably be raised) in the flaw state"},
-     {"min_refined", "select an eligible variable which is the least refined "
-                     "(-1 * (remaining_values(v) / original_domain_size(v))) "
-                     "in the flaw state"},
-     {"max_refined", "select an eligible variable which is the most refined "
-                     "(-1 * (remaining_values(v) / original_domain_size(v))) "
-                     "in the flaw state"},
-     {"min_hadd", "select an eligible variable with minimal h^add(s_0) value "
-                  "over all facts that need to be removed from the flaw state"},
-     {"max_hadd",
-      "select an eligible variable with maximal h^add(s_0) value "
-      "over all facts that need to be removed from the flaw state"}});
->>>>>>> ba6ffb79
 }