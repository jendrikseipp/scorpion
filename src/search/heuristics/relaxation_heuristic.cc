#include "relaxation_heuristic.h"

#include "../option_parser.h"
#include "../task_utils/task_properties.h"
#include "../utils/collections.h"
#include "../utils/logging.h"
#include "../utils/timer.h"

#include <algorithm>
#include <cassert>
#include <cstddef>
#include <unordered_map>
#include <vector>

using namespace std;

namespace relaxation_heuristic {
Proposition::Proposition()
    : cost(-1),
      reached_by(NO_OP),
      is_goal(false),
      marked(false),
      num_precondition_occurences(-1) {
}


UnaryOperator::UnaryOperator(
    int num_preconditions, array_pool::ArrayPoolIndex preconditions,
    PropID effect, int operator_no, int base_cost)
    : effect(effect),
      base_cost(base_cost),
      num_preconditions(num_preconditions),
      preconditions(preconditions),
      operator_no(operator_no) {
}


// construction and destruction
RelaxationHeuristic::RelaxationHeuristic(const options::Options &opts)
    : Heuristic(opts), verbosity(utils::get_verbosity_from_options(opts)) {
    // Build propositions.
    propositions.resize(task_properties::get_num_facts(task_proxy));

    // Build proposition offsets.
    VariablesProxy variables = task_proxy.get_variables();
    proposition_offsets.reserve(variables.size());
    PropID offset = 0;
    for (VariableProxy var : variables) {
        proposition_offsets.push_back(offset);
        offset += var.get_domain_size();
    }
    assert(offset == static_cast<int>(propositions.size()));

    // Build goal propositions.
    GoalsProxy goals = task_proxy.get_goals();
    goal_propositions.reserve(goals.size());
    for (FactProxy goal : goals) {
        PropID prop_id = get_prop_id(goal);
        propositions[prop_id].is_goal = true;
        goal_propositions.push_back(prop_id);
    }

    // Build unary operators for operators and axioms.
    unary_operators.reserve(
        task_properties::get_num_total_effects(task_proxy));
    for (OperatorProxy op : task_proxy.get_operators())
        build_unary_operators(op);
    for (OperatorProxy axiom : task_proxy.get_axioms())
        build_unary_operators(axiom);

    // Simplify unary operators.
    utils::Timer simplify_timer;
    simplify();
<<<<<<< HEAD
    if (verbosity >= utils::Verbosity::NORMAL) {
        cout << "time to simplify: " << simplify_timer << endl;
    }
=======
    utils::g_log << "time to simplify: " << simplify_timer << endl;
>>>>>>> 72fc1967

    // Cross-reference unary operators.
    vector<vector<OpID>> precondition_of_vectors(propositions.size());

    int num_unary_ops = unary_operators.size();
    for (OpID op_id = 0; op_id < num_unary_ops; ++op_id) {
        for (PropID precond : get_preconditions(op_id))
            precondition_of_vectors[precond].push_back(op_id);
    }

    int num_propositions = propositions.size();
    for (PropID prop_id = 0; prop_id < num_propositions; ++prop_id) {
        const auto &precondition_of_vec = precondition_of_vectors[prop_id];
        propositions[prop_id].precondition_of =
            precondition_of_pool.append(precondition_of_vec);
        propositions[prop_id].num_precondition_occurences = precondition_of_vec.size();
    }
}

bool RelaxationHeuristic::dead_ends_are_reliable() const {
    return !task_properties::has_axioms(task_proxy);
}

PropID RelaxationHeuristic::get_prop_id(int var, int value) const {
    return proposition_offsets[var] + value;
}

PropID RelaxationHeuristic::get_prop_id(const FactProxy &fact) const {
    return get_prop_id(fact.get_variable().get_id(), fact.get_value());
}

const Proposition *RelaxationHeuristic::get_proposition(
    int var, int value) const {
    return &propositions[get_prop_id(var, value)];
}

Proposition *RelaxationHeuristic::get_proposition(int var, int value) {
    return &propositions[get_prop_id(var, value)];
}

Proposition *RelaxationHeuristic::get_proposition(const FactProxy &fact) {
    return get_proposition(fact.get_variable().get_id(), fact.get_value());
}

void RelaxationHeuristic::build_unary_operators(const OperatorProxy &op) {
    int op_no = op.is_axiom() ? -1 : op.get_id();
    int base_cost = op.get_cost();
    vector<PropID> precondition_props;
    PreconditionsProxy preconditions = op.get_preconditions();
    precondition_props.reserve(preconditions.size());
    for (FactProxy precondition : preconditions) {
        precondition_props.push_back(get_prop_id(precondition));
    }
    for (EffectProxy effect : op.get_effects()) {
        PropID effect_prop = get_prop_id(effect.get_fact());
        EffectConditionsProxy eff_conds = effect.get_conditions();
        precondition_props.reserve(preconditions.size() + eff_conds.size());
        for (FactProxy eff_cond : eff_conds) {
            precondition_props.push_back(get_prop_id(eff_cond));
        }

        // The sort-unique can eventually go away. See issue497.
        vector<PropID> preconditions_copy(precondition_props);
        utils::sort_unique(preconditions_copy);
        array_pool::ArrayPoolIndex precond_index =
            preconditions_pool.append(preconditions_copy);
        unary_operators.emplace_back(
            preconditions_copy.size(), precond_index, effect_prop,
            op_no, base_cost);
        precondition_props.erase(precondition_props.end() - eff_conds.size(), precondition_props.end());
    }
}

void RelaxationHeuristic::simplify() {
    /*
      Remove dominated unary operators, including duplicates.

      Unary operators with more than MAX_PRECONDITIONS_TO_TEST
      preconditions are (mostly; see code comments below for details)
      ignored because we cannot handle them efficiently. This is
      obviously an inelegant solution.

      Apart from this restriction, operator o1 dominates operator o2 if:
      1. eff(o1) = eff(o2), and
      2. pre(o1) is a (not necessarily strict) subset of pre(o2), and
      3. cost(o1) <= cost(o2), and either
      4a. At least one of 2. and 3. is strict, or
      4b. id(o1) < id(o2).
      (Here, "id" is the position in the unary_operators vector.)

      This defines a strict partial order.
    */
#ifndef NDEBUG
    int num_ops = unary_operators.size();
    for (OpID op_id = 0; op_id < num_ops; ++op_id)
        assert(utils::is_sorted_unique(get_preconditions_vector(op_id)));
#endif

    const int MAX_PRECONDITIONS_TO_TEST = 5;

<<<<<<< HEAD
    if (verbosity >= utils::Verbosity::NORMAL) {
        cout << "Simplifying " << unary_operators.size() << " unary operators..." << flush;
    }
=======
    utils::g_log << "Simplifying " << unary_operators.size() << " unary operators..." << flush;
>>>>>>> 72fc1967

    /*
      First, we create a map that maps the preconditions and effect
      ("key") of each operator to its cost and index ("value").
      If multiple operators have the same key, the one with lowest
      cost wins. If this still results in a tie, the one with lowest
      index wins. These rules can be tested with a lexicographical
      comparison of the value.

      Note that for operators sharing the same preconditions and
      effect, our dominance relationship above is actually a strict
      *total* order (order by cost, then by id).

      For each key present in the data, the map stores the dominating
      element in this total order.
    */
    using Key = pair<vector<PropID>, PropID>;
    using Value = pair<int, OpID>;
    using Map = utils::HashMap<Key, Value>;
    Map unary_operator_index;
    unary_operator_index.reserve(unary_operators.size());

    for (size_t op_no = 0; op_no < unary_operators.size(); ++op_no) {
        const UnaryOperator &op = unary_operators[op_no];
        /*
          Note: we consider operators with more than
          MAX_PRECONDITIONS_TO_TEST preconditions here because we can
          still filter out "exact matches" for these, i.e., the first
          test in `is_dominated`.
        */

        Key key(get_preconditions_vector(op_no), op.effect);
        Value value(op.base_cost, op_no);
        auto inserted = unary_operator_index.insert(
            make_pair(move(key), value));
        if (!inserted.second) {
            // We already had an element with this key; check its cost.
            Map::iterator iter = inserted.first;
            Value old_value = iter->second;
            if (value < old_value)
                iter->second = value;
        }
    }

    /*
      `dominating_key` is conceptually a local variable of `is_dominated`.
      We declare it outside to reduce vector allocation overhead.
    */
    Key dominating_key;

    /*
      is_dominated: test if a given operator is dominated by an
      operator in the map.
    */
    auto is_dominated = [&](const UnaryOperator &op) {
            /*
              Check all possible subsets X of pre(op) to see if there is a
              dominating operator with preconditions X represented in the
              map.
            */

            OpID op_id = get_op_id(op);
            int cost = op.base_cost;

            const vector<PropID> precondition = get_preconditions_vector(op_id);

            /*
              We handle the case X = pre(op) specially for efficiency and
              to ensure that an operator is not considered to be dominated
              by itself.

              From the discussion above that operators with the same
              precondition and effect are actually totally ordered, it is
              enough to test here whether looking up the key of op in the
              map results in an entry including op itself.
            */
            if (unary_operator_index[make_pair(precondition, op.effect)].second != op_id)
                return true;

            /*
              We now handle all cases where X is a strict subset of pre(op).
              Our map lookup ensures conditions 1. and 2., and because X is
              a strict subset, we also have 4a (which means we don't need 4b).
              So it only remains to check 3 for all hits.
            */
            if (op.num_preconditions > MAX_PRECONDITIONS_TO_TEST) {
                /*
                  The runtime of the following code grows exponentially
                  with the number of preconditions.
                */
                return false;
            }

            vector<PropID> &dominating_precondition = dominating_key.first;
            dominating_key.second = op.effect;

            // We subtract "- 1" to generate all *strict* subsets of precondition.
            int powerset_size = (1 << precondition.size()) - 1;
            for (int mask = 0; mask < powerset_size; ++mask) {
                dominating_precondition.clear();
                for (size_t i = 0; i < precondition.size(); ++i)
                    if (mask & (1 << i))
                        dominating_precondition.push_back(precondition[i]);
                Map::iterator found = unary_operator_index.find(dominating_key);
                if (found != unary_operator_index.end()) {
                    Value dominator_value = found->second;
                    int dominator_cost = dominator_value.first;
                    if (dominator_cost <= cost)
                        return true;
                }
            }
            return false;
        };

    unary_operators.erase(
        remove_if(
            unary_operators.begin(),
            unary_operators.end(),
            is_dominated),
        unary_operators.end());

<<<<<<< HEAD
    if (verbosity >= utils::Verbosity::NORMAL) {
        cout << " done! [" << unary_operators.size() << " unary operators]" << endl;
    }
}

void add_options_to_parser(OptionParser &parser) {
    utils::add_verbosity_option_to_parser(parser);
=======
    utils::g_log << " done! [" << unary_operators.size() << " unary operators]" << endl;
>>>>>>> 72fc1967
}
}<|MERGE_RESOLUTION|>--- conflicted
+++ resolved
@@ -37,7 +37,7 @@
 
 // construction and destruction
 RelaxationHeuristic::RelaxationHeuristic(const options::Options &opts)
-    : Heuristic(opts), verbosity(utils::get_verbosity_from_options(opts)) {
+    : Heuristic(opts), log(utils::get_log_from_options(opts)) {
     // Build propositions.
     propositions.resize(task_properties::get_num_facts(task_proxy));
 
@@ -71,13 +71,9 @@
     // Simplify unary operators.
     utils::Timer simplify_timer;
     simplify();
-<<<<<<< HEAD
-    if (verbosity >= utils::Verbosity::NORMAL) {
-        cout << "time to simplify: " << simplify_timer << endl;
-    }
-=======
-    utils::g_log << "time to simplify: " << simplify_timer << endl;
->>>>>>> 72fc1967
+    if (log.is_at_least_normal()) {
+        utils::g_log << "time to simplify: " << simplify_timer << endl;
+    }
 
     // Cross-reference unary operators.
     vector<vector<OpID>> precondition_of_vectors(propositions.size());
@@ -178,13 +174,9 @@
 
     const int MAX_PRECONDITIONS_TO_TEST = 5;
 
-<<<<<<< HEAD
-    if (verbosity >= utils::Verbosity::NORMAL) {
-        cout << "Simplifying " << unary_operators.size() << " unary operators..." << flush;
-    }
-=======
-    utils::g_log << "Simplifying " << unary_operators.size() << " unary operators..." << flush;
->>>>>>> 72fc1967
+    if (log.is_at_least_normal()) {
+        utils::g_log << "Simplifying " << unary_operators.size() << " unary operators..." << flush;
+    }
 
     /*
       First, we create a map that maps the preconditions and effect
@@ -306,16 +298,12 @@
             is_dominated),
         unary_operators.end());
 
-<<<<<<< HEAD
-    if (verbosity >= utils::Verbosity::NORMAL) {
-        cout << " done! [" << unary_operators.size() << " unary operators]" << endl;
+    if (log.is_at_least_normal()) {
+        utils::g_log << " done! [" << unary_operators.size() << " unary operators]" << endl;
     }
 }
 
 void add_options_to_parser(OptionParser &parser) {
-    utils::add_verbosity_option_to_parser(parser);
-=======
-    utils::g_log << " done! [" << unary_operators.size() << " unary operators]" << endl;
->>>>>>> 72fc1967
+    utils::add_log_options_to_parser(parser);
 }
 }