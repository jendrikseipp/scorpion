#include "sampling.h"

#include "successor_generator.h"

#include "../task_proxy.h"

#include "../task_utils/task_properties.h"
#include "../utils/countdown_timer.h"
#include "../utils/memory.h"
#include "../utils/rng.h"

using namespace std;


namespace sampling {
<<<<<<< HEAD
State sample_state_with_random_walk(
=======
static State sample_state_with_random_walk(
>>>>>>> 3b4fb63c
    const TaskProxy &task_proxy,
    const State &initial_state,
    const successor_generator::SuccessorGenerator &successor_generator,
    int init_h,
    double average_operator_cost,
    utils::RandomNumberGenerator &rng,
    function<bool(State)> is_dead_end) {
    int n;
    if (init_h == 0) {
        n = 10;
    } else {
        /*
          Convert heuristic value into an approximate number of actions
          (does nothing on unit-cost problems).
          average_operator_cost cannot equal 0, as in this case, all operators
          must have costs of 0 and in this case the if-clause triggers.
        */
        assert(average_operator_cost != 0);
        int solution_steps_estimate = int((init_h / average_operator_cost) + 0.5);
        n = 4 * solution_steps_estimate;
    }
    double p = 0.5;
    /* The expected walk length is np = 2 * estimated number of solution steps.
       (We multiply by 2 because the heuristic is underestimating.) */

    // Calculate length of random walk according to a binomial distribution.
    int length = 0;
    for (int j = 0; j < n; ++j) {
        double random = rng(); // [0..1)
        if (random < p)
            ++length;
    }

    // Sample one state with a random walk of length length.
    State current_state(initial_state);
    vector<OperatorID> applicable_operators;
    for (int j = 0; j < length; ++j) {
        applicable_operators.clear();
        successor_generator.generate_applicable_ops(current_state,
                                                    applicable_operators);
        // If there are no applicable operators, do not walk further.
        if (applicable_operators.empty()) {
            break;
        } else {
            OperatorID random_op_id = *rng.choose(applicable_operators);
            OperatorProxy random_op = task_proxy.get_operators()[random_op_id];
            assert(task_properties::is_applicable(random_op, current_state));
            current_state = current_state.get_successor(random_op);
            /* If current state is a dead end, then restart the random walk
               with the initial state. */
            if (is_dead_end(current_state))
                current_state = State(initial_state);
        }
    }
    // The last state of the random walk is used as a sample.
    return current_state;
}

vector<State> sample_states_with_random_walks(
    const TaskProxy &task_proxy,
    const successor_generator::SuccessorGenerator &successor_generator,
    int num_samples,
    int init_h,
    double average_operator_cost,
    utils::RandomNumberGenerator &rng,
    function<bool(State)> is_dead_end,
    const utils::CountdownTimer *timer) {
    const State initial_state = task_proxy.get_initial_state();
    vector<State> samples;
    samples.reserve(num_samples);
    for (int i = 0; i < num_samples; ++i) {
        if (timer && timer->is_expired())
            throw SamplingTimeout();
        samples.push_back(sample_state_with_random_walk(
                              task_proxy,
                              initial_state,
                              successor_generator,
                              init_h,
                              average_operator_cost,
                              rng,
                              is_dead_end));
    }
    return samples;
}


RandomWalkSampler::RandomWalkSampler(
    const TaskProxy &task_proxy,
    int init_h,
    const shared_ptr<utils::RandomNumberGenerator> &rng,
    DeadEndDetector is_dead_end)
    : task_proxy(task_proxy),
      successor_generator(utils::make_unique_ptr<successor_generator::SuccessorGenerator>(task_proxy)),
      initial_state(utils::make_unique_ptr<State>(task_proxy.get_initial_state())),
      init_h(init_h),
      average_operator_costs(task_properties::get_average_operator_cost(task_proxy)),
      rng(rng),
      is_dead_end(is_dead_end) {
    assert(init_h != numeric_limits<int>::max());
}

<<<<<<< HEAD
=======
RandomWalkSampler::~RandomWalkSampler() {
}

>>>>>>> 3b4fb63c
State RandomWalkSampler::sample_state() {
    return sample_state_with_random_walk(
        task_proxy,
        *initial_state,
        *successor_generator,
        init_h,
        average_operator_costs,
        *rng,
        is_dead_end);
}
}<|MERGE_RESOLUTION|>--- conflicted
+++ resolved
@@ -1,8 +1,6 @@
 #include "sampling.h"
 
 #include "successor_generator.h"
-
-#include "../task_proxy.h"
 
 #include "../task_utils/task_properties.h"
 #include "../utils/countdown_timer.h"
@@ -13,11 +11,7 @@
 
 
 namespace sampling {
-<<<<<<< HEAD
-State sample_state_with_random_walk(
-=======
 static State sample_state_with_random_walk(
->>>>>>> 3b4fb63c
     const TaskProxy &task_proxy,
     const State &initial_state,
     const successor_generator::SuccessorGenerator &successor_generator,
@@ -119,12 +113,9 @@
     assert(init_h != numeric_limits<int>::max());
 }
 
-<<<<<<< HEAD
-=======
 RandomWalkSampler::~RandomWalkSampler() {
 }
 
->>>>>>> 3b4fb63c
 State RandomWalkSampler::sample_state() {
     return sample_state_with_random_walk(
         task_proxy,
