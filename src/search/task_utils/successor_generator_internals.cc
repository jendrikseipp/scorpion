--- conflicted
+++ resolved
@@ -86,18 +86,15 @@
     generator2->generate_applicable_ops(state, applicable_ops);
 }
 
-<<<<<<< HEAD
 void GeneratorForkBinary::generate_applicable_ops(
-    const cartesian_abstractions::AbstractState &state, vector<OperatorID> &applicable_ops) const {
+    const cartesian_abstractions::AbstractState &state,
+    vector<OperatorID> &applicable_ops) const {
     generator1->generate_applicable_ops(state, applicable_ops);
     generator2->generate_applicable_ops(state, applicable_ops);
 }
 
-GeneratorForkMulti::GeneratorForkMulti(vector<unique_ptr<GeneratorBase>> children)
-=======
 GeneratorForkMulti::GeneratorForkMulti(
     vector<unique_ptr<GeneratorBase>> children)
->>>>>>> ba6ffb79
     : children(move(children)) {
     /* Note that we permit 0-ary forks as a way to define empty
        successor generators (for tasks with no operators). It is
@@ -113,7 +110,8 @@
 }
 
 void GeneratorForkMulti::generate_applicable_ops(
-    const cartesian_abstractions::AbstractState &state, vector<OperatorID> &applicable_ops) const {
+    const cartesian_abstractions::AbstractState &state,
+    vector<OperatorID> &applicable_ops) const {
     for (const auto &generator : children)
         generator->generate_applicable_ops(state, applicable_ops);
 }
@@ -135,9 +133,11 @@
 }
 
 void GeneratorSwitchVector::generate_applicable_ops(
-    const cartesian_abstractions::AbstractState &state, vector<OperatorID> &applicable_ops) const {
+    const cartesian_abstractions::AbstractState &state,
+    vector<OperatorID> &applicable_ops) const {
     for (size_t value = 0; value < generator_for_value.size(); ++value) {
-        const unique_ptr<GeneratorBase> &generator_for_val = generator_for_value[value];
+        const unique_ptr<GeneratorBase> &generator_for_val =
+            generator_for_value[value];
         if (generator_for_val && state.contains(switch_var_id, value)) {
             generator_for_val->generate_applicable_ops(state, applicable_ops);
         }
@@ -162,7 +162,8 @@
 }
 
 void GeneratorSwitchHash::generate_applicable_ops(
-    const cartesian_abstractions::AbstractState &state, vector<OperatorID> &applicable_ops) const {
+    const cartesian_abstractions::AbstractState &state,
+    vector<OperatorID> &applicable_ops) const {
     for (auto &pair : generator_for_value) {
         int value = pair.first;
         const unique_ptr<GeneratorBase> &generator_for_val = pair.second;
@@ -187,19 +188,16 @@
     }
 }
 
-<<<<<<< HEAD
 void GeneratorSwitchSingle::generate_applicable_ops(
-    const cartesian_abstractions::AbstractState &state, vector<OperatorID> &applicable_ops) const {
+    const cartesian_abstractions::AbstractState &state,
+    vector<OperatorID> &applicable_ops) const {
     if (state.contains(switch_var_id, value)) {
         generator_for_value->generate_applicable_ops(state, applicable_ops);
     }
 }
 
-GeneratorLeafVector::GeneratorLeafVector(vector<OperatorID> &&applicable_operators)
-=======
 GeneratorLeafVector::GeneratorLeafVector(
     vector<OperatorID> &&applicable_operators)
->>>>>>> ba6ffb79
     : applicable_operators(move(applicable_operators)) {
 }
 
@@ -218,7 +216,8 @@
 }
 
 void GeneratorLeafVector::generate_applicable_ops(
-    const cartesian_abstractions::AbstractState &, vector<OperatorID> &applicable_ops) const {
+    const cartesian_abstractions::AbstractState &,
+    vector<OperatorID> &applicable_ops) const {
     // See above for the reason for using push_back instead of insert.
     for (OperatorID id : applicable_operators) {
         applicable_ops.push_back(id);
@@ -235,7 +234,8 @@
 }
 
 void GeneratorLeafSingle::generate_applicable_ops(
-    const cartesian_abstractions::AbstractState &, vector<OperatorID> &applicable_ops) const {
+    const cartesian_abstractions::AbstractState &,
+    vector<OperatorID> &applicable_ops) const {
     applicable_ops.push_back(applicable_operator);
 }
 }