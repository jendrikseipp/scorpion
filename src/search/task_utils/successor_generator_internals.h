--- conflicted
+++ resolved
@@ -20,14 +20,11 @@
     }
 
     virtual void generate_applicable_ops(
-<<<<<<< HEAD
-        const std::vector<int> &state, std::vector<OperatorID> &applicable_ops) const = 0;
-    virtual void generate_applicable_ops(
-        const cartesian_abstractions::AbstractState &state, std::vector<OperatorID> &applicable_ops) const = 0;
-=======
         const std::vector<int> &state,
         std::vector<OperatorID> &applicable_ops) const = 0;
->>>>>>> ba6ffb79
+    virtual void generate_applicable_ops(
+        const cartesian_abstractions::AbstractState &state,
+        std::vector<OperatorID> &applicable_ops) const = 0;
 };
 
 class GeneratorForkBinary : public GeneratorBase {
@@ -38,14 +35,11 @@
         std::unique_ptr<GeneratorBase> generator1,
         std::unique_ptr<GeneratorBase> generator2);
     virtual void generate_applicable_ops(
-<<<<<<< HEAD
-        const std::vector<int> &state, std::vector<OperatorID> &applicable_ops) const override;
-    virtual void generate_applicable_ops(
-        const cartesian_abstractions::AbstractState &state, std::vector<OperatorID> &applicable_ops) const override;
-=======
         const std::vector<int> &state,
         std::vector<OperatorID> &applicable_ops) const override;
->>>>>>> ba6ffb79
+    virtual void generate_applicable_ops(
+        const cartesian_abstractions::AbstractState &state,
+        std::vector<OperatorID> &applicable_ops) const override;
 };
 
 class GeneratorForkMulti : public GeneratorBase {
@@ -53,14 +47,11 @@
 public:
     GeneratorForkMulti(std::vector<std::unique_ptr<GeneratorBase>> children);
     virtual void generate_applicable_ops(
-<<<<<<< HEAD
-        const std::vector<int> &state, std::vector<OperatorID> &applicable_ops) const override;
-    virtual void generate_applicable_ops(
-        const cartesian_abstractions::AbstractState &state, std::vector<OperatorID> &applicable_ops) const override;
-=======
         const std::vector<int> &state,
         std::vector<OperatorID> &applicable_ops) const override;
->>>>>>> ba6ffb79
+    virtual void generate_applicable_ops(
+        const cartesian_abstractions::AbstractState &state,
+        std::vector<OperatorID> &applicable_ops) const override;
 };
 
 class GeneratorSwitchVector : public GeneratorBase {
@@ -71,14 +62,11 @@
         int switch_var_id,
         std::vector<std::unique_ptr<GeneratorBase>> &&generator_for_value);
     virtual void generate_applicable_ops(
-<<<<<<< HEAD
-        const std::vector<int> &state, std::vector<OperatorID> &applicable_ops) const override;
-    virtual void generate_applicable_ops(
-        const cartesian_abstractions::AbstractState &state, std::vector<OperatorID> &applicable_ops) const override;
-=======
         const std::vector<int> &state,
         std::vector<OperatorID> &applicable_ops) const override;
->>>>>>> ba6ffb79
+    virtual void generate_applicable_ops(
+        const cartesian_abstractions::AbstractState &state,
+        std::vector<OperatorID> &applicable_ops) const override;
 };
 
 class GeneratorSwitchHash : public GeneratorBase {
@@ -90,14 +78,11 @@
         std::unordered_map<int, std::unique_ptr<GeneratorBase>>
             &&generator_for_value);
     virtual void generate_applicable_ops(
-<<<<<<< HEAD
-        const std::vector<int> &state, std::vector<OperatorID> &applicable_ops) const override;
-    virtual void generate_applicable_ops(
-        const cartesian_abstractions::AbstractState &state, std::vector<OperatorID> &applicable_ops) const override;
-=======
         const std::vector<int> &state,
         std::vector<OperatorID> &applicable_ops) const override;
->>>>>>> ba6ffb79
+    virtual void generate_applicable_ops(
+        const cartesian_abstractions::AbstractState &state,
+        std::vector<OperatorID> &applicable_ops) const override;
 };
 
 class GeneratorSwitchSingle : public GeneratorBase {
@@ -109,14 +94,11 @@
         int switch_var_id, int value,
         std::unique_ptr<GeneratorBase> generator_for_value);
     virtual void generate_applicable_ops(
-<<<<<<< HEAD
-        const std::vector<int> &state, std::vector<OperatorID> &applicable_ops) const override;
-    virtual void generate_applicable_ops(
-        const cartesian_abstractions::AbstractState &state, std::vector<OperatorID> &applicable_ops) const override;
-=======
         const std::vector<int> &state,
         std::vector<OperatorID> &applicable_ops) const override;
->>>>>>> ba6ffb79
+    virtual void generate_applicable_ops(
+        const cartesian_abstractions::AbstractState &state,
+        std::vector<OperatorID> &applicable_ops) const override;
 };
 
 class GeneratorLeafVector : public GeneratorBase {
@@ -124,14 +106,11 @@
 public:
     GeneratorLeafVector(std::vector<OperatorID> &&applicable_operators);
     virtual void generate_applicable_ops(
-<<<<<<< HEAD
-        const std::vector<int> &state, std::vector<OperatorID> &applicable_ops) const override;
-    virtual void generate_applicable_ops(
-        const cartesian_abstractions::AbstractState &state, std::vector<OperatorID> &applicable_ops) const override;
-=======
         const std::vector<int> &state,
         std::vector<OperatorID> &applicable_ops) const override;
->>>>>>> ba6ffb79
+    virtual void generate_applicable_ops(
+        const cartesian_abstractions::AbstractState &state,
+        std::vector<OperatorID> &applicable_ops) const override;
 };
 
 class GeneratorLeafSingle : public GeneratorBase {
@@ -139,14 +118,11 @@
 public:
     GeneratorLeafSingle(OperatorID applicable_operator);
     virtual void generate_applicable_ops(
-<<<<<<< HEAD
-        const std::vector<int> &state, std::vector<OperatorID> &applicable_ops) const override;
-    virtual void generate_applicable_ops(
-        const cartesian_abstractions::AbstractState &state, std::vector<OperatorID> &applicable_ops) const override;
-=======
         const std::vector<int> &state,
         std::vector<OperatorID> &applicable_ops) const override;
->>>>>>> ba6ffb79
+    virtual void generate_applicable_ops(
+        const cartesian_abstractions::AbstractState &state,
+        std::vector<OperatorID> &applicable_ops) const override;
 };
 }
 
