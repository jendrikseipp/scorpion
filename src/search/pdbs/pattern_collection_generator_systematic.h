#ifndef PDBS_PATTERN_COLLECTION_GENERATOR_SYSTEMATIC_H
#define PDBS_PATTERN_COLLECTION_GENERATOR_SYSTEMATIC_H

#include "pattern_generator.h"
#include "types.h"

#include "../utils/hash.h"

#include <cstdlib>
#include <memory>
#include <unordered_set>
#include <vector>

class TaskProxy;

namespace causal_graph {
class CausalGraph;
}

namespace options {
class Feature;
}

namespace utils {
class CountdownTimer;
}

namespace pdbs {
class CanonicalPDBsHeuristic;

/*
naive: All patterns of a given size (with distinct variables) are interesting.

interesting-general: A pattern P is interesting if
1. the subgraph of the causal graph induced by P is weakly connected, and
2. the full causal graph of the original task contains a directed path
   via precondition arcs from each node in P to some goal variable node
   (possible not in P).

interesting-non-negative: A pattern P is interesting if
1. the subgraph of the causal graph induced by P is weakly connected, and
2. the subgraph of the causal graph induced by P contains a directed path
   via precondition arcs from each node to some goal variable node.
*/
enum class PatternType {
    NAIVE,
    INTERESTING_GENERAL,
    INTERESTING_NON_NEGATIVE,
};

// Invariant: patterns are always sorted.
class PatternCollectionGeneratorSystematic : public PatternCollectionGenerator {
    using PatternSet = utils::HashSet<Pattern>;

    const size_t max_pattern_size;
    const PatternType pattern_type;
    std::shared_ptr<PatternCollection> patterns;
    PatternSet pattern_set;  // Cleared after pattern computation.

    void enqueue_pattern_if_new(const Pattern &pattern);
    void compute_eff_pre_neighbors(const causal_graph::CausalGraph &cg,
                                   const Pattern &pattern,
                                   std::vector<int> &result) const;
    std::vector<int> compute_variables_with_precondition_path_to_goal(
        const TaskProxy &task_proxy, const causal_graph::CausalGraph &cg) const;
    void compute_connection_points(const causal_graph::CausalGraph &cg,
                                   const Pattern &pattern,
                                   std::vector<int> &result) const;

    void build_sga_patterns(
        const TaskProxy &task_proxy,
        const causal_graph::CausalGraph &cg);
    void build_patterns(
        const TaskProxy &task_proxy,
        const utils::CountdownTimer *timer = nullptr);
    void build_patterns_naive(
        const TaskProxy &task_proxy,
        const utils::CountdownTimer *timer = nullptr);
    virtual std::string name() const override;
    virtual PatternCollectionInformation compute_patterns(
        const std::shared_ptr<AbstractTask> &task) override;
public:
<<<<<<< HEAD
    explicit PatternCollectionGeneratorSystematic(const plugins::Options &opts);

    void generate(
        const std::shared_ptr<AbstractTask> &task,
        const PatternHandler &handle_pattern,
        const utils::CountdownTimer &timer);
=======
    PatternCollectionGeneratorSystematic(
        int pattern_max_size, bool only_interesting_patterns,
        utils::Verbosity verbosity);
>>>>>>> c7d6a4d8
};

extern void add_pattern_type_option(plugins::Feature &feature);
}

#endif<|MERGE_RESOLUTION|>--- conflicted
+++ resolved
@@ -80,18 +80,14 @@
     virtual PatternCollectionInformation compute_patterns(
         const std::shared_ptr<AbstractTask> &task) override;
 public:
-<<<<<<< HEAD
-    explicit PatternCollectionGeneratorSystematic(const plugins::Options &opts);
+    PatternCollectionGeneratorSystematic(
+        int pattern_max_size, PatternType pattern_type,
+        utils::Verbosity verbosity);
 
     void generate(
         const std::shared_ptr<AbstractTask> &task,
         const PatternHandler &handle_pattern,
         const utils::CountdownTimer &timer);
-=======
-    PatternCollectionGeneratorSystematic(
-        int pattern_max_size, bool only_interesting_patterns,
-        utils::Verbosity verbosity);
->>>>>>> c7d6a4d8
 };
 
 extern void add_pattern_type_option(plugins::Feature &feature);
