--- conflicted
+++ resolved
@@ -14,12 +14,8 @@
 extern std::shared_ptr<MaxAdditivePDBSubsets> prune_dominated_subsets(
     const PDBCollection &pattern_databases,
     const MaxAdditivePDBSubsets &max_additive_subsets,
-<<<<<<< HEAD
-    int num_variables);
-=======
     int num_variables,
     double max_time);
->>>>>>> 5afc966d
 }
 
 #endif