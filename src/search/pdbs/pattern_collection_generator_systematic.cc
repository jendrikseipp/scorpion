#include "pattern_collection_generator_systematic.h"

#include "utils.h"
#include "validation.h"

#include "../task_proxy.h"

#include "../plugins/plugin.h"
#include "../task_utils/causal_graph.h"
#include "../utils/countdown_timer.h"
#include "../utils/logging.h"
#include "../utils/markup.h"
#include "../utils/timer.h"

#include <algorithm>
#include <cassert>
#include <iostream>
#include <stack>

using namespace std;

namespace pdbs {
struct Timeout : public exception {};

static bool patterns_are_disjoint(
    const Pattern &pattern1, const Pattern &pattern2) {
    size_t i = 0;
    size_t j = 0;
    for (;;) {
        if (i == pattern1.size() || j == pattern2.size())
            return true;
        int val1 = pattern1[i];
        int val2 = pattern2[j];
        if (val1 == val2)
            return false;
        else if (val1 < val2)
            ++i;
        else
            ++j;
    }
}

static void compute_union_pattern(
    const Pattern &pattern1, const Pattern &pattern2, Pattern &result) {
    result.clear();
    result.reserve(pattern1.size() + pattern2.size());
    set_union(
        pattern1.begin(), pattern1.end(), pattern2.begin(), pattern2.end(),
        back_inserter(result));
}

PatternCollectionGeneratorSystematic::PatternCollectionGeneratorSystematic(
    int pattern_max_size, PatternType pattern_type,
    utils::Verbosity verbosity)
    : PatternCollectionGenerator(verbosity),
      max_pattern_size(pattern_max_size),
      pattern_type(pattern_type) {
}

void PatternCollectionGeneratorSystematic::compute_eff_pre_neighbors(
    const causal_graph::CausalGraph &cg, const Pattern &pattern,
    vector<int> &result) const {
    /*
      Compute all variables that are reachable from pattern by an
      (eff, pre) arc and are not already contained in the pattern.
    */
    unordered_set<int> candidates;

    // Compute neighbors.
    for (int var : pattern) {
        const vector<int> &neighbors = cg.get_eff_to_pre(var);
        candidates.insert(neighbors.begin(), neighbors.end());
    }

    // Remove elements of pattern.
    for (int var : pattern) {
        candidates.erase(var);
    }

    result.assign(candidates.begin(), candidates.end());
}

vector<int> PatternCollectionGeneratorSystematic::compute_variables_with_precondition_path_to_goal(
    const TaskProxy &task_proxy, const causal_graph::CausalGraph &cg) const {
    int num_variables = task_proxy.get_variables().size();
    vector<bool> marked_variables(num_variables, false);
    stack<int> open_list;
    for (FactProxy goal : task_proxy.get_goals()) {
        open_list.push(goal.get_variable().get_id());
    }
    while (!open_list.empty()) {
        int var = open_list.top();
        open_list.pop();
        marked_variables[var] = true;
        for (int predecessor : cg.get_eff_to_pre(var)) {
            if (!marked_variables[predecessor]) {
                open_list.push(predecessor);
            }
        }
    }

    vector<int> goal_reaching_variables;
    for (int var = 0; var < num_variables; ++var) {
        if (marked_variables[var]) {
            goal_reaching_variables.push_back(var);
        }
    }
    return goal_reaching_variables;
}

void PatternCollectionGeneratorSystematic::compute_connection_points(
    const causal_graph::CausalGraph &cg, const Pattern &pattern,
    vector<int> &result) const {
    /*
      The "connection points" of a pattern are those variables of which
      one must be contained in an SGA pattern that can be attached to this
      pattern to form a larger interesting pattern. (Interesting patterns
      are disjoint unions of SGA patterns.)

      A variable is a connection point if it satisfies the following criteria:
      1. We can get from the pattern to the connection point via
         a (pre, eff) or (eff, eff) arc in the causal graph.
      2. It is not part of pattern.
      3. We *cannot* get from the pattern to the connection point
         via an (eff, pre) arc.

      Condition 1. is the important one. The other conditions are
      optimizations that help reduce the number of candidates to
      consider.
    */
    unordered_set<int> candidates;

    // Handle rule 1.
    for (int var : pattern) {
        const vector<int> &succ = cg.get_successors(var);
        candidates.insert(succ.begin(), succ.end());
    }

    // Handle rules 2 and 3.
    for (int var : pattern) {
        // Rule 2:
        candidates.erase(var);
        // Rule 3:
        const vector<int> &eff_pre = cg.get_eff_to_pre(var);
        for (int pre_var : eff_pre)
            candidates.erase(pre_var);
    }

    result.assign(candidates.begin(), candidates.end());
}

void PatternCollectionGeneratorSystematic::enqueue_pattern_if_new(
    const Pattern &pattern) {
    if (pattern_set.insert(pattern).second) {
        if (handle_pattern) {
            bool done = handle_pattern(pattern);
            if (done) {
                throw Timeout();
            }
        }
        patterns->push_back(pattern);
    }
}

void PatternCollectionGeneratorSystematic::build_sga_patterns(
    const TaskProxy &task_proxy,
    const causal_graph::CausalGraph &cg) {
    assert(max_pattern_size >= 1);
    assert(pattern_set.empty());
    assert(patterns && patterns->empty());

    /*
      SGA patterns are "single-goal ancestor" patterns, i.e., those
      patterns which can be generated by following eff/pre arcs from a
      single goal variable.

      This method must generate all SGA patterns up to size
      "max_pattern_size". They must be generated in order of
      increasing size, and they must be placed in "patterns".

      The overall structure of this is a similar processing queue as
      in the main pattern generation method below, and we reuse
      "patterns" and "pattern_set" between the two methods.
    */

    if (pattern_type == PatternType::INTERESTING_NON_NEGATIVE) {
        // Build goal patterns.
        for (FactProxy goal : task_proxy.get_goals()) {
            int var_id = goal.get_variable().get_id();
            enqueue_pattern_if_new({var_id});
        }
    } else if (pattern_type == PatternType::INTERESTING_GENERAL) {
        // Build atomic patterns for variables with a precondition path to a goal.
        vector<int> goal_reaching_variables =
            compute_variables_with_precondition_path_to_goal(task_proxy, cg);
        for (int var : goal_reaching_variables) {
            enqueue_pattern_if_new({var});
        }
    } else {
        ABORT("unknown pattern type");
    }

    /*
      Grow SGA patterns untill all patterns are processed. Note that
      the patterns vectors grows during the computation.
    */
    for (size_t pattern_no = 0; pattern_no < patterns->size(); ++pattern_no) {
        // We must copy the pattern because references to patterns can be
        // invalidated.
        Pattern pattern = (*patterns)[pattern_no];
        if (pattern.size() == max_pattern_size)
            break;

        vector<int> neighbors;
        compute_eff_pre_neighbors(cg, pattern, neighbors);

        for (int neighbor_var_id : neighbors) {
            Pattern new_pattern(pattern);
            new_pattern.push_back(neighbor_var_id);
            sort(new_pattern.begin(), new_pattern.end());

            enqueue_pattern_if_new(new_pattern);
        }
    }

    pattern_set.clear();
}

void PatternCollectionGeneratorSystematic::build_patterns(
    const TaskProxy &task_proxy,
    const utils::CountdownTimer *timer) {
    int num_variables = task_proxy.get_variables().size();
    const causal_graph::CausalGraph &cg = task_proxy.get_causal_graph();

    // Generate SGA (single-goal-ancestor) patterns.
    // They are generated into the patterns variable,
    // so we swap them from there.
    build_sga_patterns(task_proxy, cg);
    PatternCollection sga_patterns;
    patterns->swap(sga_patterns);

    /* Index the SGA patterns by variable.

       Important: sga_patterns_by_var[var] must be sorted by size.
       This is guaranteed because build_sga_patterns generates
       patterns ordered by size.
    */
    vector<vector<const Pattern *>> sga_patterns_by_var(num_variables);
    for (const Pattern &pattern : sga_patterns) {
        for (int var : pattern) {
            sga_patterns_by_var[var].push_back(&pattern);
        }
    }

    // Enqueue the SGA patterns.
    for (const Pattern &pattern : sga_patterns) {
        pattern_set.insert(pattern);
        patterns->push_back(pattern);
    }
    assert(pattern_set.size() == patterns->size());

    if (log.is_at_least_normal()) {
        log << "Found " << sga_patterns.size() << " SGA patterns." << endl;
    }

    /*
      Combine patterns in the queue with SGA patterns until all
      patterns are processed. Note that the patterns vectors grows
      during the computation.
    */
    for (size_t pattern_no = 0; pattern_no < patterns->size(); ++pattern_no) {
<<<<<<< HEAD
        if (timer && timer->is_expired())
            break;

        // We must copy the pattern because references to patterns can be invalidated.
=======
        // We must copy the pattern because references to patterns can be
        // invalidated.
>>>>>>> ba6ffb79
        Pattern pattern1 = (*patterns)[pattern_no];

        vector<int> neighbors;
        compute_connection_points(cg, pattern1, neighbors);

        for (int neighbor_var : neighbors) {
            const auto &candidates = sga_patterns_by_var[neighbor_var];
            for (const Pattern *p_pattern2 : candidates) {
                const Pattern &pattern2 = *p_pattern2;
                if (pattern1.size() + pattern2.size() > max_pattern_size)
                    break; // All remaining candidates are too large.
                if (patterns_are_disjoint(pattern1, pattern2)) {
                    Pattern new_pattern;
                    compute_union_pattern(pattern1, pattern2, new_pattern);
                    enqueue_pattern_if_new(new_pattern);
                }
            }
        }
    }

    pattern_set.clear();
    if (log.is_at_least_normal()) {
        log << "Found " << patterns->size() << " interesting patterns." << endl;
    }
}

void PatternCollectionGeneratorSystematic::build_patterns_naive(
    const TaskProxy &task_proxy,
    const utils::CountdownTimer *) {
    int num_variables = task_proxy.get_variables().size();
    PatternCollection current_patterns(1);
    PatternCollection next_patterns;
    for (size_t i = 0; i < max_pattern_size; ++i) {
        if (log.is_at_least_normal()) {
            log << "Generating patterns of size " << i + 1 << endl;
        }
        for (const Pattern &current_pattern : current_patterns) {
            int max_var = -1;
            if (i > 0)
                max_var = current_pattern.back();
            for (int var = max_var + 1; var < num_variables; ++var) {
                Pattern pattern = current_pattern;
                pattern.push_back(var);
                next_patterns.push_back(pattern);
                if (handle_pattern) {
                    bool done = handle_pattern(pattern);
                    if (done) {
                        throw Timeout();
                    }
                }
                patterns->push_back(pattern);
            }
        }
        next_patterns.swap(current_patterns);
        next_patterns.clear();
    }

    if (log.is_at_least_normal()) {
        log << "Found " << patterns->size() << " patterns." << endl;
    }
}

string PatternCollectionGeneratorSystematic::name() const {
    return "systematic pattern collection generator";
}

PatternCollectionInformation
PatternCollectionGeneratorSystematic::compute_patterns(
    const shared_ptr<AbstractTask> &task) {
    TaskProxy task_proxy(*task);
    patterns = make_shared<PatternCollection>();
    pattern_set.clear();
    if (pattern_type == PatternType::NAIVE) {
        build_patterns_naive(task_proxy);
    } else {
        build_patterns(task_proxy);
    }
    return PatternCollectionInformation(task_proxy, patterns, log);
}

void PatternCollectionGeneratorSystematic::generate(
    const shared_ptr<AbstractTask> &task,
    const PatternHandler &handle_pattern,
    const utils::CountdownTimer &timer) {
    this->handle_pattern = handle_pattern;
    TaskProxy task_proxy(*task);
    patterns = make_shared<PatternCollection>();
    pattern_set.clear();
    try {
        if (pattern_type == PatternType::NAIVE) {
            build_patterns_naive(task_proxy, &timer);
        } else {
            build_patterns(task_proxy, &timer);
        }
    } catch (const Timeout &) {
        cout << "Reached time limit while generating systematic patterns." << endl;
    }
    // Release memory.
    PatternSet().swap(pattern_set);
    patterns = nullptr;
}

void add_pattern_type_option(plugins::Feature &feature) {
    feature.add_option<PatternType>(
        "pattern_type",
        "type of patterns",
        "interesting_non_negative");
}

class PatternCollectionGeneratorSystematicFeature
    : public plugins::TypedFeature<
          PatternCollectionGenerator, PatternCollectionGeneratorSystematic> {
public:
    PatternCollectionGeneratorSystematicFeature() : TypedFeature("systematic") {
        document_title("Systematically generated patterns");
        document_synopsis(
            "Generates all (interesting) patterns with up to pattern_max_size "
            "variables. "
            "For details, see" +
            utils::format_conference_reference(
                {"Florian Pommerening", "Gabriele Roeger", "Malte Helmert"},
                "Getting the Most Out of Pattern Databases for Classical Planning",
                "https://ai.dmi.unibas.ch/papers/pommerening-et-al-ijcai2013.pdf",
                "Proceedings of the Twenty-Third International Joint"
                " Conference on Artificial Intelligence (IJCAI 2013)",
<<<<<<< HEAD
                "2357-2364",
                "AAAI Press",
                "2013") +
            "The pattern_type=interesting_general setting was introduced in" +
            utils::format_conference_reference(
                {"Florian Pommerening", "Thomas Keller", "Valentina Halasi",
                 "Jendrik Seipp", "Silvan Sievers", "Malte Helmert"},
                "Dantzig-Wolfe Decomposition for Cost Partitioning",
                "https://ai.dmi.unibas.ch/papers/pommerening-et-al-icaps2021.pdf",
                "Proceedings of the 31st International Conference on Automated "
                "Planning and Scheduling (ICAPS 2021)",
                "271-280",
                "AAAI Press",
                "2021"));
=======
                "2357-2364", "AAAI Press", "2013"));
>>>>>>> ba6ffb79

        add_option<int>(
            "pattern_max_size", "max number of variables per pattern", "1",
            plugins::Bounds("1", "infinity"));
        add_pattern_type_option(*this);
        add_generator_options_to_feature(*this);
    }

    virtual shared_ptr<PatternCollectionGeneratorSystematic> create_component(
        const plugins::Options &opts) const override {
        return plugins::make_shared_from_arg_tuples<
            PatternCollectionGeneratorSystematic>(
            opts.get<int>("pattern_max_size"),
<<<<<<< HEAD
            opts.get<PatternType>("pattern_type"),
            get_generator_arguments_from_options(opts)
            );
    }
};

static plugins::FeaturePlugin<PatternCollectionGeneratorSystematicFeature> _plugin;

static plugins::TypedEnumPlugin<PatternType> _enum_plugin({
        {"naive", "all patterns up to the given size"},
        {"interesting_general",
         "only consider the union of two disjoint patterns if the union has "
         "more information than the individual patterns under a general cost "
         "partitioning"},
        {"interesting_non_negative", "like interesting_general, but considering non-negative cost partitioning"},
    });
=======
            opts.get<bool>("only_interesting_patterns"),
            get_generator_arguments_from_options(opts));
    }
};

static plugins::FeaturePlugin<PatternCollectionGeneratorSystematicFeature>
    _plugin;
>>>>>>> ba6ffb79
}<|MERGE_RESOLUTION|>--- conflicted
+++ resolved
@@ -50,8 +50,7 @@
 }
 
 PatternCollectionGeneratorSystematic::PatternCollectionGeneratorSystematic(
-    int pattern_max_size, PatternType pattern_type,
-    utils::Verbosity verbosity)
+    int pattern_max_size, PatternType pattern_type, utils::Verbosity verbosity)
     : PatternCollectionGenerator(verbosity),
       max_pattern_size(pattern_max_size),
       pattern_type(pattern_type) {
@@ -80,8 +79,10 @@
     result.assign(candidates.begin(), candidates.end());
 }
 
-vector<int> PatternCollectionGeneratorSystematic::compute_variables_with_precondition_path_to_goal(
-    const TaskProxy &task_proxy, const causal_graph::CausalGraph &cg) const {
+vector<int> PatternCollectionGeneratorSystematic::
+    compute_variables_with_precondition_path_to_goal(
+        const TaskProxy &task_proxy,
+        const causal_graph::CausalGraph &cg) const {
     int num_variables = task_proxy.get_variables().size();
     vector<bool> marked_variables(num_variables, false);
     stack<int> open_list;
@@ -163,8 +164,7 @@
 }
 
 void PatternCollectionGeneratorSystematic::build_sga_patterns(
-    const TaskProxy &task_proxy,
-    const causal_graph::CausalGraph &cg) {
+    const TaskProxy &task_proxy, const causal_graph::CausalGraph &cg) {
     assert(max_pattern_size >= 1);
     assert(pattern_set.empty());
     assert(patterns && patterns->empty());
@@ -190,7 +190,8 @@
             enqueue_pattern_if_new({var_id});
         }
     } else if (pattern_type == PatternType::INTERESTING_GENERAL) {
-        // Build atomic patterns for variables with a precondition path to a goal.
+        // Build atomic patterns for variables with a precondition path to a
+        // goal.
         vector<int> goal_reaching_variables =
             compute_variables_with_precondition_path_to_goal(task_proxy, cg);
         for (int var : goal_reaching_variables) {
@@ -227,8 +228,7 @@
 }
 
 void PatternCollectionGeneratorSystematic::build_patterns(
-    const TaskProxy &task_proxy,
-    const utils::CountdownTimer *timer) {
+    const TaskProxy &task_proxy, const utils::CountdownTimer *timer) {
     int num_variables = task_proxy.get_variables().size();
     const causal_graph::CausalGraph &cg = task_proxy.get_causal_graph();
 
@@ -269,15 +269,11 @@
       during the computation.
     */
     for (size_t pattern_no = 0; pattern_no < patterns->size(); ++pattern_no) {
-<<<<<<< HEAD
         if (timer && timer->is_expired())
             break;
 
-        // We must copy the pattern because references to patterns can be invalidated.
-=======
         // We must copy the pattern because references to patterns can be
         // invalidated.
->>>>>>> ba6ffb79
         Pattern pattern1 = (*patterns)[pattern_no];
 
         vector<int> neighbors;
@@ -305,8 +301,7 @@
 }
 
 void PatternCollectionGeneratorSystematic::build_patterns_naive(
-    const TaskProxy &task_proxy,
-    const utils::CountdownTimer *) {
+    const TaskProxy &task_proxy, const utils::CountdownTimer *) {
     int num_variables = task_proxy.get_variables().size();
     PatternCollection current_patterns(1);
     PatternCollection next_patterns;
@@ -359,8 +354,7 @@
 }
 
 void PatternCollectionGeneratorSystematic::generate(
-    const shared_ptr<AbstractTask> &task,
-    const PatternHandler &handle_pattern,
+    const shared_ptr<AbstractTask> &task, const PatternHandler &handle_pattern,
     const utils::CountdownTimer &timer) {
     this->handle_pattern = handle_pattern;
     TaskProxy task_proxy(*task);
@@ -373,7 +367,8 @@
             build_patterns(task_proxy, &timer);
         }
     } catch (const Timeout &) {
-        cout << "Reached time limit while generating systematic patterns." << endl;
+        cout << "Reached time limit while generating systematic patterns."
+             << endl;
     }
     // Release memory.
     PatternSet().swap(pattern_set);
@@ -382,9 +377,7 @@
 
 void add_pattern_type_option(plugins::Feature &feature) {
     feature.add_option<PatternType>(
-        "pattern_type",
-        "type of patterns",
-        "interesting_non_negative");
+        "pattern_type", "type of patterns", "interesting_non_negative");
 }
 
 class PatternCollectionGeneratorSystematicFeature
@@ -403,10 +396,7 @@
                 "https://ai.dmi.unibas.ch/papers/pommerening-et-al-ijcai2013.pdf",
                 "Proceedings of the Twenty-Third International Joint"
                 " Conference on Artificial Intelligence (IJCAI 2013)",
-<<<<<<< HEAD
-                "2357-2364",
-                "AAAI Press",
-                "2013") +
+                "2357-2364", "AAAI Press", "2013") +
             "The pattern_type=interesting_general setting was introduced in" +
             utils::format_conference_reference(
                 {"Florian Pommerening", "Thomas Keller", "Valentina Halasi",
@@ -415,12 +405,7 @@
                 "https://ai.dmi.unibas.ch/papers/pommerening-et-al-icaps2021.pdf",
                 "Proceedings of the 31st International Conference on Automated "
                 "Planning and Scheduling (ICAPS 2021)",
-                "271-280",
-                "AAAI Press",
-                "2021"));
-=======
-                "2357-2364", "AAAI Press", "2013"));
->>>>>>> ba6ffb79
+                "271-280", "AAAI Press", "2021"));
 
         add_option<int>(
             "pattern_max_size", "max number of variables per pattern", "1",
@@ -434,30 +419,21 @@
         return plugins::make_shared_from_arg_tuples<
             PatternCollectionGeneratorSystematic>(
             opts.get<int>("pattern_max_size"),
-<<<<<<< HEAD
             opts.get<PatternType>("pattern_type"),
-            get_generator_arguments_from_options(opts)
-            );
-    }
-};
-
-static plugins::FeaturePlugin<PatternCollectionGeneratorSystematicFeature> _plugin;
-
-static plugins::TypedEnumPlugin<PatternType> _enum_plugin({
-        {"naive", "all patterns up to the given size"},
-        {"interesting_general",
-         "only consider the union of two disjoint patterns if the union has "
-         "more information than the individual patterns under a general cost "
-         "partitioning"},
-        {"interesting_non_negative", "like interesting_general, but considering non-negative cost partitioning"},
-    });
-=======
-            opts.get<bool>("only_interesting_patterns"),
             get_generator_arguments_from_options(opts));
     }
 };
 
 static plugins::FeaturePlugin<PatternCollectionGeneratorSystematicFeature>
     _plugin;
->>>>>>> ba6ffb79
+
+static plugins::TypedEnumPlugin<PatternType> _enum_plugin({
+    {"naive", "all patterns up to the given size"},
+    {"interesting_general",
+     "only consider the union of two disjoint patterns if the union has "
+     "more information than the individual patterns under a general cost "
+     "partitioning"},
+    {"interesting_non_negative",
+     "like interesting_general, but considering non-negative cost partitioning"},
+});
 }