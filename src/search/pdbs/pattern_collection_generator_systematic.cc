--- conflicted
+++ resolved
@@ -51,18 +51,11 @@
 
 
 PatternCollectionGeneratorSystematic::PatternCollectionGeneratorSystematic(
-<<<<<<< HEAD
-    const plugins::Options &opts)
-    : PatternCollectionGenerator(opts),
-      max_pattern_size(opts.get<int>("pattern_max_size")),
-      pattern_type(opts.get<PatternType>("pattern_type")) {
-=======
-    int pattern_max_size, bool only_interesting_patterns,
+    int pattern_max_size, PatternType pattern_type,
     utils::Verbosity verbosity)
     : PatternCollectionGenerator(verbosity),
       max_pattern_size(pattern_max_size),
-      only_interesting_patterns(only_interesting_patterns) {
->>>>>>> c7d6a4d8
+      pattern_type(pattern_type) {
 }
 
 void PatternCollectionGeneratorSystematic::compute_eff_pre_neighbors(
@@ -358,7 +351,6 @@
     return PatternCollectionInformation(task_proxy, patterns, log);
 }
 
-<<<<<<< HEAD
 void PatternCollectionGeneratorSystematic::generate(
     const shared_ptr<AbstractTask> &task,
     const PatternHandler &handle_pattern,
@@ -388,11 +380,8 @@
         "interesting_non_negative");
 }
 
-class PatternCollectionGeneratorSystematicFeature : public plugins::TypedFeature<PatternCollectionGenerator, PatternCollectionGeneratorSystematic> {
-=======
 class PatternCollectionGeneratorSystematicFeature
     : public plugins::TypedFeature<PatternCollectionGenerator, PatternCollectionGeneratorSystematic> {
->>>>>>> c7d6a4d8
 public:
     PatternCollectionGeneratorSystematicFeature() : TypedFeature("systematic") {
         document_title("Systematically generated patterns");
@@ -435,7 +424,7 @@
         const utils::Context &) const override {
         return plugins::make_shared_from_arg_tuples<PatternCollectionGeneratorSystematic>(
             opts.get<int>("pattern_max_size"),
-            opts.get<bool>("only_interesting_patterns"),
+            opts.get<PatternType>("pattern_type"),
             get_generator_arguments_from_options(opts)
             );
     }
