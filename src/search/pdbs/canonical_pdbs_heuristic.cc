--- conflicted
+++ resolved
@@ -2,10 +2,10 @@
 
 #include "pattern_generator.h"
 
-#include "../abstract_task.h"
 #include "../option_parser.h"
 #include "../plugin.h"
 #include "../timer.h"
+#include "../utilities.h"
 
 #include <iostream>
 #include <limits>
@@ -13,101 +13,12 @@
 
 using namespace std;
 
-<<<<<<< HEAD
 
 namespace PDBs {
-CanonicalPDBsHeuristic::CanonicalPDBsHeuristic(const Options &opts)
-    : Heuristic(opts) {
-    const vector<vector<int>> &pattern_collection(
-        opts.get_list<vector<int>>("patterns"));
-    Timer timer;
-    size = 0;
-    pattern_databases.reserve(pattern_collection.size());
-    for (const vector<int> &pattern : pattern_collection)
-        add_pdb_for_pattern(pattern);
-    compute_additive_vars();
-    compute_max_cliques();
-    cout << "PDB collection construction time: " << timer << endl;
-}
-
-CanonicalPDBsHeuristic::~CanonicalPDBsHeuristic() {
-    for (PatternDatabase *pdb : pattern_databases) {
-        delete pdb;
-    }
-}
-
-void CanonicalPDBsHeuristic::add_pdb_for_pattern(const vector<int> &pattern) {
-    pattern_databases.push_back(new PatternDatabase(task_proxy, pattern));
-    size += pattern_databases.back()->get_size();
-}
-
-bool CanonicalPDBsHeuristic::are_patterns_additive(
-    const vector<int> &pattern1, const vector<int> &pattern2) const {
-    for (int v1 : pattern1) {
-        for (int v2 : pattern2) {
-            if (!are_additive[v1][v2]) {
-                return false;
-            }
-        }
-    }
-    return true;
-}
-
-void CanonicalPDBsHeuristic::compute_max_cliques() {
-    // Initialize compatibility graph.
-    max_cliques.clear();
-    vector<vector<int>> cgraph;
-    cgraph.resize(pattern_databases.size());
-
-    for (size_t i = 0; i < pattern_databases.size(); ++i) {
-        for (size_t j = i + 1; j < pattern_databases.size(); ++j) {
-            if (are_patterns_additive(pattern_databases[i]->get_pattern(),
-                                      pattern_databases[j]->get_pattern())) {
-                /* If the two patterns are additive, there is an edge in the
-                   compatibility graph. */
-                cgraph[i].push_back(j);
-                cgraph[j].push_back(i);
-            }
-        }
-    }
-
-    vector<vector<int>> cgraph_max_cliques;
-    PDBs::compute_max_cliques(cgraph, cgraph_max_cliques);
-    max_cliques.reserve(cgraph_max_cliques.size());
-
-    for (const vector<int> &cgraph_max_clique : cgraph_max_cliques) {
-        vector<PatternDatabase *> clique;
-        clique.reserve(cgraph_max_clique.size());
-        for (int pdb_id : cgraph_max_clique) {
-            clique.push_back(pattern_databases[pdb_id]);
-        }
-        max_cliques.push_back(clique);
-    }
-}
-
-void CanonicalPDBsHeuristic::compute_additive_vars() {
-    assert(are_additive.empty());
-    int num_vars = task_proxy.get_variables().size();
-    are_additive.resize(num_vars, vector<bool>(num_vars, true));
-    for (OperatorProxy op : task_proxy.get_operators()) {
-        for (EffectProxy e1 : op.get_effects()) {
-            for (EffectProxy e2 : op.get_effects()) {
-                int e1_var_id = e1.get_fact().get_variable().get_id();
-                int e2_var_id = e2.get_fact().get_variable().get_id();
-                are_additive[e1_var_id][e2_var_id] = false;
-            }
-        }
-    }
-}
-
-void CanonicalPDBsHeuristic::dominance_pruning() {
-=======
-
 CanonicalPDBs get_canonical_pdbs_from_options(
     const shared_ptr<AbstractTask> task, const Options &opts) {
     shared_ptr<PatternCollectionGenerator> pattern_generator =
         opts.get<shared_ptr<PatternCollectionGenerator>>("patterns");
->>>>>>> 633821ac
     Timer timer;
     PatternCollectionInformation pattern_collection_info =
         pattern_generator->generate(task);
