--- conflicted
+++ resolved
@@ -86,11 +86,7 @@
     */
     std::pair<int, int> find_best_improving_pdb(
         const std::vector<State> &samples,
-<<<<<<< HEAD
-        const std::vector<int> &current_samples_h_values,
-=======
         const std::vector<int> &samples_h_values,
->>>>>>> 5afc966d
         PDBCollection &candidate_pdbs);
 
     /*
