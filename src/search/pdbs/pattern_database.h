--- conflicted
+++ resolved
@@ -5,7 +5,6 @@
 
 #include "../task_proxy.h"
 
-#include <memory>
 #include <utility>
 #include <vector>
 
@@ -26,7 +25,7 @@
       Preconditions for the regression search, corresponds to normal
       effects and prevail of concrete operators.
     */
-    std::unique_ptr<std::vector<FactPair>> regression_preconditions;
+    std::vector<FactPair> regression_preconditions;
 
     /*
       Effect of the operator during regression search on a given
@@ -47,20 +46,12 @@
                      const std::vector<std::size_t> &hash_multipliers);
     ~AbstractOperator();
 
-<<<<<<< HEAD
-    AbstractOperator(AbstractOperator &&) = default;
-
-    int get_concrete_operator_id() const;
-
-=======
->>>>>>> e1e459a0
     /*
       Returns variable value pairs which represent the preconditions of
       the abstract operator in a regression search
     */
     const std::vector<FactPair> &get_regression_preconditions() const {
-        assert(regression_preconditions);
-        return *regression_preconditions;
+        return regression_preconditions;
     }
 
     /*
@@ -74,9 +65,6 @@
       the original concrete operator)
     */
     int get_cost() const {return cost;}
-
-    void remove_regression_preconditions();
-
     void dump(const Pattern &pattern,
               const VariablesProxy &variables) const;
 };
