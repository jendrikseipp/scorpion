--- conflicted
+++ resolved
@@ -7,15 +7,10 @@
 using namespace std;
 
 namespace pdbs {
-<<<<<<< HEAD
-PatternCollectionGenerator::PatternCollectionGenerator(const plugins::Options &opts)
-    : log(utils::get_log_from_options(opts)),
-      dead_ends(nullptr) {
-=======
 PatternCollectionGenerator::PatternCollectionGenerator(
     utils::Verbosity verbosity)
-    : log(utils::get_log_for_verbosity(verbosity)) {
->>>>>>> c7d6a4d8
+    : log(utils::get_log_for_verbosity(verbosity)),
+      dead_ends(nullptr) {
 }
 
 PatternCollectionInformation PatternCollectionGenerator::generate(
