--- conflicted
+++ resolved
@@ -197,11 +197,7 @@
 
 pair<int, int> PatternCollectionGeneratorHillclimbing::find_best_improving_pdb(
     const vector<State> &samples,
-<<<<<<< HEAD
-    const vector<int> &current_samples_h_values,
-=======
     const vector<int> &samples_h_values,
->>>>>>> 5afc966d
     PDBCollection &candidate_pdbs) {
     /*
       TODO: The original implementation by Haslum et al. uses A* to compute
@@ -249,13 +245,8 @@
             current_pdbs->get_max_additive_subsets(pdb->get_pattern());
         for (int sample_id = 0; sample_id < num_samples; ++sample_id) {
             const State &sample = samples[sample_id];
-<<<<<<< HEAD
-            assert(utils::in_bounds(sample_id, current_samples_h_values));
-            int h_collection = current_samples_h_values[sample_id];
-=======
             assert(utils::in_bounds(sample_id, samples_h_values));
             int h_collection = samples_h_values[sample_id];
->>>>>>> 5afc966d
             if (is_heuristic_improved(
                     *pdb, sample, h_collection, max_additive_subsets)) {
                 ++count;
@@ -328,14 +319,6 @@
     int max_pdb_size = 0;
 
     int num_iterations = 0;
-<<<<<<< HEAD
-=======
-    State initial_state = task_proxy.get_initial_state();
-    successor_generator::SuccessorGenerator successor_generator(task_proxy);
-
-    vector<State> samples;
-    vector<int> samples_h_values;
->>>>>>> 5afc966d
 
     try {
         for (const shared_ptr<PatternDatabase> &current_pdb :
@@ -356,7 +339,7 @@
         successor_generator::SuccessorGenerator successor_generator(task_proxy);
 
         vector<State> samples;
-        vector<int> current_samples_h_values;
+        vector<int> samples_h_values;
 
         while (num_iterations < max_iterations) {
             ++num_iterations;
@@ -372,18 +355,6 @@
             }
 
             samples.clear();
-<<<<<<< HEAD
-            current_samples_h_values.clear();
-            sample_states(
-                task_proxy, successor_generator, samples, average_operator_cost);
-            for (const State &sample : samples) {
-                current_samples_h_values.push_back(current_pdbs->get_value(sample));
-            }
-
-            pair<int, int> improvement_and_index =
-                find_best_improving_pdb(
-                    samples, current_samples_h_values, candidate_pdbs);
-=======
             samples_h_values.clear();
             sample_states(
                 task_proxy, successor_generator, samples, average_operator_cost);
@@ -393,7 +364,6 @@
 
             pair<int, int> improvement_and_index =
                 find_best_improving_pdb(samples, samples_h_values, candidate_pdbs);
->>>>>>> 5afc966d
             int improvement = improvement_and_index.first;
             int best_pdb_index = improvement_and_index.second;
 
