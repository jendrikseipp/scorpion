--- conflicted
+++ resolved
@@ -329,25 +329,6 @@
     PDBCollection candidate_pdbs;
     // The maximum size over all PDBs in candidate_pdbs.
     int max_pdb_size = 0;
-<<<<<<< HEAD
-=======
-    for (const shared_ptr<PatternDatabase> &current_pdb :
-         *(current_pdbs->get_pattern_databases())) {
-        int new_max_pdb_size = generate_candidate_pdbs(
-            task_proxy, relevant_neighbours, *current_pdb, generated_patterns,
-            candidate_pdbs);
-        max_pdb_size = max(max_pdb_size, new_max_pdb_size);
-    }
-    /*
-      NOTE: The initial set of candidate patterns (in generated_patterns) is
-      guaranteed to be "normalized" in the sense that there are no duplicates
-      and patterns are sorted.
-    */
-    if (log.is_at_least_normal()) {
-        log << "Done calculating initial candidate PDBs" << endl;
-    }
-
->>>>>>> 4f870652
     int num_iterations = 0;
 
     try {
@@ -363,7 +344,9 @@
           guaranteed to be "normalized" in the sense that there are no duplicates
           and patterns are sorted.
         */
-        utils::g_log << "Done calculating initial candidate PDBs" << endl;
+        if (log.is_at_least_normal()) {
+            log << "Done calculating initial candidate PDBs" << endl;
+        }
 
         State initial_state = task_proxy.get_initial_state();
 
@@ -439,15 +422,13 @@
             }
         }
     } catch (HillClimbingTimeout &) {
-<<<<<<< HEAD
-        utils::g_log << "Time limit reached. Abort hill climbing." << endl;
-    } catch (HillClimbingMaxPDBsGenerated &) {
-        utils::g_log << "Maximum number of PDBs generated. Abort hill climbing." << endl;
-=======
         if (log.is_at_least_normal()) {
             log << "Time limit reached. Abort hill climbing." << endl;
         }
->>>>>>> 4f870652
+    } catch (HillClimbingMaxPDBsGenerated &) {
+        if (log.is_at_least_normal()) {
+            log << "Maximum number of PDBs generated. Abort hill climbing." << endl;
+        }
     }
 
     if (log.is_at_least_normal()) {
