--- conflicted
+++ resolved
@@ -35,8 +35,6 @@
    utils::Exception. */
 class HillClimbingTimeout {
 };
-class HillClimbingMaxPDBsGenerated {
-};
 
 static vector<int> get_goal_variables(const TaskProxy &task_proxy) {
     vector<int> goal_vars;
@@ -114,17 +112,6 @@
 }
 
 
-<<<<<<< HEAD
-PatternCollectionGeneratorHillclimbing::PatternCollectionGeneratorHillclimbing(const plugins::Options &opts)
-    : PatternCollectionGenerator(opts),
-      pdb_max_size(opts.get<int>("pdb_max_size")),
-      collection_max_size(opts.get<int>("collection_max_size")),
-      num_samples(opts.get<int>("num_samples")),
-      min_improvement(opts.get<int>("min_improvement")),
-      max_time(opts.get<double>("max_time")),
-      max_generated_patterns(opts.get<int>("max_generated_patterns")),
-      rng(utils::parse_rng_from_options(opts)),
-=======
 PatternCollectionGeneratorHillclimbing::PatternCollectionGeneratorHillclimbing(
     int pdb_max_size, int collection_max_size, int num_samples,
     int min_improvement, double max_time, int random_seed,
@@ -136,7 +123,6 @@
       min_improvement(min_improvement),
       max_time(max_time),
       rng(utils::get_rng(random_seed)),
->>>>>>> c7d6a4d8
       num_rejected(0),
       hill_climbing_timer(nullptr) {
 }
@@ -162,9 +148,6 @@
             back_inserter(relevant_vars));
 
         for (int rel_var_id : relevant_vars) {
-            if (hill_climbing_timer->is_expired())
-                throw HillClimbingTimeout();
-
             VariableProxy rel_var = task_proxy.get_variables()[rel_var_id];
             int rel_var_size = rel_var.get_domain_size();
             if (utils::is_product_within_limit(pdb_size, rel_var_size,
@@ -183,8 +166,6 @@
                         compute_pdb(task_proxy, new_pattern));
                     max_pdb_size = max(max_pdb_size,
                                        candidate_pdbs.back()->get_size());
-                    if (static_cast<int>(generated_patterns.size()) >= max_generated_patterns)
-                        throw HillClimbingMaxPDBsGenerated();
                 }
             } else {
                 ++num_rejected;
@@ -342,31 +323,30 @@
     PDBCollection candidate_pdbs;
     // The maximum size over all PDBs in candidate_pdbs.
     int max_pdb_size = 0;
+    for (const shared_ptr<PatternDatabase> &current_pdb :
+         *(current_pdbs->get_pattern_databases())) {
+        int new_max_pdb_size = generate_candidate_pdbs(
+            task_proxy, relevant_neighbours, *current_pdb, generated_patterns,
+            candidate_pdbs);
+        max_pdb_size = max(max_pdb_size, new_max_pdb_size);
+    }
+    /*
+      NOTE: The initial set of candidate patterns (in generated_patterns) is
+      guaranteed to be "normalized" in the sense that there are no duplicates
+      and patterns are sorted.
+    */
+    if (log.is_at_least_normal()) {
+        log << "Done calculating initial candidate PDBs" << endl;
+    }
+
     int num_iterations = 0;
+    State initial_state = task_proxy.get_initial_state();
+
+    sampling::RandomWalkSampler sampler(task_proxy, *rng);
+    vector<State> samples;
+    vector<int> samples_h_values;
 
     try {
-        for (const shared_ptr<PatternDatabase> &current_pdb :
-             *(current_pdbs->get_pattern_databases())) {
-            int new_max_pdb_size = generate_candidate_pdbs(
-                task_proxy, relevant_neighbours, *current_pdb, generated_patterns,
-                candidate_pdbs);
-            max_pdb_size = max(max_pdb_size, new_max_pdb_size);
-        }
-        /*
-          NOTE: The initial set of candidate patterns (in generated_patterns) is
-          guaranteed to be "normalized" in the sense that there are no duplicates
-          and patterns are sorted.
-        */
-        if (log.is_at_least_normal()) {
-            log << "Done calculating initial candidate PDBs" << endl;
-        }
-
-        State initial_state = task_proxy.get_initial_state();
-
-        sampling::RandomWalkSampler sampler(task_proxy, *rng);
-        vector<State> samples;
-        vector<int> samples_h_values;
-
         while (true) {
             ++num_iterations;
             int init_h = current_pdbs->get_value(initial_state);
@@ -437,10 +417,6 @@
     } catch (HillClimbingTimeout &) {
         if (log.is_at_least_normal()) {
             log << "Time limit reached. Abort hill climbing." << endl;
-        }
-    } catch (HillClimbingMaxPDBsGenerated &) {
-        if (log.is_at_least_normal()) {
-            log << "Maximum number of PDBs generated. Abort hill climbing." << endl;
         }
     }
 
@@ -578,14 +554,6 @@
         "spent for pruning dominated patterns.",
         "infinity",
         plugins::Bounds("0.0", "infinity"));
-<<<<<<< HEAD
-    feature.add_option<int>(
-        "max_generated_patterns",
-        "maximum number of generated patterns",
-        "infinity",
-        plugins::Bounds("0", "infinity"));
-    utils::add_rng_options(feature);
-=======
     utils::add_rng_options_to_feature(feature);
 }
 
@@ -599,7 +567,6 @@
             opts.get<int>("min_improvement"),
             opts.get<double>("max_time")),
         utils::get_rng_arguments_from_options(opts));
->>>>>>> c7d6a4d8
 }
 
 static void check_hillclimbing_options(
