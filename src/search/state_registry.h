--- conflicted
+++ resolved
@@ -11,7 +11,6 @@
 #include "utils/hash.h"
 
 #include <parallel_hashmap/phmap.h>
-
 #include <set>
 
 /*
@@ -161,12 +160,8 @@
       this registry and find their IDs. States are compared/hashed semantically,
       i.e. the actual state data is compared, not the memory location.
     */
-<<<<<<< HEAD
-    using StateIDSet = phmap::flat_hash_set<int, StateIDSemanticHash, StateIDSemanticEqual>;
-=======
     using StateIDSet =
-        int_hash_set::IntHashSet<StateIDSemanticHash, StateIDSemanticEqual>;
->>>>>>> ba6ffb79
+        phmap::flat_hash_set<int, StateIDSemanticHash, StateIDSemanticEqual>;
 
     TaskProxy task_proxy;
     const int_packer::IntPacker &state_packer;
