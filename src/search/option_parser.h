--- conflicted
+++ resolved
@@ -41,15 +41,11 @@
 #include "heuristic.h"
 
 class OptionParser;
-class LandmarksGraph;
+class LandmarkGraph;
 template<class Entry>
 class OpenList;
-<<<<<<< HEAD
 class SearchEngine;
 
-=======
-class LandmarkGraph;
->>>>>>> 3c895a8e
 
 /*
 The TokenParser<T> wraps functions to parse supported types T.
@@ -75,7 +71,6 @@
 template <class Entry>
 class TokenParser<OpenList<Entry > *> {
 public:
-<<<<<<< HEAD
     static inline OpenList<Entry> *parse(OptionParser &p);
 };
 
@@ -86,9 +81,9 @@
 };
 
 template <>
-class TokenParser<LandmarksGraph *> {
-public:
-    static inline LandmarksGraph *parse(OptionParser &p);
+class TokenParser<LandmarkGraph *> {
+public:
+    static inline LandmarkGraph *parse(OptionParser &p);
 };
 
 template <>
@@ -115,22 +110,6 @@
 public:
     static inline ParseTree parse(OptionParser &p);
 };
-=======
-    typedef const std::vector<std::string> &ConfigRef;
-    typedef SearchEngine *(*EngineFactory)(
-        ConfigRef, int, int &, bool);
-    typedef ScalarEvaluator *(*ScalarEvalFactory)(
-        ConfigRef, int, int &, bool);
-    typedef void (*SynergyFactory)(
-        ConfigRef, int, int &, std::vector<Heuristic *> &);
-    typedef OpenList<state_var_t *> *(*OpenListFactory)(
-        ConfigRef, int, int &);
-    typedef LandmarkGraph *(*LandmarkGraphFactory)(
-        ConfigRef, int, int &, bool);
-private:
-    std::map<std::string, Heuristic *> predefined_heuristics;
-    std::map<std::string, LandmarkGraph *> predefined_lm_graphs;
->>>>>>> 3c895a8e
 
 template <class T>
 class TokenParser<std::vector<T > > {
@@ -155,7 +134,6 @@
  */
 class OptionParser {
 public:
-<<<<<<< HEAD
     OptionParser(std::string config, bool dr);
     OptionParser(ParseTree pt, bool dr);
 
@@ -164,7 +142,7 @@
     static std::string usage(std::string progname);
 
     //this function initiates parsing of T (the root node of parse_tree
-    //will be parsed as T). Usually T=SearchEngine*, ScalarEvaluator* or LandmarksGraph*
+    //will be parsed as T). Usually T=SearchEngine*, ScalarEvaluator* or LandmarkGraph*
     template <class T>
     T start_parsing();
 
@@ -208,68 +186,6 @@
     ParseTree::sibling_iterator next_unparsed_argument;
     std::vector<std::string> valid_keys;
     std::vector<std::string> helpstrings;
-=======
-    static OptionParser *instance();
-
-    void register_search_engine(const std::string &key, EngineFactory func);
-    void register_scalar_evaluator(
-        const std::string &key, ScalarEvalFactory func);
-    void register_lm_graph_factory(
-        const std::string &key, LandmarkGraphFactory func);
-    void register_synergy(const std::string &key, SynergyFactory func);
-    void predefine_heuristic(const char *str);
-    void predefine_lm_graph(const char *str);
-
-    ScalarEvaluator *parse_scalar_evaluator(
-        const std::vector<std::string> &input, int start, int &end,
-        bool dry_run);
-    LandmarkGraph *parse_lm_graph(
-        const std::vector<std::string> &input, int start, int &end,
-        bool dry_run);
-    Heuristic *parse_heuristic(const std::vector<std::string> &input,
-                               int start, int &end, bool dry_run);
-    bool knows_scalar_evaluator(const std::string &name) const;
-    bool knows_lm_graph(const std::string &name) const;
-    bool knows_search_engine(const std::string &name) const;
-    SearchEngine *parse_search_engine(const char *str);
-    SearchEngine *parse_search_engine(const std::vector<std::string> &input,
-                                      int start, int &end, bool dry_run);
-    void parse_synergy_heuristics(const std::vector<std::string> &input,
-                                  int start, int &end,
-                                  std::vector<Heuristic *> &heuristics);
-
-    double parse_double(const std::vector<std::string> &config,
-                        int start, int &end);
-
-    int parse_int(const std::vector<std::string> &config,
-                  int start, int &end);
-
-    void parse_heuristic_list(const std::vector<std::string> &input,
-                              int start, int &end, bool only_one_eval,
-                              std::vector<Heuristic *> &heuristics,
-                              bool dry_run);
-    void parse_landmark_graph_list(const std::vector<std::string> &input,
-                                   int start, int &end, bool only_one,
-                                   std::vector<LandmarkGraph *> &lm_graphs,
-                                   bool dry_run);
-    void parse_scalar_evaluator_list(const std::vector<std::string> &input,
-                                     int start, int &end, bool only_one_eval,
-                                     std::vector<ScalarEvaluator *> &evals,
-                                     bool dry_run);
-    void set_end_for_simple_config(const std::vector<std::string> &config,
-                                   int start, int &end);
-    void parse_evals_and_options(
-        const std::vector<std::string> &config,
-        int start, int &end,
-        std::vector<ScalarEvaluator *> &evaluators,
-        NamedOptionParser &option_parser,
-        bool only_one_eval, bool dry_run);
-    void parse_search_engine_list(
-        const std::vector<std::string> &input, int start,
-        int &end, bool only_one,
-        std::vector<int> &engine_config_start,
-        bool dry_run);
->>>>>>> 3c895a8e
 };
 
 //Definitions of OptionParsers template functions:
@@ -400,15 +316,15 @@
     return 0;
 }
 
-LandmarksGraph *TokenParser<LandmarksGraph *>::parse(OptionParser &p) {
-    ParseTree::iterator pt = p.get_parse_tree()->begin();
-    if (Predefinitions<LandmarksGraph *>::instance()->contains(pt->value)) {
-        return Predefinitions<LandmarksGraph *>::instance()->get(pt->value);
-    }
-    if (Registry<LandmarksGraph *>::instance()->contains(pt->value)) {
-        return Registry<LandmarksGraph *>::instance()->get(pt->value) (p);
-    }
-    p.error("landmarks graph not found");
+LandmarkGraph *TokenParser<LandmarkGraph *>::parse(OptionParser &p) {
+    ParseTree::iterator pt = p.get_parse_tree()->begin();
+    if (Predefinitions<LandmarkGraph *>::instance()->contains(pt->value)) {
+        return Predefinitions<LandmarkGraph *>::instance()->get(pt->value);
+    }
+    if (Registry<LandmarkGraph *>::instance()->contains(pt->value)) {
+        return Registry<LandmarkGraph *>::instance()->get(pt->value) (p);
+    }
+    p.error("landmark graph not found");
     return 0;
 }
 
