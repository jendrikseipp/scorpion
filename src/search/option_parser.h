--- conflicted
+++ resolved
@@ -209,13 +209,8 @@
     if (help_mode_) {
         std::string default_value = "";
         if (opts.contains(k)) {
-<<<<<<< HEAD
             default_value =
                 DefaultValueNamer<T>::toStr(opts.get<T>(k));
-=======
-            helpers.back().default_value =
-                DefaultValueNamer<T>::to_str(opts.get<T>(k));
->>>>>>> c79afb54
         }
         DocStore::instance()->add_arg(parse_tree.begin()->value,
                                       k, h, 
