#include "relaxation_heuristic.h"

#include "global_operator.h"
#include "global_state.h"
#include "globals.h"
<<<<<<< HEAD
#include "operator.h"
#include "state.h"
#include "task.h"
=======
>>>>>>> 2683cc01

#include <cassert>
#include <vector>
using namespace std;

#include <ext/hash_map>
using namespace __gnu_cxx;

// construction and destruction
RelaxationHeuristic::RelaxationHeuristic(const Options &opts)
    : Heuristic(opts) {
}

RelaxationHeuristic::~RelaxationHeuristic() {
}

bool RelaxationHeuristic::dead_ends_are_reliable() const {
    return !has_axioms();
}

// initialization
void RelaxationHeuristic::initialize() {
    // Build propositions.
    int prop_id = 0;
    Variables vars = task.get_variables();
    int num_vars = vars.size();
    propositions.resize(num_vars);
    for (int var = 0; var < num_vars; var++) {
        int num_values = vars[var].get_domain_size();
        for (int value = 0; value < num_values; value++)
            propositions[var].push_back(Proposition(prop_id++));
    }

    // Build goal propositions.
    Goals goals = task.get_goals();
    int num_goals = goals.size();
    for (int i = 0; i < num_goals; i++) {
        Fact goal = goals[i];
        int var = goal.get_var_id();
        int val = goal.get_value();
        propositions[var][val].is_goal = true;
        goal_propositions.push_back(&propositions[var][val]);
    }

    // Build unary operators for operators and axioms.
    Operators operators = task.get_operators();
    int num_operators = operators.size();
    for (int i = 0; i < num_operators; i++)
        build_unary_operators(operators[i], i);
    Axioms axioms = task.get_axioms();
    int num_axioms = axioms.size();
    for (int i = 0; i < num_axioms; i++)
        build_unary_operators(axioms[i], -1);

    // Simplify unary operators.
    simplify();

    // Cross-reference unary operators.
    for (int i = 0; i < unary_operators.size(); i++) {
        UnaryOperator *op = &unary_operators[i];
        for (int j = 0; j < op->precondition.size(); j++)
            op->precondition[j]->precondition_of.push_back(op);
    }
}

<<<<<<< HEAD
void RelaxationHeuristic::build_unary_operators(const OperatorRef &op, int op_no) {
    int base_cost = get_adjusted_cost(op);
    vector<Proposition *> precondition_props;
    Preconditions preconditions = op.get_preconditions();
    int num_preconditions = preconditions.size();
    for (int i = 0; i < num_preconditions; ++i) {
        Fact fact = preconditions[i];
        precondition_props.push_back(&propositions[fact.get_var_id()][fact.get_value()]);
    }
    Effects effects = op.get_effects();
    int num_effects = effects.size();
    for (int i = 0; i < num_effects; ++i) {
        Effect effect = effects[i];
        Fact effect_fact = effect.get_effect();
        Proposition *effect_prop = &propositions[effect_fact.get_var_id()][effect_fact.get_value()];
        EffectConditions eff_conds = effect.get_conditions();
        int num_eff_conds = eff_conds.size();
        for (int j = 0; j < num_eff_conds; ++j) {
            Fact eff_cond = eff_conds[j];
            precondition_props.push_back(&propositions[eff_cond.get_var_id()][eff_cond.get_value()]);
        }
        unary_operators.push_back(UnaryOperator(precondition_props, effect_prop, op_no, base_cost));
        precondition_props.erase(precondition_props.end() - eff_conds.size(), precondition_props.end());
=======
void RelaxationHeuristic::build_unary_operators(const GlobalOperator &op, int op_no) {
    int base_cost = get_adjusted_cost(op);
    const vector<GlobalCondition> &preconditions = op.get_preconditions();
    const vector<GlobalEffect> &effects = op.get_effects();
    vector<Proposition *> precondition;
    for (int i = 0; i < preconditions.size(); i++) {
        assert(preconditions[i].var >= 0 && preconditions[i].var < g_variable_domain.size());
        assert(preconditions[i].val >= 0 && preconditions[i].val < g_variable_domain[preconditions[i].var]);
        precondition.push_back(&propositions[preconditions[i].var][preconditions[i].val]);
    }
    for (int i = 0; i < effects.size(); i++) {
        assert(effects[i].var >= 0 && effects[i].var < g_variable_domain.size());
        assert(effects[i].val >= 0 && effects[i].val < g_variable_domain[effects[i].var]);
        Proposition *effect = &propositions[effects[i].var][effects[i].val];
        const vector<GlobalCondition> &eff_cond = effects[i].conditions;
        for (int j = 0; j < eff_cond.size(); j++) {
            assert(eff_cond[j].var >= 0 && eff_cond[j].var < g_variable_domain.size());
            assert(eff_cond[j].val >= 0 && eff_cond[j].val < g_variable_domain[eff_cond[j].var]);
            precondition.push_back(&propositions[eff_cond[j].var][eff_cond[j].val]);
        }
        unary_operators.push_back(UnaryOperator(precondition, effect, op_no, base_cost));
        precondition.erase(precondition.end() - eff_cond.size(), precondition.end());
>>>>>>> 2683cc01
    }
}

class hash_unary_operator {
public:
    size_t operator()(const pair<vector<Proposition *>, Proposition *> &key) const {
        // NOTE: We used to hash the Proposition* values directly, but
        // this had the disadvantage that the results were not
        // reproducible. This propagates through to the heuristic
        // computation: runs on different computers could lead to
        // different initial h values, for example.

        unsigned long hash_value = key.second->id;
        const vector<Proposition *> &vec = key.first;
        for (int i = 0; i < vec.size(); i++)
            hash_value = 17 * hash_value + vec[i]->id;
        return size_t(hash_value);
    }
};


static bool compare_prop_pointer(const Proposition *p1, const Proposition *p2) {
    return p1->id < p2->id;
}


void RelaxationHeuristic::simplify() {
    // Remove duplicate or dominated unary operators.

    /*
      Algorithm: Put all unary operators into a hash_map
      (key: condition and effect; value: index in operator vector.
      This gets rid of operators with identical conditions.

      Then go through the hash_map, checking for each element if
      none of the possible dominators are part of the hash_map.
      Put the element into the new operator vector iff this is the case.

      In both loops, be careful to ensure that a higher-cost operator
      never dominates a lower-cost operator.
    */


    cout << "Simplifying " << unary_operators.size() << " unary operators..." << flush;

    typedef pair<vector<Proposition *>, Proposition *> HashKey;
    typedef hash_map<HashKey, int, hash_unary_operator> HashMap;
    HashMap unary_operator_index;
    unary_operator_index.resize(unary_operators.size() * 2);

    for (int i = 0; i < unary_operators.size(); i++) {
        UnaryOperator &op = unary_operators[i];
        sort(op.precondition.begin(), op.precondition.end(), compare_prop_pointer);
        HashKey key(op.precondition, op.effect);
        pair<HashMap::iterator, bool> inserted = unary_operator_index.insert(
            make_pair(key, i));
        if (!inserted.second) {
            // We already had an element with this key; check its cost.
            HashMap::iterator iter = inserted.first;
            int old_op_no = iter->second;
            int old_cost = unary_operators[old_op_no].base_cost;
            int new_cost = unary_operators[i].base_cost;
            if (new_cost < old_cost)
                iter->second = i;
            assert(unary_operators[unary_operator_index[key]].base_cost ==
                   min(old_cost, new_cost));
        }
    }

    vector<UnaryOperator> old_unary_operators;
    old_unary_operators.swap(unary_operators);

    for (HashMap::iterator it = unary_operator_index.begin();
         it != unary_operator_index.end(); ++it) {
        const HashKey &key = it->first;
        int unary_operator_no = it->second;
        int powerset_size = (1 << key.first.size()) - 1; // -1: only consider proper subsets
        bool match = false;
        if (powerset_size <= 31) { // HACK! Don't spend too much time here...
            for (int mask = 0; mask < powerset_size; mask++) {
                HashKey dominating_key = make_pair(vector<Proposition *>(), key.second);
                for (int i = 0; i < key.first.size(); i++)
                    if (mask & (1 << i))
                        dominating_key.first.push_back(key.first[i]);
                HashMap::iterator found = unary_operator_index.find(
                    dominating_key);
                if (found != unary_operator_index.end()) {
                    int my_cost = old_unary_operators[unary_operator_no].base_cost;
                    int dominator_op_no = found->second;
                    int dominator_cost = old_unary_operators[dominator_op_no].base_cost;
                    if (dominator_cost <= my_cost) {
                        match = true;
                        break;
                    }
                }
            }
        }
        if (!match)
            unary_operators.push_back(old_unary_operators[unary_operator_no]);
    }

    cout << " done! [" << unary_operators.size() << " unary operators]" << endl;
}<|MERGE_RESOLUTION|>--- conflicted
+++ resolved
@@ -3,12 +3,7 @@
 #include "global_operator.h"
 #include "global_state.h"
 #include "globals.h"
-<<<<<<< HEAD
-#include "operator.h"
-#include "state.h"
 #include "task.h"
-=======
->>>>>>> 2683cc01
 
 #include <cassert>
 #include <vector>
@@ -74,7 +69,6 @@
     }
 }
 
-<<<<<<< HEAD
 void RelaxationHeuristic::build_unary_operators(const OperatorRef &op, int op_no) {
     int base_cost = get_adjusted_cost(op);
     vector<Proposition *> precondition_props;
@@ -98,30 +92,6 @@
         }
         unary_operators.push_back(UnaryOperator(precondition_props, effect_prop, op_no, base_cost));
         precondition_props.erase(precondition_props.end() - eff_conds.size(), precondition_props.end());
-=======
-void RelaxationHeuristic::build_unary_operators(const GlobalOperator &op, int op_no) {
-    int base_cost = get_adjusted_cost(op);
-    const vector<GlobalCondition> &preconditions = op.get_preconditions();
-    const vector<GlobalEffect> &effects = op.get_effects();
-    vector<Proposition *> precondition;
-    for (int i = 0; i < preconditions.size(); i++) {
-        assert(preconditions[i].var >= 0 && preconditions[i].var < g_variable_domain.size());
-        assert(preconditions[i].val >= 0 && preconditions[i].val < g_variable_domain[preconditions[i].var]);
-        precondition.push_back(&propositions[preconditions[i].var][preconditions[i].val]);
-    }
-    for (int i = 0; i < effects.size(); i++) {
-        assert(effects[i].var >= 0 && effects[i].var < g_variable_domain.size());
-        assert(effects[i].val >= 0 && effects[i].val < g_variable_domain[effects[i].var]);
-        Proposition *effect = &propositions[effects[i].var][effects[i].val];
-        const vector<GlobalCondition> &eff_cond = effects[i].conditions;
-        for (int j = 0; j < eff_cond.size(); j++) {
-            assert(eff_cond[j].var >= 0 && eff_cond[j].var < g_variable_domain.size());
-            assert(eff_cond[j].val >= 0 && eff_cond[j].val < g_variable_domain[eff_cond[j].var]);
-            precondition.push_back(&propositions[eff_cond[j].var][eff_cond[j].val]);
-        }
-        unary_operators.push_back(UnaryOperator(precondition, effect, op_no, base_cost));
-        precondition.erase(precondition.end() - eff_cond.size(), precondition.end());
->>>>>>> 2683cc01
     }
 }
 
