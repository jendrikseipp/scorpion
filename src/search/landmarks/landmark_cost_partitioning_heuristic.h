--- conflicted
+++ resolved
@@ -29,12 +29,8 @@
         const std::shared_ptr<LandmarkFactory> &landmark_factory);
     void set_cost_partitioning_algorithm(
         CostPartitioningMethod cost_partitioning,
-<<<<<<< HEAD
-        lp::LPSolverType lpsolver, bool alm,
+        lp::LPSolverType lpsolver, bool use_action_landmarks,
         cost_saturation::ScoringFunction scoring_function, int random_seed);
-=======
-        lp::LPSolverType lpsolver, bool use_action_landmarks);
->>>>>>> 89b3d973
 
     int get_heuristic_value(const State &ancestor_state) override;
 public:
