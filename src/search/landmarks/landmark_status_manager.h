#ifndef LANDMARKS_LANDMARK_STATUS_MANAGER_H
#define LANDMARKS_LANDMARK_STATUS_MANAGER_H

#include "landmark_graph.h"

#include "../per_state_bitset.h"

namespace landmarks {
class LandmarkGraph;
class LandmarkNode;

enum landmark_status {lm_reached = 0, lm_not_reached = 1, lm_needed_again = 2};

class LandmarkStatusManager {
    LandmarkGraph &lm_graph;
    bool task_is_unsolvable;
    std::vector<int> unachievable_landmark_ids;

    PerStateBitset reached_lms;
    std::vector<landmark_status> lm_status;

    bool landmark_is_leaf(const LandmarkNode &node, const BitsetView &reached) const;
    bool landmark_needed_again(int id, const State &state);

    void set_reached_landmarks_for_initial_state(const State &initial_state);

    bool is_initial_state_dead_end() const;
    void compute_unachievable_landmark_ids();
public:
    explicit LandmarkStatusManager(LandmarkGraph &graph);

    BitsetView get_reached_landmarks(const State &state);

    void update_lm_status(const State &ancestor_state);
    bool dead_end_exists() const;

<<<<<<< HEAD
    void set_landmarks_for_initial_state(
        const State &initial_state, utils::LogProxy &log);
    bool update_reached_lms(const State &parent_ancestor_state,
                            OperatorID op_id,
                            const State &ancestor_state);
=======
    void process_initial_state(const State &initial_state);
    bool process_state_transition(
        const State &parent_ancestor_state, OperatorID op_id,
        const State &ancestor_state);
>>>>>>> 6cb8c191

    /*
      TODO:
      The status of a landmark is actually dependent on the state. This
      is not represented in the function below. Furthermore, the status
      manager only stores the status for one particular state at a time.

      At the day of writing this comment, this works as
      *update_reached_lms()* is always called before the status
      information is used (by calling *get_landmark_status()*).

      It would be a good idea to ensure that the status for the
      desired state is returned at all times, or an error is thrown
      if the desired information does not exist.
     */
    landmark_status get_landmark_status(size_t id) const {
        assert(static_cast<int>(id) < lm_graph.get_num_landmarks());
        return lm_status[id];
    }
};
}

#endif<|MERGE_RESOLUTION|>--- conflicted
+++ resolved
@@ -22,7 +22,8 @@
     bool landmark_is_leaf(const LandmarkNode &node, const BitsetView &reached) const;
     bool landmark_needed_again(int id, const State &state);
 
-    void set_reached_landmarks_for_initial_state(const State &initial_state);
+    void set_reached_landmarks_for_initial_state(
+        const State &initial_state, utils::LogProxy &log);
 
     bool is_initial_state_dead_end() const;
     void compute_unachievable_landmark_ids();
@@ -34,18 +35,11 @@
     void update_lm_status(const State &ancestor_state);
     bool dead_end_exists() const;
 
-<<<<<<< HEAD
-    void set_landmarks_for_initial_state(
+    void process_initial_state(
         const State &initial_state, utils::LogProxy &log);
-    bool update_reached_lms(const State &parent_ancestor_state,
-                            OperatorID op_id,
-                            const State &ancestor_state);
-=======
-    void process_initial_state(const State &initial_state);
     bool process_state_transition(
         const State &parent_ancestor_state, OperatorID op_id,
         const State &ancestor_state);
->>>>>>> 6cb8c191
 
     /*
       TODO:
