#ifndef LANDMARKS_LANDMARK_COST_PARTITIONING_ALGORITHMS_H
#define LANDMARKS_LANDMARK_COST_PARTITIONING_ALGORITHMS_H

#include "landmark.h"

#include "../task_proxy.h"

#include "../lp/lp_solver.h"

#include <unordered_set>
#include <vector>

<<<<<<< HEAD
=======
#include "../per_state_bitset.h"

>>>>>>> 89b3d973
class ConstBitsetView;
class OperatorsProxy;

namespace cost_saturation {
enum class ScoringFunction;
}

namespace utils {
class RandomNumberGenerator;
}

namespace landmarks {
class Landmark;
class LandmarkGraph;
class LandmarkNode;
class LandmarkStatusManager;

class CostPartitioningAlgorithm {
protected:
    const LandmarkGraph &landmark_graph;
    const std::vector<int> operator_costs;
public:
    CostPartitioningAlgorithm(const std::vector<int> &operator_costs,
                              const LandmarkGraph &graph);
    virtual ~CostPartitioningAlgorithm() = default;

    virtual double get_cost_partitioned_heuristic_value(
        const LandmarkStatusManager &lm_status_manager,
        const State &ancestor_state) = 0;
};

class UniformCostPartitioningAlgorithm : public CostPartitioningAlgorithm {
<<<<<<< HEAD
    const bool use_action_landmarks;
    const bool reuse_costs;
    const bool greedy;
    const cost_saturation::ScoringFunction scoring_function;

    const std::shared_ptr<utils::RandomNumberGenerator> rng;

    // Store vectors as members to avoid allocations.
    const std::vector<double> original_costs;
    std::vector<double> remaining_costs;

    std::vector<int> compute_landmark_order(
        const std::vector<std::vector<int>> &achievers_by_lm);

=======
    bool use_action_landmarks;

    /*
      TODO: We are aware that the following three function names are not
       meaningful descriptions of what they do. We introduced these functions
       in issue992 in an attempt to make the code more readable (e.g., by
       breaking apart long functions) without changing its behavior. Since we
       would like to implement computing the cost partitioning differently, and
       because these functions do not have just one simple purpose, we did not
       bother trying to find descriptive function names at this time.
    */
    double first_pass(
        std::vector<int> &landmarks_achieved_by_operator,
        std::vector<bool> &action_landmarks,
        ConstBitsetView &past, ConstBitsetView &future);
    std::vector<const LandmarkNode *> second_pass(
        std::vector<int> &landmarks_achieved_by_operator,
        const std::vector<bool> &action_landmarks, ConstBitsetView &past,
        ConstBitsetView &future);
    double third_pass(
        const std::vector<const LandmarkNode *> &uncovered_landmarks,
        const std::vector<int> &landmarks_achieved_by_operator,
        ConstBitsetView &past, ConstBitsetView &future);
>>>>>>> 89b3d973
public:
    UniformCostPartitioningAlgorithm(const std::vector<int> &operator_costs,
                                     const LandmarkGraph &graph,
                                     bool use_action_landmarks,
                                     bool reuse_costs,
                                     bool greedy,
                                     enum cost_saturation::ScoringFunction,
                                     const std::shared_ptr<utils::RandomNumberGenerator> &rng);

    virtual double get_cost_partitioned_heuristic_value(
        const LandmarkStatusManager &lm_status_manager,
        const State &ancestor_state) override;
};

class LandmarkCanonicalHeuristic : public CostPartitioningAlgorithm {
    std::vector<std::vector<int>> compute_max_additive_subsets(
        const ConstBitsetView &past_landmarks,
        const std::vector<const LandmarkNode *> &relevant_landmarks);
    int compute_minimum_landmark_cost(const LandmarkNode &lm_node, bool past) const;
public:
    LandmarkCanonicalHeuristic(
        const std::vector<int> &operator_costs,
        const LandmarkGraph &graph);

    virtual double get_cost_partitioned_heuristic_value(
        const LandmarkStatusManager &lm_status_manager,
        const State &ancestor_state) override;
};

class LandmarkPhO : public CostPartitioningAlgorithm {
    // See comment for OptimalCostPartitioningAlgorithm.
    const bool saturate;
    lp::LPSolver lp_solver;
    std::vector<lp::LPConstraint> lp_constraints;
    lp::LinearProgram lp;

    lp::LinearProgram build_initial_lp();

    double compute_landmark_cost(const LandmarkNode &lm, bool past) const;
public:
    LandmarkPhO(
        const std::vector<int> &operator_costs,
        const LandmarkGraph &graph,
        bool saturate,
        lp::LPSolverType solver_type);

    virtual double get_cost_partitioned_heuristic_value(
        const LandmarkStatusManager &landmark_status_manager,
        const State &ancestor_state) override;
};

class OptimalCostPartitioningAlgorithm : public CostPartitioningAlgorithm {
    lp::LPSolver lp_solver;
    /* We keep an additional copy of the constraints around to avoid
       some effort with recreating the vector (see issue443). */
    std::vector<lp::LPConstraint> lp_constraints;
    /*
      We keep the vectors for LP variables and constraints around instead of
      recreating them for every state. The actual constraints have to be
      recreated because the coefficient matrix of the LP changes from state to
      state. Reusing the vectors still saves some dynamic allocation overhead.
     */
    lp::LinearProgram lp;

    lp::LinearProgram build_initial_lp();
    void set_lp_bounds(ConstBitsetView &future, int num_cols);
    bool define_constraint_matrix(
        ConstBitsetView &past, ConstBitsetView &future, int num_cols);
public:
    OptimalCostPartitioningAlgorithm(const std::vector<int> &operator_costs,
                                     const LandmarkGraph &graph,
                                     lp::LPSolverType solver_type);

    virtual double get_cost_partitioned_heuristic_value(
        const LandmarkStatusManager &landmark_status_manager,
        const State &ancestor_state) override;
};
}

#endif<|MERGE_RESOLUTION|>--- conflicted
+++ resolved
@@ -1,7 +1,5 @@
 #ifndef LANDMARKS_LANDMARK_COST_PARTITIONING_ALGORITHMS_H
 #define LANDMARKS_LANDMARK_COST_PARTITIONING_ALGORITHMS_H
-
-#include "landmark.h"
 
 #include "../task_proxy.h"
 
@@ -10,11 +8,8 @@
 #include <unordered_set>
 #include <vector>
 
-<<<<<<< HEAD
-=======
 #include "../per_state_bitset.h"
 
->>>>>>> 89b3d973
 class ConstBitsetView;
 class OperatorsProxy;
 
@@ -47,7 +42,6 @@
 };
 
 class UniformCostPartitioningAlgorithm : public CostPartitioningAlgorithm {
-<<<<<<< HEAD
     const bool use_action_landmarks;
     const bool reuse_costs;
     const bool greedy;
@@ -61,9 +55,6 @@
 
     std::vector<int> compute_landmark_order(
         const std::vector<std::vector<int>> &achievers_by_lm);
-
-=======
-    bool use_action_landmarks;
 
     /*
       TODO: We are aware that the following three function names are not
@@ -84,9 +75,8 @@
         ConstBitsetView &future);
     double third_pass(
         const std::vector<const LandmarkNode *> &uncovered_landmarks,
-        const std::vector<int> &landmarks_achieved_by_operator,
+        std::vector<int> &landmarks_achieved_by_operator,
         ConstBitsetView &past, ConstBitsetView &future);
->>>>>>> 89b3d973
 public:
     UniformCostPartitioningAlgorithm(const std::vector<int> &operator_costs,
                                      const LandmarkGraph &graph,
@@ -134,7 +124,7 @@
         lp::LPSolverType solver_type);
 
     virtual double get_cost_partitioned_heuristic_value(
-        const LandmarkStatusManager &landmark_status_manager,
+        const LandmarkStatusManager &lm_status_manager,
         const State &ancestor_state) override;
 };
 
