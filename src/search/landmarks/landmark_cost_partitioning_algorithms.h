--- conflicted
+++ resolved
@@ -7,10 +7,7 @@
 
 #include "../lp/lp_solver.h"
 
-<<<<<<< HEAD
-=======
 #include <unordered_set>
->>>>>>> f3ce70a0
 #include <vector>
 
 class ConstBitsetView;
@@ -35,11 +32,7 @@
     const LandmarkGraph &lm_graph;
     const std::vector<int> operator_costs;
 
-<<<<<<< HEAD
-    const Achievers &get_achievers(
-=======
     const std::unordered_set<int> &get_achievers(
->>>>>>> f3ce70a0
         const Landmark &landmark, bool past) const;
 public:
     CostPartitioningAlgorithm(const std::vector<int> &operator_costs,
