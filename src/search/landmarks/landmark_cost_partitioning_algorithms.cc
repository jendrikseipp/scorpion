#include "landmark_cost_partitioning_algorithms.h"

#include "landmark.h"
#include "landmark_graph.h"
#include "landmark_status_manager.h"

#include "../algorithms/max_cliques.h"
#include "../cost_saturation/greedy_order_utils.h"
#include "../cost_saturation/types.h"
#include "../utils/collections.h"
#include "../utils/language.h"
#include "../utils/logging.h"
#include "../utils/rng.h"

#include <algorithm>
#include <cstdlib>
#include <limits>
#include <numeric>

using namespace std;
using cost_saturation::ScoringFunction;

namespace landmarks {
CostPartitioningAlgorithm::CostPartitioningAlgorithm(
    const vector<int> &operator_costs, const LandmarkGraph &graph)
    : landmark_graph(graph), operator_costs(operator_costs) {
}

static const unordered_set<int> &get_achievers(
    const Landmark &landmark, const bool past) {
    // Return relevant achievers of the landmark according to its status.
    return past ? landmark.possible_achievers : landmark.first_achievers;
}

<<<<<<< HEAD

static vector<double> convert_to_double(const vector<int> &int_vec) {
    vector<double> double_vec(int_vec.begin(), int_vec.end());
    return double_vec;
}


UniformCostPartitioningAlgorithm::UniformCostPartitioningAlgorithm(
    const vector<int> &operator_costs,
    const LandmarkGraph &graph,
    bool use_action_landmarks,
    bool reuse_costs,
    bool greedy,
    enum cost_saturation::ScoringFunction scoring_function,
    const shared_ptr<utils::RandomNumberGenerator> &rng)
=======
UniformCostPartitioningAlgorithm::UniformCostPartitioningAlgorithm(
    const vector<int> &operator_costs, const LandmarkGraph &graph,
    const bool use_action_landmarks)
>>>>>>> 89b3d973
    : CostPartitioningAlgorithm(operator_costs, graph),
      use_action_landmarks(use_action_landmarks),
      reuse_costs(reuse_costs),
      greedy(greedy),
      scoring_function(scoring_function),
      rng(rng),
      original_costs(convert_to_double(operator_costs)) {
}

vector<int> UniformCostPartitioningAlgorithm::compute_landmark_order(
    const vector<vector<int>> &achievers_by_lm) {
    vector<int> order(achievers_by_lm.size());
    iota(order.begin(), order.end(), 0);

    // Compute h-values and saturated costs for each landmark.
    vector<int> h_values;
    h_values.reserve(achievers_by_lm.size());
    vector<int> used_costs;
    used_costs.reserve(achievers_by_lm.size());
    for (const vector<int> &achievers : achievers_by_lm) {
        int min_cost = numeric_limits<int>::max();
        for (int op_id : achievers) {
            assert(utils::in_bounds(op_id, operator_costs));
            min_cost = min(min_cost, operator_costs[op_id]);
        }
        h_values.push_back(min_cost);
        used_costs.push_back(min_cost * achievers.size());
    }
    assert(h_values.size() == achievers_by_lm.size());
    assert(used_costs.size() == achievers_by_lm.size());

    if (scoring_function == ScoringFunction::MIN_STOLEN_COSTS ||
        scoring_function == ScoringFunction::MAX_HEURISTIC_PER_STOLEN_COSTS) {
        vector<int> surplus_costs = operator_costs;
        for (size_t i = 0; i < achievers_by_lm.size(); ++i) {
            const vector<int> &achievers = achievers_by_lm[i];
            for (int op_id : achievers) {
                surplus_costs[op_id] -= h_values[i];
            }
        }
        used_costs.clear();
        int i = 0;
        for (const vector<int> &achievers : achievers_by_lm) {
            int wanted_by_lm = h_values[i];
            int stolen = 0;
            for (int op_id : achievers) {
                stolen += cost_saturation::compute_stolen_costs(
                    wanted_by_lm, surplus_costs[op_id]);
            }
            used_costs.push_back(stolen);
            ++i;
        }
        assert(used_costs.size() == achievers_by_lm.size());
    }

    vector<double> scores;
    scores.reserve(achievers_by_lm.size());
    for (size_t i = 0; i < achievers_by_lm.size(); ++i) {
        scores.push_back(cost_saturation::compute_score(
                             h_values[i], used_costs[i], scoring_function));
    }
    sort(order.begin(), order.end(), [&](int i, int j) {
             return scores[i] > scores[j];
         });

    return order;
}

/* Compute which operator achieves how many landmarks. Along the way, mark
   action landmarks and sum up their costs. */
double UniformCostPartitioningAlgorithm::first_pass(
    vector<int> &landmarks_achieved_by_operator,
    vector<bool> &action_landmarks,
    ConstBitsetView &past, ConstBitsetView &future) {
    double action_landmarks_cost = 0;
    for (const auto &node : landmark_graph) {
        int id = node->get_id();
        if (future.test(id)) {
            const unordered_set<int> &achievers =
                get_achievers(node->get_landmark(), past.test(id));
            if (achievers.empty()) {
                return numeric_limits<double>::max();
            }
            if (use_action_landmarks && achievers.size() == 1) {
                // We have found an action landmark for this state.
                int op_id = *achievers.begin();
                if (!action_landmarks[op_id]) {
                    action_landmarks[op_id] = true;
                    assert(utils::in_bounds(op_id, operator_costs));
                    action_landmarks_cost += operator_costs[op_id];
                }
            } else {
                for (int op_id : achievers) {
                    assert(utils::in_bounds(op_id, landmarks_achieved_by_operator));
                    ++landmarks_achieved_by_operator[op_id];
                }
            }
        }
    }
    return action_landmarks_cost;
}

<<<<<<< HEAD
    /* TODO: Replace with Landmarks (to do so, we need some way to access the
        status of a Landmark without access to the ID, which is part of
        LandmarkNode). */
    vector<const LandmarkNode *> relevant_lms;

    /* Second pass:
       remove landmarks from consideration that are covered by
       an action landmark; decrease the counters accordingly
       so that no unnecessary cost is assigned to these landmarks. */
    for (auto &node : nodes) {
=======
/*
  Collect all landmarks that are not covered by action landmarks. For all
  landmarks that are covered, reduce the number of landmarks achieved by their
  achievers to strengthen the cost partitioning.
*/
vector<const LandmarkNode *> UniformCostPartitioningAlgorithm::second_pass(
    vector<int> &landmarks_achieved_by_operator,
    const vector<bool> &action_landmarks,
    ConstBitsetView &past, ConstBitsetView &future) {
    vector<const LandmarkNode *> uncovered_landmarks;
    for (const auto &node : landmark_graph) {
>>>>>>> 89b3d973
        int id = node->get_id();
        if (future.test(id)) {
            const unordered_set<int> &achievers =
                get_achievers(node->get_landmark(), past.test(id));
            bool covered_by_action_landmark = false;
            for (int op_id : achievers) {
                assert(utils::in_bounds(op_id, action_landmarks));
                if (action_landmarks[op_id]) {
                    covered_by_action_landmark = true;
                    break;
                }
            }
            if (covered_by_action_landmark) {
                for (int op_id : achievers) {
                    assert(utils::in_bounds(
                               op_id, landmarks_achieved_by_operator));
                    --landmarks_achieved_by_operator[op_id];
                }
            } else {
                uncovered_landmarks.push_back(node.get());
            }
        }
    }
    return uncovered_landmarks;
}

<<<<<<< HEAD
    /* Third pass:
       count shared costs for the remaining landmarks. */
    if (reuse_costs || greedy) {
        // UOCP + ZOCP + SCP
        remaining_costs = original_costs;
        vector<vector<int>> achievers_by_lm;
        achievers_by_lm.reserve(relevant_lms.size());
        for (const LandmarkNode *node : relevant_lms) {
            // TODO: Iterate over Landmarks instead of LandmarkNodes
            int id = node->get_id();
            assert(future.test(id));
            const unordered_set<int> &achievers = get_achievers(node->get_landmark(), past.test(id));
            achievers_by_lm.emplace_back(achievers.begin(), achievers.end());
        }
        for (int lm_id : compute_landmark_order(achievers_by_lm)) {
            const vector<int> &achievers = achievers_by_lm[lm_id];
            double min_cost = numeric_limits<double>::max();
            for (int op_id : achievers) {
                assert(utils::in_bounds(op_id, achieved_lms_by_op));
                int num_achieved = achieved_lms_by_op[op_id];
                assert(num_achieved >= 1);
                assert(utils::in_bounds(op_id, remaining_costs));
                double cost = greedy ? remaining_costs[op_id] :
                    remaining_costs[op_id] / num_achieved;
                min_cost = min(min_cost, cost);
            }
            h += min_cost;
            for (int op_id : achievers) {
                assert(utils::in_bounds(op_id, remaining_costs));
                double &remaining_cost = remaining_costs[op_id];
                assert(remaining_cost >= 0);
                if (reuse_costs) {
                    remaining_cost -= min_cost;
                } else {
                    remaining_cost = 0.0;
                }
                assert(remaining_cost >= 0);
                --achieved_lms_by_op[op_id];
            }
        }
    } else {
        // UCP
        for (const LandmarkNode *node : relevant_lms) {
            int id = node->get_id();
            assert(future.test(id));
            const unordered_set<int> &achievers = get_achievers(node->get_landmark(), past.test(id));
            double min_cost = numeric_limits<double>::max();
            for (int op_id : achievers) {
                assert(utils::in_bounds(op_id, achieved_lms_by_op));
                int num_achieved = achieved_lms_by_op[op_id];
                assert(num_achieved >= 1);
                assert(utils::in_bounds(op_id, operator_costs));
                double partitioned_cost = static_cast<double>(operator_costs[op_id]) / num_achieved;
                min_cost = min(min_cost, partitioned_cost);
            }
            h += min_cost;
        }
=======
// Compute the cost partitioning.
double UniformCostPartitioningAlgorithm::third_pass(
    const vector<const LandmarkNode *> &uncovered_landmarks,
    const vector<int> &landmarks_achieved_by_operator,
    ConstBitsetView &past, ConstBitsetView &future) {
    double cost = 0;
    for (const LandmarkNode *node : uncovered_landmarks) {
        // TODO: Iterate over Landmarks instead of LandmarkNodes.
        int id = node->get_id();
        assert(future.test(id));
        utils::unused_variable(future);
        const unordered_set<int> &achievers =
            get_achievers(node->get_landmark(), past.test(id));
        double min_cost = numeric_limits<double>::max();
        for (int op_id : achievers) {
            assert(utils::in_bounds(op_id, landmarks_achieved_by_operator));
            int num_achieved = landmarks_achieved_by_operator[op_id];
            assert(num_achieved >= 1);
            assert(utils::in_bounds(op_id, operator_costs));
            double partitioned_cost =
                static_cast<double>(operator_costs[op_id]) / num_achieved;
            min_cost = min(min_cost, partitioned_cost);
        }
        cost += min_cost;
    }
    return cost;
}

double UniformCostPartitioningAlgorithm::get_cost_partitioned_heuristic_value(
    const LandmarkStatusManager &landmark_status_manager,
    const State &ancestor_state) {
    vector<int> landmarks_achieved_by_operator(operator_costs.size(), 0);
    vector<bool> action_landmarks(operator_costs.size(), false);

    ConstBitsetView past =
        landmark_status_manager.get_past_landmarks(ancestor_state);
    ConstBitsetView future =
        landmark_status_manager.get_future_landmarks(ancestor_state);

    const double cost_of_action_landmarks = first_pass(
        landmarks_achieved_by_operator, action_landmarks, past, future);
    if (cost_of_action_landmarks == numeric_limits<double>::max()) {
        return cost_of_action_landmarks;
>>>>>>> 89b3d973
    }

    /*
      TODO: Use landmarks instead of landmark nodes. To do so, we need
       some way to access the status of a Landmark without access to the
       ID which is part of landmark node.
    */
    const vector<const LandmarkNode *> uncovered_landmarks = second_pass(
        landmarks_achieved_by_operator, action_landmarks, past, future);

    const double cost_partitioning_cost = third_pass(
        uncovered_landmarks, landmarks_achieved_by_operator, past, future);

    return cost_of_action_landmarks + cost_partitioning_cost;
}


LandmarkCanonicalHeuristic::LandmarkCanonicalHeuristic(
    const vector<int> &operator_costs,
    const LandmarkGraph &graph)
    : CostPartitioningAlgorithm(operator_costs, graph) {
}

static bool empty_intersection(const unordered_set<int> &x, const unordered_set<int> &y) {
    for (int a : x) {
        if (y.find(a) != y.end()) {
            return false;
        }
    }
    return true;
}

vector<vector<int>> LandmarkCanonicalHeuristic::compute_max_additive_subsets(
    const ConstBitsetView &past_landmarks,
    const vector<const LandmarkNode *> &relevant_landmarks) {
    int num_landmarks = relevant_landmarks.size();

    // Initialize compatibility graph.
    vector<vector<int>> cgraph;
    cgraph.resize(num_landmarks);

    for (int i = 0; i < num_landmarks; ++i) {
        const LandmarkNode *lm1 = relevant_landmarks[i];
        int id1 = lm1->get_id();
        const unordered_set<int> &achievers1 = get_achievers(lm1->get_landmark(), past_landmarks.test(id1));
        for (int j = i + 1; j < num_landmarks; ++j) {
            const LandmarkNode *lm2 = relevant_landmarks[j];
            int id2 = lm2->get_id();
            const unordered_set<int> &achievers2 = get_achievers(lm2->get_landmark(), past_landmarks.test(id2));
            if (empty_intersection(achievers1, achievers2)) {
                /* If the two landmarks are additive, there is an edge in the
                   compatibility graph. */
                cgraph[i].push_back(j);
                cgraph[j].push_back(i);
            }
        }
    }

    vector<vector<int>> max_cliques;
    max_cliques::compute_max_cliques(cgraph, max_cliques);
    return max_cliques;
}

int LandmarkCanonicalHeuristic::compute_minimum_landmark_cost(
    const LandmarkNode &lm_node, bool past) const {
    const unordered_set<int> &achievers = get_achievers(lm_node.get_landmark(), past);
    assert(!achievers.empty());
    int min_cost = numeric_limits<int>::max();
    for (int op_id : achievers) {
        assert(utils::in_bounds(op_id, operator_costs));
        min_cost = min(min_cost, operator_costs[op_id]);
    }
    return min_cost;
}

double LandmarkCanonicalHeuristic::get_cost_partitioned_heuristic_value(
    const LandmarkStatusManager &lm_status_manager,
    const State &ancestor_state) {
    ConstBitsetView past =
        lm_status_manager.get_past_landmarks(ancestor_state);
    ConstBitsetView future =
        lm_status_manager.get_future_landmarks(ancestor_state);

    // Ignore reached landmarks.
    vector<const LandmarkNode *> relevant_landmarks;
    for (auto &node : lm_graph.get_nodes()) {
        if (future.test(node->get_id())) {
            relevant_landmarks.push_back(node.get());
        }
    }

    vector<vector<int>> max_additive_subsets = compute_max_additive_subsets(
        past, relevant_landmarks);

    vector<int> minimum_landmark_costs;
    minimum_landmark_costs.reserve(relevant_landmarks.size());
    for (const LandmarkNode *node : relevant_landmarks) {
        minimum_landmark_costs.push_back(compute_minimum_landmark_cost(*node, past.test(node->get_id())));
    }

    int max_h = 0;
    for (const vector<int> &additive_subset : max_additive_subsets) {
        int sum_h = 0;
        for (int landmark_id : additive_subset) {
            assert(utils::in_bounds(landmark_id, minimum_landmark_costs));
            int h = minimum_landmark_costs[landmark_id];
            sum_h += h;
        }
        max_h = max(max_h, sum_h);
    }
    assert(max_h >= 0);

    return max_h;
}


LandmarkPhO::LandmarkPhO(
    const vector<int> &operator_costs,
    const LandmarkGraph &graph,
    bool saturate,
    lp::LPSolverType solver_type)
    : CostPartitioningAlgorithm(operator_costs, graph),
      saturate(saturate),
      lp_solver(solver_type),
      lp(build_initial_lp()) {
}

lp::LinearProgram LandmarkPhO::build_initial_lp() {
    /* The LP has one variable (column) per landmark and one
       inequality (row) per operator. */
    int num_cols = lm_graph.get_num_landmarks();
    int num_rows = operator_costs.size();

    // We adapt the variable coefficient and bounds for each state below.
    named_vector::NamedVector<lp::LPVariable> lp_variables;
    lp_variables.resize(num_cols, {0.0, 0.0, 1.0});

    /*
      Set the constraint bounds. The constraints for operator o are of the form
      w_1 + w_5 + ... + w_k <= 1
      where w_1, w_5, ..., w_k are the weights for the landmarks for which o is
      a relevant achiever.
    */
    lp_constraints.resize(num_rows, lp::LPConstraint(-lp_solver.get_infinity(), 1.0));
    if (saturate) {
        for (int i = 0; i < num_rows; ++i) {
            lp_constraints[i].set_upper_bound(operator_costs[i]);
        }
    }

    /* Coefficients of constraints will be updated and recreated in each state.
       We ignore them for the initial LP. */
    return lp::LinearProgram(
        lp::LPObjectiveSense::MAXIMIZE,
        move(lp_variables),
        {},
        lp_solver.get_infinity());
}

double LandmarkPhO::compute_landmark_cost(const LandmarkNode &lm, bool past) const {
    /* Note that there are landmarks without achievers. Example: not-served(p)
       in miconic:s1-0.pddl. The fact is true in the initial state, and no
       operator achieves it. For such facts, the (infimum) cost is infinity. */
    const unordered_set<int> &achievers = get_achievers(lm.get_landmark(), past);
    double min_cost = lp_solver.get_infinity();
    for (int op_id : achievers) {
        assert(utils::in_bounds(op_id, operator_costs));
        min_cost = min(min_cost, static_cast<double>(operator_costs[op_id]));
    }
    return min_cost;
}

double LandmarkPhO::get_cost_partitioned_heuristic_value(
    const LandmarkStatusManager &lm_status_manager,
    const State &ancestor_state) {
    const ConstBitsetView past = lm_status_manager.get_past_landmarks(ancestor_state);
    const ConstBitsetView future = lm_status_manager.get_future_landmarks(ancestor_state);
    /*
      We want to maximize \sum_i w_i * cost(lm_i) * [lm_i not achieved],
      where cost(lm_i) is the cost of the cheapest operator achieving lm_i.
      Note that the set of achievers depends on whether the landmark has been
      achieved before. The upper bound for w_i is infinity if the corresponding
      landmark still has to be reached (again); otherwise it is 0. The lower
      bounds are set to 0 initially and never change.
    */
    int num_cols = lm_graph.get_num_landmarks();
    for (int lm_id = 0; lm_id < num_cols; ++lm_id) {
        const LandmarkNode &lm_node = *lm_graph.get_node(lm_id);
        double lm_cost = compute_landmark_cost(lm_node, past.test(lm_id));
        double upper_bound = future.test(lm_id) ? lp_solver.get_infinity() : 0.0;
        auto &lm_var = lp.get_variables()[lm_id];
        lm_var.objective_coefficient = lm_cost;
        lm_var.upper_bound = upper_bound;
    }

    /*
      Define the constraint matrix. The constraints for operator o are of the form
      w_1 + w_5 + ... + w_k <= 1
      where w_1, w_5, ..., w_k are the weights for the landmarks for which o is
      a relevant achiever. Hence, we add a triple (op, lm, 1.0)
      for each relevant achiever op of landmark lm, denoting that
      in the op-th row and lm-th column, the matrix has a 1.0 entry.
    */
    // Reuse previous constraint objects to save the effort of recreating them.
    for (lp::LPConstraint &constraint : lp_constraints) {
        constraint.clear();
    }
    for (int lm_id = 0; lm_id < num_cols; ++lm_id) {
        const LandmarkNode &lm = *lm_graph.get_node(lm_id);
        if (future.test(lm_id)) {
            const unordered_set<int> &achievers = get_achievers(lm.get_landmark(), past.test(lm_id));
            if (achievers.empty()) {
                return numeric_limits<double>::max();
            }
            // The saturated costs are equal to the cost of the landmark.
            double coeff = saturate ? lp.get_variables()[lm_id].objective_coefficient : 1.0;
            for (int op_id : achievers) {
                assert(utils::in_bounds(op_id, lp_constraints));
                lp_constraints[op_id].insert(lm_id, coeff);
            }
        }
    }

    /* Copy non-empty constraints and use those in the LP.
       This significantly speeds up the heuristic calculation. See issue443. */
    // TODO: do not copy the data here.
    lp.get_constraints().clear();
    for (const lp::LPConstraint &constraint : lp_constraints) {
        if (!constraint.empty())
            lp.get_constraints().push_back(constraint);
    }

    // Load the problem into the LP solver.
    lp_solver.load_problem(lp);

    // Solve the linear program.
    lp_solver.solve();

    assert(lp_solver.has_optimal_solution());
    return lp_solver.get_objective_value();
}


OptimalCostPartitioningAlgorithm::OptimalCostPartitioningAlgorithm(
    const vector<int> &operator_costs, const LandmarkGraph &graph,
    lp::LPSolverType solver_type)
    : CostPartitioningAlgorithm(operator_costs, graph),
      lp_solver(solver_type),
      lp(build_initial_lp()) {
}

lp::LinearProgram OptimalCostPartitioningAlgorithm::build_initial_lp() {
    /* The LP has one variable (column) per landmark and one
       inequality (row) per operator. */
    const int num_cols = landmark_graph.get_num_landmarks();
    const int num_rows = operator_costs.size();

    named_vector::NamedVector<lp::LPVariable> lp_variables;

    /*
      We want to maximize 1 * cost(lm_1) + ... + 1 * cost(lm_n), so the
      coefficients are all 1.
      Variable bounds are state-dependent; we initialize the range to {0}.
    */
    lp_variables.resize(num_cols, lp::LPVariable(0.0, 0.0, 1.0));

    /*
      Set up lower bounds and upper bounds for the inequalities. These simply
      say that the operator's total cost must fall between 0 and the real
      operator cost.
    */
    lp_constraints.resize(num_rows, lp::LPConstraint(0.0, 0.0));
    for (size_t op_id = 0; op_id < operator_costs.size(); ++op_id) {
        lp_constraints[op_id].set_lower_bound(0);
        lp_constraints[op_id].set_upper_bound(operator_costs[op_id]);
    }

    /* Coefficients of constraints will be updated and recreated in each state.
       We ignore them for the initial LP. */
    return lp::LinearProgram(lp::LPObjectiveSense::MAXIMIZE, move(lp_variables),
                             {}, lp_solver.get_infinity());
}

/*
  Set up LP variable bounds for the landmarks. The range of cost(lm_1) is {0} if
  the landmark is already reached; otherwise it is [0, infinity]. The lower
  bounds are set to 0 in the constructor and never change.
*/
void OptimalCostPartitioningAlgorithm::set_lp_bounds(
    ConstBitsetView &future, const int num_cols) {
    for (int id = 0; id < num_cols; ++id) {
        if (future.test(id)) {
            lp.get_variables()[id].upper_bound = lp_solver.get_infinity();
        } else {
            lp.get_variables()[id].upper_bound = 0;
        }
    }
}

/*
  Define the constraint matrix. The constraints are of the form
  cost(lm_i1) + cost(lm_i2) + ... + cost(lm_in) <= cost(o)
  where lm_i1 ... lm_in are the landmarks for which o is a relevant achiever.
  Hence, we add a triple (op, lm, 1.0) for each relevant achiever op of
  landmark lm, denoting that in the op-th row and lm-th column, the matrix has
  a 1.0 entry.
  Returns true if the current state is a dead-end.
*/
bool OptimalCostPartitioningAlgorithm::define_constraint_matrix(
    ConstBitsetView &past, ConstBitsetView &future, const int num_cols) {
    // Reuse previous constraint objects to save the effort of recreating them.
    for (lp::LPConstraint &constraint : lp_constraints) {
        constraint.clear();
    }
    for (int id = 0; id < num_cols; ++id) {
        const Landmark &landmark = landmark_graph.get_node(id)->get_landmark();
        if (future.test(id)) {
            const unordered_set<int> &achievers =
                get_achievers(landmark, past.test(id));
            /*
              TODO: We could deal with things more uniformly by just adding a
               constraint with no variables because there are no achievers
               (instead of returning here), which would then be detected as an
               unsolvable constraint by the LP solver. However, as of now this
               does not work because `get_cost_partitioned_heuristic_value` only
               adds non-empty constraints to the LP. We should implement this
               differently, which requires a solution that does not reuse
               constraints from the previous iteration as it does now.
            */
            if (achievers.empty()) {
                return true;
            }
            for (int op_id : achievers) {
                assert(utils::in_bounds(op_id, lp_constraints));
                lp_constraints[op_id].insert(id, 1.0);
            }
        }
    }
    return false;
}


double OptimalCostPartitioningAlgorithm::get_cost_partitioned_heuristic_value(
    const LandmarkStatusManager &landmark_status_manager,
    const State &ancestor_state) {
    /* TODO: We could also do the same thing with action landmarks we do in the
        uniform cost partitioning case. */

    ConstBitsetView past =
        landmark_status_manager.get_past_landmarks(ancestor_state);
    ConstBitsetView future =
        landmark_status_manager.get_future_landmarks(ancestor_state);

    const int num_cols = landmark_graph.get_num_landmarks();
    set_lp_bounds(future, num_cols);
    const bool dead_end = define_constraint_matrix(past, future, num_cols);
    if (dead_end) {
        return numeric_limits<double>::max();
    }

    /* Copy non-empty constraints and use those in the LP.
       This significantly speeds up the heuristic calculation. See issue443. */
    // TODO: Do not copy the data here.
    lp.get_constraints().clear();
    for (const lp::LPConstraint &constraint : lp_constraints) {
        if (!constraint.empty()) {
            lp.get_constraints().push_back(constraint);
        }
    }

    lp_solver.load_problem(lp);
    lp_solver.solve();

    assert(lp_solver.has_optimal_solution());
    return lp_solver.get_objective_value();
}
}<|MERGE_RESOLUTION|>--- conflicted
+++ resolved
@@ -30,13 +30,6 @@
     const Landmark &landmark, const bool past) {
     // Return relevant achievers of the landmark according to its status.
     return past ? landmark.possible_achievers : landmark.first_achievers;
-}
-
-<<<<<<< HEAD
-
-static vector<double> convert_to_double(const vector<int> &int_vec) {
-    vector<double> double_vec(int_vec.begin(), int_vec.end());
-    return double_vec;
 }
 
 
@@ -48,18 +41,13 @@
     bool greedy,
     enum cost_saturation::ScoringFunction scoring_function,
     const shared_ptr<utils::RandomNumberGenerator> &rng)
-=======
-UniformCostPartitioningAlgorithm::UniformCostPartitioningAlgorithm(
-    const vector<int> &operator_costs, const LandmarkGraph &graph,
-    const bool use_action_landmarks)
->>>>>>> 89b3d973
     : CostPartitioningAlgorithm(operator_costs, graph),
       use_action_landmarks(use_action_landmarks),
       reuse_costs(reuse_costs),
       greedy(greedy),
       scoring_function(scoring_function),
       rng(rng),
-      original_costs(convert_to_double(operator_costs)) {
+      original_costs(operator_costs.begin(), operator_costs.end()) {
 }
 
 vector<int> UniformCostPartitioningAlgorithm::compute_landmark_order(
@@ -155,18 +143,6 @@
     return action_landmarks_cost;
 }
 
-<<<<<<< HEAD
-    /* TODO: Replace with Landmarks (to do so, we need some way to access the
-        status of a Landmark without access to the ID, which is part of
-        LandmarkNode). */
-    vector<const LandmarkNode *> relevant_lms;
-
-    /* Second pass:
-       remove landmarks from consideration that are covered by
-       an action landmark; decrease the counters accordingly
-       so that no unnecessary cost is assigned to these landmarks. */
-    for (auto &node : nodes) {
-=======
 /*
   Collect all landmarks that are not covered by action landmarks. For all
   landmarks that are covered, reduce the number of landmarks achieved by their
@@ -178,7 +154,6 @@
     ConstBitsetView &past, ConstBitsetView &future) {
     vector<const LandmarkNode *> uncovered_landmarks;
     for (const auto &node : landmark_graph) {
->>>>>>> 89b3d973
         int id = node->get_id();
         if (future.test(id)) {
             const unordered_set<int> &achievers =
@@ -205,16 +180,20 @@
     return uncovered_landmarks;
 }
 
-<<<<<<< HEAD
-    /* Third pass:
-       count shared costs for the remaining landmarks. */
+// Compute the cost partitioning.
+double UniformCostPartitioningAlgorithm::third_pass(
+    const vector<const LandmarkNode *> &uncovered_landmarks,
+    vector<int> &landmarks_achieved_by_operator,
+    ConstBitsetView &past, ConstBitsetView &future) {
+    double cost = 0;
+
     if (reuse_costs || greedy) {
         // UOCP + ZOCP + SCP
         remaining_costs = original_costs;
         vector<vector<int>> achievers_by_lm;
-        achievers_by_lm.reserve(relevant_lms.size());
-        for (const LandmarkNode *node : relevant_lms) {
-            // TODO: Iterate over Landmarks instead of LandmarkNodes
+        achievers_by_lm.reserve(uncovered_landmarks.size());
+        for (const LandmarkNode *node : uncovered_landmarks) {
+            // TODO: Iterate over Landmarks instead of LandmarkNodes.
             int id = node->get_id();
             assert(future.test(id));
             const unordered_set<int> &achievers = get_achievers(node->get_landmark(), past.test(id));
@@ -224,15 +203,15 @@
             const vector<int> &achievers = achievers_by_lm[lm_id];
             double min_cost = numeric_limits<double>::max();
             for (int op_id : achievers) {
-                assert(utils::in_bounds(op_id, achieved_lms_by_op));
-                int num_achieved = achieved_lms_by_op[op_id];
+                assert(utils::in_bounds(op_id, landmarks_achieved_by_operator));
+                int num_achieved = landmarks_achieved_by_operator[op_id];
                 assert(num_achieved >= 1);
                 assert(utils::in_bounds(op_id, remaining_costs));
-                double cost = greedy ? remaining_costs[op_id] :
+                double partitioned_cost = greedy ? remaining_costs[op_id] :
                     remaining_costs[op_id] / num_achieved;
-                min_cost = min(min_cost, cost);
-            }
-            h += min_cost;
+                min_cost = min(min_cost, partitioned_cost);
+            }
+            cost += min_cost;
             for (int op_id : achievers) {
                 assert(utils::in_bounds(op_id, remaining_costs));
                 double &remaining_cost = remaining_costs[op_id];
@@ -243,51 +222,30 @@
                     remaining_cost = 0.0;
                 }
                 assert(remaining_cost >= 0);
-                --achieved_lms_by_op[op_id];
+                --landmarks_achieved_by_operator[op_id];
             }
         }
     } else {
         // UCP
-        for (const LandmarkNode *node : relevant_lms) {
+        for (const LandmarkNode *node : uncovered_landmarks) {
+            // TODO: Iterate over Landmarks instead of LandmarkNodes.
             int id = node->get_id();
             assert(future.test(id));
-            const unordered_set<int> &achievers = get_achievers(node->get_landmark(), past.test(id));
+            utils::unused_variable(future);
+            const unordered_set<int> &achievers =
+                get_achievers(node->get_landmark(), past.test(id));
             double min_cost = numeric_limits<double>::max();
             for (int op_id : achievers) {
-                assert(utils::in_bounds(op_id, achieved_lms_by_op));
-                int num_achieved = achieved_lms_by_op[op_id];
+                assert(utils::in_bounds(op_id, landmarks_achieved_by_operator));
+                int num_achieved = landmarks_achieved_by_operator[op_id];
                 assert(num_achieved >= 1);
                 assert(utils::in_bounds(op_id, operator_costs));
-                double partitioned_cost = static_cast<double>(operator_costs[op_id]) / num_achieved;
+                double partitioned_cost =
+                    static_cast<double>(operator_costs[op_id]) / num_achieved;
                 min_cost = min(min_cost, partitioned_cost);
             }
-            h += min_cost;
-        }
-=======
-// Compute the cost partitioning.
-double UniformCostPartitioningAlgorithm::third_pass(
-    const vector<const LandmarkNode *> &uncovered_landmarks,
-    const vector<int> &landmarks_achieved_by_operator,
-    ConstBitsetView &past, ConstBitsetView &future) {
-    double cost = 0;
-    for (const LandmarkNode *node : uncovered_landmarks) {
-        // TODO: Iterate over Landmarks instead of LandmarkNodes.
-        int id = node->get_id();
-        assert(future.test(id));
-        utils::unused_variable(future);
-        const unordered_set<int> &achievers =
-            get_achievers(node->get_landmark(), past.test(id));
-        double min_cost = numeric_limits<double>::max();
-        for (int op_id : achievers) {
-            assert(utils::in_bounds(op_id, landmarks_achieved_by_operator));
-            int num_achieved = landmarks_achieved_by_operator[op_id];
-            assert(num_achieved >= 1);
-            assert(utils::in_bounds(op_id, operator_costs));
-            double partitioned_cost =
-                static_cast<double>(operator_costs[op_id]) / num_achieved;
-            min_cost = min(min_cost, partitioned_cost);
-        }
-        cost += min_cost;
+            cost += min_cost;
+        }
     }
     return cost;
 }
@@ -307,7 +265,6 @@
         landmarks_achieved_by_operator, action_landmarks, past, future);
     if (cost_of_action_landmarks == numeric_limits<double>::max()) {
         return cost_of_action_landmarks;
->>>>>>> 89b3d973
     }
 
     /*
@@ -393,7 +350,7 @@
 
     // Ignore reached landmarks.
     vector<const LandmarkNode *> relevant_landmarks;
-    for (auto &node : lm_graph.get_nodes()) {
+    for (auto &node : landmark_graph) {
         if (future.test(node->get_id())) {
             relevant_landmarks.push_back(node.get());
         }
@@ -438,7 +395,7 @@
 lp::LinearProgram LandmarkPhO::build_initial_lp() {
     /* The LP has one variable (column) per landmark and one
        inequality (row) per operator. */
-    int num_cols = lm_graph.get_num_landmarks();
+    int num_cols = landmark_graph.get_num_landmarks();
     int num_rows = operator_costs.size();
 
     // We adapt the variable coefficient and bounds for each state below.
@@ -493,9 +450,9 @@
       landmark still has to be reached (again); otherwise it is 0. The lower
       bounds are set to 0 initially and never change.
     */
-    int num_cols = lm_graph.get_num_landmarks();
+    int num_cols = landmark_graph.get_num_landmarks();
     for (int lm_id = 0; lm_id < num_cols; ++lm_id) {
-        const LandmarkNode &lm_node = *lm_graph.get_node(lm_id);
+        const LandmarkNode &lm_node = *landmark_graph.get_node(lm_id);
         double lm_cost = compute_landmark_cost(lm_node, past.test(lm_id));
         double upper_bound = future.test(lm_id) ? lp_solver.get_infinity() : 0.0;
         auto &lm_var = lp.get_variables()[lm_id];
@@ -516,7 +473,7 @@
         constraint.clear();
     }
     for (int lm_id = 0; lm_id < num_cols; ++lm_id) {
-        const LandmarkNode &lm = *lm_graph.get_node(lm_id);
+        const LandmarkNode &lm = *landmark_graph.get_node(lm_id);
         if (future.test(lm_id)) {
             const unordered_set<int> &achievers = get_achievers(lm.get_landmark(), past.test(lm_id));
             if (achievers.empty()) {
