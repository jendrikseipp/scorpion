#include "landmark_cost_partitioning_heuristic.h"

#include "landmark_cost_partitioning_algorithms.h"
#include "landmark_factory.h"

#include "../cost_saturation/greedy_order_utils.h"
#include "../plugins/plugin.h"
#include "../task_utils/successor_generator.h"
#include "../task_utils/task_properties.h"
#include "../utils/markup.h"
#include "../utils/rng_options.h"

#include <cmath>
#include <limits>

using namespace std;

namespace landmarks {
LandmarkCostPartitioningHeuristic::LandmarkCostPartitioningHeuristic(
    const shared_ptr<LandmarkFactory> &lm_factory, bool pref,
    bool prog_goal, bool prog_gn, bool prog_r,
    const shared_ptr<AbstractTask> &transform, bool cache_estimates,
    const string &description, utils::Verbosity verbosity,
    CostPartitioningMethod cost_partitioning, bool alm,
    lp::LPSolverType lpsolver,
    cost_saturation::ScoringFunction scoring_function,
    int random_seed)
    : LandmarkHeuristic(
          pref, transform, cache_estimates, description, verbosity) {
    if (log.is_at_least_normal()) {
        log << "Initializing landmark cost partitioning heuristic..." << endl;
    }
    check_unsupported_features(lm_factory);
    initialize(lm_factory, prog_goal, prog_gn, prog_r);
    set_cost_partitioning_algorithm(
        cost_partitioning, lpsolver, alm, scoring_function, random_seed);
}

void LandmarkCostPartitioningHeuristic::check_unsupported_features(
    const shared_ptr<LandmarkFactory> &landmark_factory) {
    if (task_properties::has_axioms(task_proxy)) {
        cerr << "Cost partitioning does not support axioms." << endl;
        utils::exit_with(utils::ExitCode::SEARCH_UNSUPPORTED);
    }

    if (!landmark_factory->supports_conditional_effects()
        && task_properties::has_conditional_effects(task_proxy)) {
        cerr << "Conditional effects not supported by the landmark "
             << "generation method." << endl;
        utils::exit_with(utils::ExitCode::SEARCH_UNSUPPORTED);
    }
}

void LandmarkCostPartitioningHeuristic::set_cost_partitioning_algorithm(
<<<<<<< HEAD
    CostPartitioningMethod cost_partitioning, lp::LPSolverType lpsolver,
    bool alm, cost_saturation::ScoringFunction scoring_function, int random_seed) {
    vector<int> operator_costs = task_properties::get_operator_costs(task_proxy);
    if (cost_partitioning == CostPartitioningMethod::OPTIMAL) {
        cost_partitioning_algorithm =
            make_unique<OptimalCostPartitioningAlgorithm>(
                operator_costs, *lm_graph, lpsolver);
    } else if (cost_partitioning == CostPartitioningMethod::CANONICAL) {
        cost_partitioning_algorithm = make_unique<LandmarkCanonicalHeuristic>(
            operator_costs, *lm_graph);
    } else if (cost_partitioning == CostPartitioningMethod::PHO ||
               cost_partitioning == CostPartitioningMethod::SATURATED_PHO) {
        bool saturated = cost_partitioning == CostPartitioningMethod::SATURATED_PHO;
        cost_partitioning_algorithm = make_unique<LandmarkPhO>(
            operator_costs, *lm_graph, saturated, lpsolver);
    } else {
        bool reuse_costs = false;
        bool greedy = false;
        if (cost_partitioning == CostPartitioningMethod::UNIFORM) {
            reuse_costs = false;
            greedy = false;
        } else if (cost_partitioning == CostPartitioningMethod::OPPORTUNISTIC_UNIFORM) {
            reuse_costs = true;
            greedy = false;
        } else if (cost_partitioning == CostPartitioningMethod::GREEDY_ZERO_ONE) {
            reuse_costs = false;
            greedy = true;
        } else if (cost_partitioning == CostPartitioningMethod::SATURATED) {
            reuse_costs = true;
            greedy = true;
        } else {
            ABORT("Unknown cost partitioning strategy");
        }
        shared_ptr<utils::RandomNumberGenerator> rng = utils::get_rng(random_seed);
        cost_partitioning_algorithm =
            make_unique<UniformCostPartitioningAlgorithm>(
                operator_costs, *lm_graph, alm, reuse_costs, greedy, scoring_function, rng);
=======
    const CostPartitioningMethod cost_partitioning, lp::LPSolverType lpsolver,
    bool use_action_landmarks) {
    if (cost_partitioning == CostPartitioningMethod::OPTIMAL) {
        cost_partitioning_algorithm =
            make_unique<OptimalCostPartitioningAlgorithm>(
                task_properties::get_operator_costs(task_proxy),
                *landmark_graph, lpsolver);
    } else if (cost_partitioning == CostPartitioningMethod::UNIFORM) {
        cost_partitioning_algorithm =
            make_unique<UniformCostPartitioningAlgorithm>(
                task_properties::get_operator_costs(task_proxy),
                *landmark_graph, use_action_landmarks);
    } else {
        ABORT("Unknown cost partitioning method");
>>>>>>> 89b3d973
    }
}

int LandmarkCostPartitioningHeuristic::get_heuristic_value(
    const State &ancestor_state) {
    constexpr double epsilon = 0.01;

    double h_val =
        cost_partitioning_algorithm->get_cost_partitioned_heuristic_value(
            *landmark_status_manager, ancestor_state);
    if (h_val == numeric_limits<double>::max()) {
        return DEAD_END;
    } else {
        return static_cast<int>(ceil(h_val - epsilon));
    }
}

bool LandmarkCostPartitioningHeuristic::dead_ends_are_reliable() const {
    return true;
}

class LandmarkCostPartitioningHeuristicFeature
    : public plugins::TypedFeature<Evaluator, LandmarkCostPartitioningHeuristic> {
public:
    LandmarkCostPartitioningHeuristicFeature() : TypedFeature("landmark_cost_partitioning") {
        document_title("Landmark cost partitioning heuristic");
        document_synopsis(
            "Formerly known as the admissible landmark heuristic.\n"
            "See the papers" +
            utils::format_conference_reference(
                {"Erez Karpas", "Carmel Domshlak"},
                "Cost-Optimal Planning with Landmarks",
                "https://www.ijcai.org/Proceedings/09/Papers/288.pdf",
                "Proceedings of the 21st International Joint Conference on "
                "Artificial Intelligence (IJCAI 2009)",
                "1728-1733",
                "AAAI Press",
                "2009") +
            "and" +
            utils::format_conference_reference(
                {"Emil Keyder and Silvia Richter and Malte Helmert"},
                "Sound and Complete Landmarks for And/Or Graphs",
                "https://ai.dmi.unibas.ch/papers/keyder-et-al-ecai2010.pdf",
                "Proceedings of the 19th European Conference on Artificial "
                "Intelligence (ECAI 2010)",
                "335-340",
                "IOS Press",
                "2010"));

        /*
          We usually have the options of base classes behind the options
          of specific implementations. In the case of landmark
          heuristics, we decided to have the common options at the front
          because it feels more natural to specify the landmark factory
          before the more specific arguments like the used LP solver in
          the case of an optimal cost partitioning heuristic.
        */
        add_landmark_heuristic_options_to_feature(
            *this, "landmark_cost_partitioning");
        add_option<CostPartitioningMethod>(
            "cost_partitioning",
            "strategy for partitioning operator costs among landmarks",
            "uniform");
        add_option<bool>("alm", "use action landmarks", "true");
        lp::add_lp_solver_option_to_feature(*this);
        cost_saturation::add_scoring_function_to_feature(*this);
        utils::add_rng_options_to_feature(*this);

        document_note(
            "Usage with A*",
            "We recommend to add this heuristic as lazy_evaluator when using "
            "it in the A* algorithm. This way, the heuristic is recomputed "
            "before a state is expanded, leading to improved estimates that "
            "incorporate all knowledge gained from paths that were found after "
            "the state was inserted into the open list.");
        document_note(
            "Consistency",
            "The heuristic is consistent along single paths if it is "
            "set as lazy_evaluator; i.e. when expanding s then we have "
            "h(s) <= h(s')+cost(a) for all successors s' of s reached "
            "with a. But newly found paths to s can increase h(s), at "
            "which point the above inequality might not hold anymore.");
        document_note(
            "Optimal Cost Partitioning",
            "To use ``cost_partitioning=optimal``, you must build the "
            "planner with LP support. See "
            "[build instructions https://github.com/aibasel/downward/blob/main/BUILD.md].");
        document_note(
            "Preferred operators",
            "Preferred operators should not be used for optimal planning. See "
            "Evaluator#Landmark_sum_heuristic for more information on using "
            "preferred operators; the comments there also apply to this "
            "heuristic.");

        document_language_support("action costs", "supported");
        document_language_support(
            "conditional_effects",
            "supported if the LandmarkFactory supports them; otherwise "
            "not supported");
        document_language_support("axioms", "not allowed");

        document_property("admissible", "yes");
        document_property("consistent",
                          "no; see document note about consistency");
        document_property("safe", "yes");
    }

    virtual shared_ptr<LandmarkCostPartitioningHeuristic>
    create_component(const plugins::Options &opts) const override {
        return plugins::make_shared_from_arg_tuples<LandmarkCostPartitioningHeuristic>(
            get_landmark_heuristic_arguments_from_options(opts),
            opts.get<CostPartitioningMethod>("cost_partitioning"),
            opts.get<bool>("alm"),
            lp::get_lp_solver_arguments_from_options(opts),
            opts.get<cost_saturation::ScoringFunction>("scoring_function"),
            utils::get_rng_arguments_from_options(opts)
            );
    }
};

static plugins::FeaturePlugin<LandmarkCostPartitioningHeuristicFeature> _plugin;

static plugins::TypedEnumPlugin<CostPartitioningMethod> _enum_plugin({
        {"optimal",
         "use optimal (LP-based) cost partitioning"},
        {"uniform",
         "partition operator costs uniformly among all landmarks "
         "achieved by that operator"},
        {"opportunistic_uniform",
         "like uniform, but order landmarks and reuse costs not consumed by earlier landmarks"},
        {"greedy_zero_one",
         "order landmarks and give each landmark the costs of all the operators it contains"},
        {"saturated",
         "like greedy_zero_one, but reuse costs not consumed by earlier landmarks"},
        {"canonical",
         "canonical heuristic over landmarks"},
        {"pho",
         "post-hoc optimization over landmarks"},
        {"saturated_pho",
         "saturated post-hoc optimization over landmarks"},
    });
}<|MERGE_RESOLUTION|>--- conflicted
+++ resolved
@@ -52,22 +52,21 @@
 }
 
 void LandmarkCostPartitioningHeuristic::set_cost_partitioning_algorithm(
-<<<<<<< HEAD
     CostPartitioningMethod cost_partitioning, lp::LPSolverType lpsolver,
-    bool alm, cost_saturation::ScoringFunction scoring_function, int random_seed) {
+    bool use_action_landmarks, cost_saturation::ScoringFunction scoring_function, int random_seed) {
     vector<int> operator_costs = task_properties::get_operator_costs(task_proxy);
     if (cost_partitioning == CostPartitioningMethod::OPTIMAL) {
         cost_partitioning_algorithm =
             make_unique<OptimalCostPartitioningAlgorithm>(
-                operator_costs, *lm_graph, lpsolver);
+                operator_costs, *landmark_graph, lpsolver);
     } else if (cost_partitioning == CostPartitioningMethod::CANONICAL) {
         cost_partitioning_algorithm = make_unique<LandmarkCanonicalHeuristic>(
-            operator_costs, *lm_graph);
+            operator_costs, *landmark_graph);
     } else if (cost_partitioning == CostPartitioningMethod::PHO ||
                cost_partitioning == CostPartitioningMethod::SATURATED_PHO) {
         bool saturated = cost_partitioning == CostPartitioningMethod::SATURATED_PHO;
         cost_partitioning_algorithm = make_unique<LandmarkPhO>(
-            operator_costs, *lm_graph, saturated, lpsolver);
+            operator_costs, *landmark_graph, saturated, lpsolver);
     } else {
         bool reuse_costs = false;
         bool greedy = false;
@@ -89,23 +88,7 @@
         shared_ptr<utils::RandomNumberGenerator> rng = utils::get_rng(random_seed);
         cost_partitioning_algorithm =
             make_unique<UniformCostPartitioningAlgorithm>(
-                operator_costs, *lm_graph, alm, reuse_costs, greedy, scoring_function, rng);
-=======
-    const CostPartitioningMethod cost_partitioning, lp::LPSolverType lpsolver,
-    bool use_action_landmarks) {
-    if (cost_partitioning == CostPartitioningMethod::OPTIMAL) {
-        cost_partitioning_algorithm =
-            make_unique<OptimalCostPartitioningAlgorithm>(
-                task_properties::get_operator_costs(task_proxy),
-                *landmark_graph, lpsolver);
-    } else if (cost_partitioning == CostPartitioningMethod::UNIFORM) {
-        cost_partitioning_algorithm =
-            make_unique<UniformCostPartitioningAlgorithm>(
-                task_properties::get_operator_costs(task_proxy),
-                *landmark_graph, use_action_landmarks);
-    } else {
-        ABORT("Unknown cost partitioning method");
->>>>>>> 89b3d973
+                operator_costs, *landmark_graph, use_action_landmarks, reuse_costs, greedy, scoring_function, rng);
     }
 }
 
