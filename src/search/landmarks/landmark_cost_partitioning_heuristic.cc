#include "landmark_cost_partitioning_heuristic.h"

#include "landmark_cost_partitioning_algorithms.h"
#include "landmark_factory.h"

#include "../cost_saturation/greedy_order_utils.h"
#include "../plugins/plugin.h"
#include "../task_utils/successor_generator.h"
#include "../task_utils/task_properties.h"
#include "../utils/markup.h"
#include "../utils/rng_options.h"

#include <cmath>
#include <limits>

using namespace std;

namespace landmarks {
LandmarkCostPartitioningHeuristic::LandmarkCostPartitioningHeuristic(
    const shared_ptr<LandmarkFactory> &lm_factory, bool pref,
    bool prog_goal, bool prog_gn, bool prog_r,
    const shared_ptr<AbstractTask> &transform, bool cache_estimates,
    const string &description, utils::Verbosity verbosity,
    CostPartitioningMethod cost_partitioning, bool alm,
    lp::LPSolverType lpsolver,
    cost_saturation::ScoringFunction scoring_function,
    int random_seed)
    : LandmarkHeuristic(
          pref, transform, cache_estimates, description, verbosity) {
    if (log.is_at_least_normal()) {
        log << "Initializing landmark cost partitioning heuristic..." << endl;
    }
    check_unsupported_features(lm_factory);
    initialize(lm_factory, prog_goal, prog_gn, prog_r);
    set_cost_partitioning_algorithm(
        cost_partitioning, lpsolver, alm, scoring_function, random_seed);
}

void LandmarkCostPartitioningHeuristic::check_unsupported_features(
    const shared_ptr<LandmarkFactory> &lm_factory) {
    if (task_properties::has_axioms(task_proxy)) {
        cerr << "Cost partitioning does not support axioms." << endl;
        utils::exit_with(utils::ExitCode::SEARCH_UNSUPPORTED);
    }

    if (!lm_factory->supports_conditional_effects()
        && task_properties::has_conditional_effects(task_proxy)) {
        cerr << "Conditional effects not supported by the landmark "
             << "generation method." << endl;
        utils::exit_with(utils::ExitCode::SEARCH_UNSUPPORTED);
    }
}

void LandmarkCostPartitioningHeuristic::set_cost_partitioning_algorithm(
    CostPartitioningMethod cost_partitioning, lp::LPSolverType lpsolver,
    bool alm, cost_saturation::ScoringFunction scoring_function, int random_seed) {
    vector<int> operator_costs = task_properties::get_operator_costs(task_proxy);
    if (cost_partitioning == CostPartitioningMethod::OPTIMAL) {
        cost_partitioning_algorithm =
<<<<<<< HEAD
            utils::make_unique_ptr<OptimalCostPartitioningAlgorithm>(
                operator_costs, *lm_graph, lpsolver);
    } else if (cost_partitioning == CostPartitioningMethod::CANONICAL) {
        cost_partitioning_algorithm = utils::make_unique_ptr<LandmarkCanonicalHeuristic>(
            operator_costs, *lm_graph);
    } else if (cost_partitioning == CostPartitioningMethod::PHO ||
               cost_partitioning == CostPartitioningMethod::SATURATED_PHO) {
        bool saturated = cost_partitioning == CostPartitioningMethod::SATURATED_PHO;
        cost_partitioning_algorithm = utils::make_unique_ptr<LandmarkPhO>(
            operator_costs, *lm_graph, saturated, lpsolver);
    } else {
        bool reuse_costs = false;
        bool greedy = false;
        if (cost_partitioning == CostPartitioningMethod::UNIFORM) {
            reuse_costs = false;
            greedy = false;
        } else if (cost_partitioning == CostPartitioningMethod::OPPORTUNISTIC_UNIFORM) {
            reuse_costs = true;
            greedy = false;
        } else if (cost_partitioning == CostPartitioningMethod::GREEDY_ZERO_ONE) {
            reuse_costs = false;
            greedy = true;
        } else if (cost_partitioning == CostPartitioningMethod::SATURATED) {
            reuse_costs = true;
            greedy = true;
        } else {
            ABORT("Unknown cost partitioning strategy");
        }
        shared_ptr<utils::RandomNumberGenerator> rng = utils::get_rng(random_seed);
        cost_partitioning_algorithm =
            utils::make_unique_ptr<UniformCostPartitioningAlgorithm>(
                operator_costs, *lm_graph, alm, reuse_costs, greedy, scoring_function, rng);
=======
            make_unique<OptimalCostPartitioningAlgorithm>(
                task_properties::get_operator_costs(task_proxy),
                *lm_graph, lpsolver);
    } else if (cost_partitioning == CostPartitioningMethod::UNIFORM) {
        cost_partitioning_algorithm =
            make_unique<UniformCostPartitioningAlgorithm>(
                task_properties::get_operator_costs(task_proxy),
                *lm_graph, alm);
    } else {
        ABORT("Unknown cost partitioning method");
>>>>>>> e02b0f84
    }
}

int LandmarkCostPartitioningHeuristic::get_heuristic_value(
    const State &ancestor_state) {
    double epsilon = 0.01;

    double h_val =
        cost_partitioning_algorithm->get_cost_partitioned_heuristic_value(
            *lm_status_manager, ancestor_state);
    if (h_val == numeric_limits<double>::max()) {
        return DEAD_END;
    } else {
        return static_cast<int>(ceil(h_val - epsilon));
    }
}

bool LandmarkCostPartitioningHeuristic::dead_ends_are_reliable() const {
    return true;
}

class LandmarkCostPartitioningHeuristicFeature
    : public plugins::TypedFeature<Evaluator, LandmarkCostPartitioningHeuristic> {
public:
    LandmarkCostPartitioningHeuristicFeature() : TypedFeature("landmark_cost_partitioning") {
        document_title("Landmark cost partitioning heuristic");
        document_synopsis(
            "Formerly known as the admissible landmark heuristic.\n"
            "See the papers" +
            utils::format_conference_reference(
                {"Erez Karpas", "Carmel Domshlak"},
                "Cost-Optimal Planning with Landmarks",
                "https://www.ijcai.org/Proceedings/09/Papers/288.pdf",
                "Proceedings of the 21st International Joint Conference on "
                "Artificial Intelligence (IJCAI 2009)",
                "1728-1733",
                "AAAI Press",
                "2009") +
            "and" +
            utils::format_conference_reference(
                {"Emil Keyder and Silvia Richter and Malte Helmert"},
                "Sound and Complete Landmarks for And/Or Graphs",
                "https://ai.dmi.unibas.ch/papers/keyder-et-al-ecai2010.pdf",
                "Proceedings of the 19th European Conference on Artificial "
                "Intelligence (ECAI 2010)",
                "335-340",
                "IOS Press",
                "2010"));

        /*
          We usually have the options of base classes behind the options
          of specific implementations. In the case of landmark
          heuristics, we decided to have the common options at the front
          because it feels more natural to specify the landmark factory
          before the more specific arguments like the used LP solver in
          the case of an optimal cost partitioning heuristic.
        */
        add_landmark_heuristic_options_to_feature(
            *this, "landmark_cost_partitioning");
        add_option<CostPartitioningMethod>(
            "cost_partitioning",
            "strategy for partitioning operator costs among landmarks",
            "uniform");
        add_option<bool>("alm", "use action landmarks", "true");
        lp::add_lp_solver_option_to_feature(*this);
        cost_saturation::add_scoring_function_to_feature(*this);
        utils::add_rng_options_to_feature(*this);

        document_note(
            "Usage with A*",
            "We recommend to add this heuristic as lazy_evaluator when using "
            "it in the A* algorithm. This way, the heuristic is recomputed "
            "before a state is expanded, leading to improved estimates that "
            "incorporate all knowledge gained from paths that were found after "
            "the state was inserted into the open list.");
        document_note(
            "Consistency",
            "The heuristic is consistent along single paths if it is "
            "set as lazy_evaluator; i.e. when expanding s then we have "
            "h(s) <= h(s')+cost(a) for all successors s' of s reached "
            "with a. But newly found paths to s can increase h(s), at "
            "which point the above inequality might not hold anymore.");
        document_note(
            "Optimal Cost Partitioning",
            "To use ``cost_partitioning=optimal``, you must build the planner with LP "
            "support. See [build instructions https://github.com/aibasel/downward/blob/main/BUILD.md].");
        document_note(
            "Preferred operators",
            "Preferred operators should not be used for optimal planning. "
            "See Evaluator#Landmark_sum_heuristic for more information "
            "on using preferred operators; the comments there also apply "
            "to this heuristic.");

        document_language_support("action costs", "supported");
        document_language_support(
            "conditional_effects",
            "supported if the LandmarkFactory supports them; otherwise "
            "not supported");
        document_language_support("axioms", "not allowed");

        document_property("admissible", "yes");
        document_property("consistent",
                          "no; see document note about consistency");
        document_property("safe", "yes");
    }

    virtual shared_ptr<LandmarkCostPartitioningHeuristic>
    create_component(const plugins::Options &opts) const override {
        return plugins::make_shared_from_arg_tuples<LandmarkCostPartitioningHeuristic>(
            get_landmark_heuristic_arguments_from_options(opts),
            opts.get<CostPartitioningMethod>("cost_partitioning"),
            opts.get<bool>("alm"),
            lp::get_lp_solver_arguments_from_options(opts),
            opts.get<cost_saturation::ScoringFunction>("scoring_function"),
            utils::get_rng_arguments_from_options(opts)
            );
    }
};

static plugins::FeaturePlugin<LandmarkCostPartitioningHeuristicFeature> _plugin;

static plugins::TypedEnumPlugin<CostPartitioningMethod> _enum_plugin({
        {"optimal",
         "use optimal (LP-based) cost partitioning"},
        {"uniform",
         "partition operator costs uniformly among all landmarks "
         "achieved by that operator"},
        {"opportunistic_uniform",
         "like uniform, but order landmarks and reuse costs not consumed by earlier landmarks"},
        {"greedy_zero_one",
         "order landmarks and give each landmark the costs of all the operators it contains"},
        {"saturated",
         "like greedy_zero_one, but reuse costs not consumed by earlier landmarks"},
        {"canonical",
         "canonical heuristic over landmarks"},
        {"pho",
         "post-hoc optimization over landmarks"},
        {"saturated_pho",
         "saturated post-hoc optimization over landmarks"},
    });
}<|MERGE_RESOLUTION|>--- conflicted
+++ resolved
@@ -57,16 +57,15 @@
     vector<int> operator_costs = task_properties::get_operator_costs(task_proxy);
     if (cost_partitioning == CostPartitioningMethod::OPTIMAL) {
         cost_partitioning_algorithm =
-<<<<<<< HEAD
-            utils::make_unique_ptr<OptimalCostPartitioningAlgorithm>(
+            make_unique<OptimalCostPartitioningAlgorithm>(
                 operator_costs, *lm_graph, lpsolver);
     } else if (cost_partitioning == CostPartitioningMethod::CANONICAL) {
-        cost_partitioning_algorithm = utils::make_unique_ptr<LandmarkCanonicalHeuristic>(
+        cost_partitioning_algorithm = make_unique<LandmarkCanonicalHeuristic>(
             operator_costs, *lm_graph);
     } else if (cost_partitioning == CostPartitioningMethod::PHO ||
                cost_partitioning == CostPartitioningMethod::SATURATED_PHO) {
         bool saturated = cost_partitioning == CostPartitioningMethod::SATURATED_PHO;
-        cost_partitioning_algorithm = utils::make_unique_ptr<LandmarkPhO>(
+        cost_partitioning_algorithm = make_unique<LandmarkPhO>(
             operator_costs, *lm_graph, saturated, lpsolver);
     } else {
         bool reuse_costs = false;
@@ -88,20 +87,8 @@
         }
         shared_ptr<utils::RandomNumberGenerator> rng = utils::get_rng(random_seed);
         cost_partitioning_algorithm =
-            utils::make_unique_ptr<UniformCostPartitioningAlgorithm>(
+            make_unique<UniformCostPartitioningAlgorithm>(
                 operator_costs, *lm_graph, alm, reuse_costs, greedy, scoring_function, rng);
-=======
-            make_unique<OptimalCostPartitioningAlgorithm>(
-                task_properties::get_operator_costs(task_proxy),
-                *lm_graph, lpsolver);
-    } else if (cost_partitioning == CostPartitioningMethod::UNIFORM) {
-        cost_partitioning_algorithm =
-            make_unique<UniformCostPartitioningAlgorithm>(
-                task_properties::get_operator_costs(task_proxy),
-                *lm_graph, alm);
-    } else {
-        ABORT("Unknown cost partitioning method");
->>>>>>> e02b0f84
     }
 }
 
