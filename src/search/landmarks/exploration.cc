#include "exploration.h"

#include "util.h"

#include "../task_utils/task_properties.h"
#include "../utils/collections.h"
#include "../utils/hash.h"
#include "../utils/logging.h"

#include <algorithm>
#include <cassert>
#include <limits>

using namespace std;

namespace landmarks {
/* Integration Note: this class is the same as (rich man's) FF heuristic
   (taken from hector branch) except for the following:
   - Added-on functionality for excluding certain operators from the relaxed
     exploration (these operators are never applied, as necessary for landmark
     computation)
   - Exploration can be done either using h_max or h_add criterion (h_max is needed
     during landmark generation, h_add later for heuristic computations)
   - Unary operators are not simplified, because this may conflict with excluded
     operators. (For an example, consider that unary operator o1 is thrown out
     during simplify() because it is dominated by unary operator o2, but then o2
     is excluded during an exploration ==> the shared effect of o1 and o2 is wrongly
     never reached in the exploration.)
   - Added-on functionality to check for a set of propositions which one is reached
     first by the relaxed exploration, and extract preferred operators for this cheapest
     proposition (needed for planning to nearest landmark).
*/

const int Exploration::MAX_COST_VALUE;

// Construction and destruction
Exploration::Exploration(utils::Verbosity verbosity, const TaskProxy &task_proxy)
    : verbosity(verbosity),
      task_proxy(task_proxy),
      did_write_overflow_warning(false) {
<<<<<<< HEAD
    if (verbosity >= utils::Verbosity::NORMAL) {
        cout << "Initializing Exploration..." << endl;
    }
=======
    utils::g_log << "Initializing Exploration..." << endl;
>>>>>>> 72fc1967

    // Build propositions.
    for (VariableProxy var : task_proxy.get_variables()) {
        int var_id = var.get_id();
        propositions.push_back(vector<ExProposition>(var.get_domain_size()));
        for (int value = 0; value < var.get_domain_size(); ++value) {
            propositions[var_id][value].fact = FactPair(var_id, value);
        }
    }

    // Build goal propositions.
    for (FactProxy goal_fact : task_proxy.get_goals()) {
        int var_id = goal_fact.get_variable().get_id();
        int value = goal_fact.get_value();
        propositions[var_id][value].is_goal_condition = true;
        propositions[var_id][value].is_termination_condition = true;
        goal_propositions.push_back(&propositions[var_id][value]);
        termination_propositions.push_back(&propositions[var_id][value]);
    }

    // Build unary operators for operators and axioms.
    OperatorsProxy operators = task_proxy.get_operators();
    for (OperatorProxy op : operators)
        build_unary_operators(op);
    AxiomsProxy axioms = task_proxy.get_axioms();
    for (OperatorProxy op : axioms)
        build_unary_operators(op);

    // Cross-reference unary operators.
    for (ExUnaryOperator &op : unary_operators) {
        for (ExProposition *pre : op.precondition)
            pre->precondition_of.push_back(&op);
    }
}

void Exploration::increase_cost(int &cost, int amount) {
    assert(cost >= 0);
    assert(amount >= 0);
    cost += amount;
    if (cost > MAX_COST_VALUE) {
        write_overflow_warning();
        cost = MAX_COST_VALUE;
    }
}

void Exploration::write_overflow_warning() {
    if (!did_write_overflow_warning) {
        // TODO: Should have a planner-wide warning mechanism to handle
        // things like this.
        utils::g_log << "WARNING: overflow on landmark exploration h^add! Costs clamped to "
                     << MAX_COST_VALUE << endl;
        did_write_overflow_warning = true;
    }
}

void Exploration::build_unary_operators(const OperatorProxy &op) {
    // Note: changed from the original to allow sorting of operator conditions
    int base_cost = op.get_cost();
    vector<ExProposition *> precondition;
    vector<FactPair> precondition_facts1;

    for (FactProxy pre : op.get_preconditions()) {
        precondition_facts1.push_back(pre.get_pair());
    }
    for (EffectProxy effect : op.get_effects()) {
        vector<FactPair> precondition_facts2(precondition_facts1);
        EffectConditionsProxy effect_conditions = effect.get_conditions();
        for (FactProxy effect_condition : effect_conditions) {
            precondition_facts2.push_back(effect_condition.get_pair());
        }

        sort(precondition_facts2.begin(), precondition_facts2.end());

        for (const FactPair &precondition_fact : precondition_facts2)
            precondition.push_back(&propositions[precondition_fact.var]
                                   [precondition_fact.value]);

        FactProxy effect_fact = effect.get_fact();
        ExProposition *effect_proposition = &propositions[effect_fact.get_variable().get_id()][effect_fact.get_value()];
        int op_or_axiom_id = get_operator_or_axiom_id(op);
        unary_operators.emplace_back(precondition, effect_proposition, op_or_axiom_id, base_cost);
        precondition.clear();
        precondition_facts2.clear();
    }
}

/*
  This function initializes the priority queue and the information associated
  with propositions and unary operators for the relaxed exploration. Unary
  operators that are not allowed to be applied due to exclusions are marked by
  setting their *h_add_cost* to -2 (sigh). Similarly, the *h_add_cost* of
  excluded unary propositions is set to -2.

  *excluded_op_ids* should contain at least the operators that achieve an
  excluded proposition unconditionally. There are two contexts where
  *compute_reachability_with_excludes()* (and hence this function) is used:
  (a) in *LandmarkFactoryRelaxation::relaxed_task_solvable()* where indeed
      all operators are excluded if they achieve an excluded proposition
      unconditionally; and
  (b) in *LandmarkFactoryRelaxation::is_causal_landmark()* where
      *excluded_props* is empty and hence no operators achieve an excluded
      proposition. (*excluded_op_ids* "additionally" contains operators that
      have a landmark as their precondition in this context.)

  TODO: issue1045 aims at moving the logic to exclude operators that achieve
   excluded propositions here to consistently do so in all contexts.
*/
void Exploration::setup_exploration_queue(
    const State &state, const vector<FactPair> &excluded_props,
    const unordered_set<int> &excluded_op_ids, bool use_h_max) {
    prop_queue.clear();

    for (size_t var_id = 0; var_id < propositions.size(); ++var_id) {
        for (size_t value = 0; value < propositions[var_id].size(); ++value) {
            ExProposition &prop = propositions[var_id][value];
            prop.h_add_cost = -1;
            prop.h_max_cost = -1;
            prop.depth = -1;
            prop.marked = false;
        }
    }

    for (const FactPair &fact : excluded_props) {
        ExProposition &prop = propositions[fact.var][fact.value];
        prop.h_add_cost = -2;
    }

    // Deal with current state.
    for (FactProxy fact : state) {
        ExProposition *init_prop = &propositions[fact.get_variable().get_id()][fact.get_value()];
        enqueue_if_necessary(init_prop, 0, 0, 0, use_h_max);
    }

    // Initialize operator data, deal with precondition-free operators/axioms.
    for (ExUnaryOperator &op : unary_operators) {
        op.unsatisfied_preconditions = op.precondition.size();
        if (op.effect->h_add_cost == -2
            || excluded_op_ids.count(op.op_or_axiom_id)) {
            op.h_add_cost = -2; // operator will not be applied during relaxed exploration
            continue;
        }
        op.h_add_cost = op.base_cost; // will be increased by precondition costs
        op.h_max_cost = op.base_cost;
        op.depth = -1;

        if (op.unsatisfied_preconditions == 0) {
            op.depth = 0;
            int depth = op.is_induced_by_axiom(task_proxy) ? 0 : 1;
            enqueue_if_necessary(op.effect, op.base_cost, depth, &op, use_h_max);
        }
    }
}

void Exploration::relaxed_exploration(bool use_h_max, bool level_out) {
    int unsolved_goals = termination_propositions.size();
    while (!prop_queue.empty()) {
        pair<int, ExProposition *> top_pair = prop_queue.pop();
        int distance = top_pair.first;
        ExProposition *prop = top_pair.second;

        int prop_cost;
        if (use_h_max)
            prop_cost = prop->h_max_cost;
        else
            prop_cost = prop->h_add_cost;
        assert(prop_cost <= distance);
        if (prop_cost < distance)
            continue;
        if (!level_out && prop->is_termination_condition && --unsolved_goals == 0)
            return;
        const vector<ExUnaryOperator *> &triggered_operators = prop->precondition_of;
        for (size_t i = 0; i < triggered_operators.size(); ++i) {
            ExUnaryOperator *unary_op = triggered_operators[i];
            if (unary_op->h_add_cost == -2) // operator is not applied
                continue;
            --unary_op->unsatisfied_preconditions;
            increase_cost(unary_op->h_add_cost, prop_cost);
            unary_op->h_max_cost = max(prop_cost + unary_op->base_cost,
                                       unary_op->h_max_cost);
            unary_op->depth = max(unary_op->depth, prop->depth);
            assert(unary_op->unsatisfied_preconditions >= 0);
            if (unary_op->unsatisfied_preconditions == 0) {
                int depth = unary_op->is_induced_by_axiom(task_proxy)
                    ? unary_op->depth : unary_op->depth + 1;
                if (use_h_max)
                    enqueue_if_necessary(unary_op->effect, unary_op->h_max_cost,
                                         depth, unary_op, use_h_max);
                else
                    enqueue_if_necessary(unary_op->effect, unary_op->h_add_cost,
                                         depth, unary_op, use_h_max);
            }
        }
    }
}

void Exploration::enqueue_if_necessary(ExProposition *prop, int cost, int depth,
                                       ExUnaryOperator *op,
                                       bool use_h_max) {
    assert(cost >= 0);
    if (use_h_max && (prop->h_max_cost == -1 || prop->h_max_cost > cost)) {
        prop->h_max_cost = cost;
        prop->depth = depth;
        prop->reached_by = op;
        prop_queue.push(cost, prop);
    } else if (!use_h_max && (prop->h_add_cost == -1 || prop->h_add_cost > cost)) {
        prop->h_add_cost = cost;
        prop->depth = depth;
        prop->reached_by = op;
        prop_queue.push(cost, prop);
    }
    if (use_h_max)
        assert(prop->h_max_cost != -1 &&
               prop->h_max_cost <= cost);
    else
        assert(prop->h_add_cost != -1 &&
               prop->h_add_cost <= cost);
}

void Exploration::compute_reachability_with_excludes(vector<vector<int>> &lvl_var,
                                                     vector<utils::HashMap<FactPair, int>> &lvl_op,
                                                     bool level_out,
                                                     const vector<FactPair> &excluded_props,
                                                     const unordered_set<int> &excluded_op_ids,
                                                     bool compute_lvl_ops) {
    // Perform exploration using h_max-values
    setup_exploration_queue(task_proxy.get_initial_state(), excluded_props, excluded_op_ids, true);
    relaxed_exploration(true, level_out);

    // Copy reachability information into lvl_var and lvl_op
    for (size_t var_id = 0; var_id < propositions.size(); ++var_id) {
        for (size_t value = 0; value < propositions[var_id].size(); ++value) {
            ExProposition &prop = propositions[var_id][value];
            if (prop.h_max_cost >= 0)
                lvl_var[var_id][value] = prop.h_max_cost;
        }
    }
    if (compute_lvl_ops) {
        for (ExUnaryOperator &op : unary_operators) {
            // H_max_cost of operator might be wrongly 0 or 1, if the operator
            // did not get applied during relaxed exploration. Look through
            // preconditions and adjust.
            for (ExProposition *prop : op.precondition) {
                if (prop->h_max_cost == -1) {
                    // Operator cannot be applied due to unreached precondition
                    op.h_max_cost = numeric_limits<int>::max();
                    break;
                } else if (op.h_max_cost < prop->h_max_cost + op.base_cost)
                    op.h_max_cost = prop->h_max_cost + op.base_cost;
            }
            if (op.h_max_cost == numeric_limits<int>::max())
                break;
            // We subtract 1 to keep semantics for landmark code:
            // if op can achieve prop at time step i+1,
            // its index (for prop) is i, where the initial state is time step 0.
            const FactPair &effect = op.effect->fact;
            assert(lvl_op[op.op_or_axiom_id].count(effect));
            int new_lvl = op.h_max_cost - 1;
            // If we have found a cheaper achieving operator, adjust h_max cost of proposition.
            if (lvl_op[op.op_or_axiom_id].find(effect)->second > new_lvl)
                lvl_op[op.op_or_axiom_id].find(effect)->second = new_lvl;
        }
    }
}
}<|MERGE_RESOLUTION|>--- conflicted
+++ resolved
@@ -34,17 +34,13 @@
 const int Exploration::MAX_COST_VALUE;
 
 // Construction and destruction
-Exploration::Exploration(utils::Verbosity verbosity, const TaskProxy &task_proxy)
-    : verbosity(verbosity),
-      task_proxy(task_proxy),
+Exploration::Exploration(const TaskProxy &task_proxy, utils::LogProxy &log)
+    : task_proxy(task_proxy),
+      log(log),
       did_write_overflow_warning(false) {
-<<<<<<< HEAD
-    if (verbosity >= utils::Verbosity::NORMAL) {
-        cout << "Initializing Exploration..." << endl;
-    }
-=======
-    utils::g_log << "Initializing Exploration..." << endl;
->>>>>>> 72fc1967
+    if (log.is_at_least_normal()) {
+        log << "Initializing Exploration..." << endl;
+    }
 
     // Build propositions.
     for (VariableProxy var : task_proxy.get_variables()) {
@@ -94,8 +90,10 @@
     if (!did_write_overflow_warning) {
         // TODO: Should have a planner-wide warning mechanism to handle
         // things like this.
-        utils::g_log << "WARNING: overflow on landmark exploration h^add! Costs clamped to "
-                     << MAX_COST_VALUE << endl;
+        if (log.is_at_least_normal()) {
+            log << "WARNING: overflow on landmark exploration h^add! Costs clamped to "
+                << MAX_COST_VALUE << endl;
+        }
         did_write_overflow_warning = true;
     }
 }
