--- conflicted
+++ resolved
@@ -160,11 +160,7 @@
        remove landmarks from consideration that are covered by
        an action landmark; decrease the counters accordingly
        so that no unnecessary cost is assigned to these landmarks. */
-<<<<<<< HEAD
-    for (const LandmarkNode *node : nodes) {
-=======
     for (auto &node : nodes) {
->>>>>>> 6b697f90
         int lmn_status = node->get_status();
         if (lmn_status != lm_reached) {
             const set<int> &achievers = get_achievers(lmn_status, *node);
@@ -310,9 +306,9 @@
 double LandmarkCanonicalHeuristic::cost_sharing_h_value() {
     // Ignore reached landmarks.
     vector<const LandmarkNode *> relevant_landmarks;
-    for (const LandmarkNode *node : lm_graph.get_nodes()) {
+    for (auto &node : lm_graph.get_nodes()) {
         if (node->get_status() != lm_reached) {
-            relevant_landmarks.push_back(node);
+            relevant_landmarks.push_back(node.get());
         }
     }
 
