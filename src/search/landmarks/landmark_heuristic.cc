#include "landmark_heuristic.h"

#include "landmark.h"
#include "landmark_factory.h"
#include "landmark_status_manager.h"

#include "../plugins/plugin.h"
#include "../task_utils/successor_generator.h"
#include "../tasks/cost_adapted_task.h"
#include "../tasks/root_task.h"
#include "../utils/markup.h"

using namespace std;

namespace landmarks {
LandmarkHeuristic::LandmarkHeuristic(
    bool use_preferred_operators,
    const shared_ptr<AbstractTask> &transform, bool cache_estimates,
    const string &description, utils::Verbosity verbosity)
    : Heuristic(transform, cache_estimates, description, verbosity),
      initial_landmark_graph_has_cycle_of_natural_orderings(false),
      use_preferred_operators(use_preferred_operators),
      successor_generator(nullptr) {
}

<<<<<<< HEAD
LandmarkHeuristic::~LandmarkHeuristic() {
=======
/* TODO: We would prefer the following two functions to be implemented
    somewhere else as more generic graph algorithms. */
static bool depth_first_search_for_cycle_of_natural_orderings(
    const LandmarkNode &node, vector<bool> &closed, vector<bool> &visited) {
    int id = node.get_id();
    if (closed[id]) {
        return false;
    } else if (visited[id]) {
        return true;
    }

    visited[id] = true;
    for (auto &child : node.children) {
        if (child.second >= OrderingType::NATURAL) {
            if (depth_first_search_for_cycle_of_natural_orderings(
                    *child.first, closed, visited)) {
                return true;
            }
        }
    }
    closed[id] = true;
    return false;
}

static bool landmark_graph_has_cycle_of_natural_orderings(
    const LandmarkGraph &landmark_graph) {
    const int num_landmarks = landmark_graph.get_num_landmarks();
    vector<bool> closed(num_landmarks, false);
    vector<bool> visited(num_landmarks, false);
    for (const auto &node : landmark_graph) {
        if (depth_first_search_for_cycle_of_natural_orderings(
                *node, closed, visited)) {
            return true;
        }
    }
    return false;
>>>>>>> 89b3d973
}

void LandmarkHeuristic::initialize(
    const shared_ptr<LandmarkFactory> &landmark_factory, bool prog_goal,
    bool prog_gn, bool prog_r) {
    /*
      Actually, we should test if this is the root task or a task that *only*
      transforms costs and/or adds negated axioms. However, there is currently
      no good way to do this, so we use this incomplete, slightly less safe
      test.
    */
    if (task != tasks::g_root_task
        && dynamic_cast<tasks::CostAdaptedTask *>(task.get()) == nullptr
        && dynamic_cast<tasks::DefaultValueAxiomsTask *>(task.get()) == nullptr) {
        cerr << "The landmark heuristics currently only support "
             << "task transformations that modify the operator costs "
             << "or add negated axioms. See issues 845, 686 and 454 "
             << "for details." << endl;
        utils::exit_with(utils::ExitCode::SEARCH_UNSUPPORTED);
    }

    compute_landmark_graph(landmark_factory);
    landmark_status_manager = make_unique<LandmarkStatusManager>(
        *landmark_graph, prog_goal, prog_gn, prog_r);

    initial_landmark_graph_has_cycle_of_natural_orderings =
        landmark_graph_has_cycle_of_natural_orderings(*landmark_graph);
    if (initial_landmark_graph_has_cycle_of_natural_orderings
        && log.is_at_least_normal()) {
        log << "Landmark graph contains a cycle of natural orderings." << endl;
    }

    if (use_preferred_operators) {
        compute_landmarks_achieved_by_atom();
        /* Ideally, we should reuse the successor generator of the main
           task in cases where it's compatible. See issue564. */
        successor_generator =
            make_unique<successor_generator::SuccessorGenerator>(task_proxy);
    }
}

void LandmarkHeuristic::compute_landmark_graph(
    const shared_ptr<LandmarkFactory> &landmark_factory) {
    utils::Timer landmark_graph_timer;
    if (log.is_at_least_normal()) {
        log << "Generating landmark graph..." << endl;
    }

    landmark_graph = landmark_factory->compute_landmark_graph(task);
    assert(landmark_factory->achievers_are_calculated());

    if (log.is_at_least_normal()) {
        log << "Landmark graph generation time: " << landmark_graph_timer << endl;
        log << "Landmark graph contains " << landmark_graph->get_num_landmarks()
            << " landmarks, of which "
            << landmark_graph->get_num_disjunctive_landmarks()
            << " are disjunctive and "
            << landmark_graph->get_num_conjunctive_landmarks()
            << " are conjunctive." << endl;
        log << "Landmark graph contains " << landmark_graph->get_num_orderings()
            << " orderings." << endl;
    }
}

void LandmarkHeuristic::compute_landmarks_achieved_by_atom() {
    for (const auto &node : *landmark_graph) {
        const int id = node->get_id();
        const Landmark &landmark = node->get_landmark();
        if (landmark.type == CONJUNCTIVE) {
            /*
              TODO: We currently have no way to declare operators preferred
               based on conjunctive landmarks. We consider this a bug and want
               to fix it in issue1072.
            */
            continue;
        }
        for (const auto &atom : landmark.atoms) {
            if (landmarks_achieved_by_atom.contains(atom)) {
                landmarks_achieved_by_atom[atom].insert(id);
            } else {
                landmarks_achieved_by_atom[atom] = {id};
            }
        }
    }
}

bool LandmarkHeuristic::operator_is_preferred(
    const OperatorProxy &op, const State &state, ConstBitsetView &future) {
    for (EffectProxy effect : op.get_effects()) {
        if (!does_fire(effect, state)) {
            continue;
        }
        const FactPair atom = effect.get_fact().get_pair();
        if (landmarks_achieved_by_atom.contains(atom)) {
            for (const int id : landmarks_achieved_by_atom[atom]) {
                if (future.test(id)) {
                    return true;
                }
            }
        }
    }
    return false;
}

void LandmarkHeuristic::generate_preferred_operators(
    const State &state, ConstBitsetView &future) {
    // Find operators that achieve future landmarks.
    assert(successor_generator);
    vector<OperatorID> applicable_operators;
    successor_generator->generate_applicable_ops(state, applicable_operators);

    for (const OperatorID op_id : applicable_operators) {
        const OperatorProxy &op = task_proxy.get_operators()[op_id];
        if (operator_is_preferred(op, state, future)) {
            set_preferred(op);
        }
    }
}

int LandmarkHeuristic::compute_heuristic(const State &ancestor_state) {
    /*
      The path-dependent landmark heuristics are somewhat ill-defined for states
      not reachable from the initial state of a planning task. We therefore
      assume here that they are only called for reachable states. Under this
      view it is correct that the heuristic declares all states as dead-ends if
      the landmark graph of the initial state has a cycle of natural orderings.

      In the paper on landmark progression (Büchner et al., 2023) we suggest a
      way to deal with unseen (incl. unreachable) states: These states have zero
      information, i.e., all landmarks are past and none are future. With this
      definition, heuristics should yield 0 for all states without expanded
      paths from the initial state. It would be nice to close the gap between
      theory and implementation, but we currently don't know how.
      TODO: Maybe we can find a cleaner way to deal with this once we have a
       proper understanding of the theory. What component is responsible to
       detect unsolvability due to cycles of natural orderings or other reasons?
       How is this signaled to the heuristic(s)? Is adding an unsatisfiable
       landmark to the landmark graph an option? But this requires changing the
       landmark graph after construction which we try to avoid at the moment on
       the implementation side.
    */
    if (initial_landmark_graph_has_cycle_of_natural_orderings) {
        return DEAD_END;
    }
    int h = get_heuristic_value(ancestor_state);
    if (use_preferred_operators) {
        ConstBitsetView future =
            landmark_status_manager->get_future_landmarks(ancestor_state);
        State state = convert_ancestor_state(ancestor_state);
        generate_preferred_operators(state, future);
    }
    return h;
}

void LandmarkHeuristic::notify_initial_state(const State &initial_state) {
    landmark_status_manager->progress_initial_state(initial_state);
}

void LandmarkHeuristic::notify_state_transition(
    const State &parent_state, OperatorID op_id, const State &state) {
    landmark_status_manager->progress(parent_state, op_id, state);
    if (cache_evaluator_values) {
        /* TODO:  It may be more efficient to check that the past landmark
            set has actually changed and only then mark the h value as dirty. */
        heuristic_cache[state].dirty = true;
    }
}

void add_landmark_heuristic_options_to_feature(
    plugins::Feature &feature, const string &description) {
    feature.document_synopsis(
        "Landmark progression is implemented according to the following paper:"
        + utils::format_conference_reference(
            {"Clemens Büchner", "Thomas Keller", "Salomé Eriksson", "Malte Helmert"},
            "Landmarks Progression in Heuristic Search",
            "https://ai.dmi.unibas.ch/papers/buechner-et-al-icaps2023.pdf",
            "Proceedings of the Thirty-Third International Conference on "
            "Automated Planning and Scheduling (ICAPS 2023)",
            "70-79",
            "AAAI Press",
            "2023"));

    feature.add_option<shared_ptr<LandmarkFactory>>(
        "lm_factory",
        "the set of landmarks to use for this heuristic. "
        "The set of landmarks can be specified here, "
        "or predefined (see LandmarkFactory).");
    feature.add_option<bool>(
        "pref",
        "enable preferred operators (see note below)",
        "false");
    /* TODO: Do we really want these options or should we just always progress
        everything we can? */
    feature.add_option<bool>(
        "prog_goal", "Use goal progression.", "true");
    feature.add_option<bool>(
        "prog_gn", "Use greedy-necessary ordering progression.", "true");
    feature.add_option<bool>(
        "prog_r", "Use reasonable ordering progression.", "true");
    add_heuristic_options_to_feature(feature, description);

    feature.document_property("preferred operators",
                              "yes (if enabled; see ``pref`` option)");
}

tuple<shared_ptr<LandmarkFactory>, bool, bool, bool, bool,
      shared_ptr<AbstractTask>, bool, string, utils::Verbosity>
get_landmark_heuristic_arguments_from_options(
    const plugins::Options &opts) {
    return tuple_cat(
        make_tuple(
            opts.get<shared_ptr<LandmarkFactory>>("lm_factory"),
            opts.get<bool>("pref"),
            opts.get<bool>("prog_goal"),
            opts.get<bool>("prog_gn"),
            opts.get<bool>("prog_r")),
        get_heuristic_arguments_from_options(opts));
}
}<|MERGE_RESOLUTION|>--- conflicted
+++ resolved
@@ -23,9 +23,9 @@
       successor_generator(nullptr) {
 }
 
-<<<<<<< HEAD
 LandmarkHeuristic::~LandmarkHeuristic() {
-=======
+}
+
 /* TODO: We would prefer the following two functions to be implemented
     somewhere else as more generic graph algorithms. */
 static bool depth_first_search_for_cycle_of_natural_orderings(
@@ -62,7 +62,6 @@
         }
     }
     return false;
->>>>>>> 89b3d973
 }
 
 void LandmarkHeuristic::initialize(
