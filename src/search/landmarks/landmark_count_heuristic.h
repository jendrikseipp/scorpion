--- conflicted
+++ resolved
@@ -45,7 +45,6 @@
 protected:
     virtual int compute_heuristic(const GlobalState &state) override;
 public:
-<<<<<<< HEAD
     LandmarkCountHeuristic(const Options &opts);
     ~LandmarkCountHeuristic() {
     }
@@ -53,15 +52,8 @@
     virtual void notify_initial_state(const GlobalState &initial_state);
     virtual bool notify_state_transition(const GlobalState &parent_state,
                                          const GlobalOperator &op,
-                                         const GlobalState &state);
-    virtual bool dead_ends_are_reliable() const;
-=======
-    explicit LandmarkCountHeuristic(const options::Options &opts);
-    virtual ~LandmarkCountHeuristic() override = default;
-    virtual bool reach_state(const GlobalState &parent_state, const GlobalOperator &op,
-                             const GlobalState &state) override;
+                                         const GlobalState &state) override;
     virtual bool dead_ends_are_reliable() const override;
->>>>>>> 1fee5b17
 };
 }
 
