--- conflicted
+++ resolved
@@ -39,10 +39,6 @@
                                   const LandmarkSet &reached);
     void set_exploration_goals(const GlobalState &state);
 
-<<<<<<< HEAD
-=======
-    //int get_needed_landmarks(const GlobalState& state, LandmarkSet& needed) const;
->>>>>>> c2fe17db
     Exploration *get_exploration() {return exploration; }
     void convert_lms(LandmarkSet &lms_set, const std::vector<bool> &lms_vec);
 protected:
