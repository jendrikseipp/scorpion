--- conflicted
+++ resolved
@@ -2,7 +2,6 @@
 
 #include "landmark_factory.h"
 
-#include "../global_operator.h"
 #include "../option_parser.h"
 #include "../plugin.h"
 #include "../successor_generator.h"
@@ -97,6 +96,7 @@
         h = total_cost - reached_cost + needed_cost;
     }
 
+    // Two plausibility tests in debug mode.
     assert(h >= 0);
 
     return h;
@@ -189,12 +189,8 @@
         for (EffectProxy effect : effects) {
             if (does_fire(effect, state))
                 continue;
-<<<<<<< HEAD
             FactProxy fact_proxy = effect.get_fact();
-            const Fact fact(fact_proxy.get_variable().get_id(), fact_proxy.get_value());
-=======
-            const FactPair fact(effects[j].var, effects[j].val);
->>>>>>> f3dcd619
+            const FactPair fact(fact_proxy.get_variable().get_id(), fact_proxy.get_value());
             LandmarkNode *lm_p = lgraph->get_landmark(fact);
             if (lm_p != 0 && landmark_is_interesting(state, reached, *lm_p)) {
                 if (lm_p->disjunctive) {
