#include "landmark_count_heuristic.h"

#include "landmark.h"
#include "landmark_cost_assignment.h"
#include "landmark_factory.h"
#include "landmark_status_manager.h"

#include "../option_parser.h"
#include "../per_state_bitset.h"
#include "../plugin.h"

#include "../cost_saturation/greedy_order_utils.h"
#include "../lp/lp_solver.h"
#include "../task_utils/successor_generator.h"
#include "../task_utils/task_properties.h"
#include "../tasks/cost_adapted_task.h"
#include "../tasks/root_task.h"
#include "../utils/logging.h"
#include "../utils/markup.h"
#include "../utils/memory.h"
#include "../utils/rng_options.h"
#include "../utils/system.h"

#include <cmath>
#include <limits>
#include <unordered_map>

using namespace std;
using utils::ExitCode;

namespace landmarks {
enum class CostPartitioningAlgorithm {
    OPTIMAL,
    SUBOPTIMAL,
    CANONICAL,
    PHO
};

LandmarkCountHeuristic::LandmarkCountHeuristic(const options::Options &opts)
    : Heuristic(opts),
      use_preferred_operators(opts.get<bool>("pref")),
      conditional_effects_supported(
          opts.get<shared_ptr<LandmarkFactory>>("lm_factory")->supports_conditional_effects()),
      admissible(opts.get<bool>("admissible")),
      dead_ends_reliable(
          admissible ||
          (!task_properties::has_axioms(task_proxy) &&
           (!task_properties::has_conditional_effects(task_proxy) || conditional_effects_supported))),
      successor_generator(nullptr) {
    utils::g_log << "Initializing landmark count heuristic..." << endl;

    /*
      Actually, we should like to test if this is the root task or a
      CostAdapatedTask *of the root task*, but there is currently no good way
      to do this, so we use this incomplete, slightly less safe test.
    */
    if (task != tasks::g_root_task && dynamic_cast<tasks::CostAdaptedTask *>(task.get()) == nullptr) {
        cerr << "The landmark count heuristic currently only supports task "
             << "transformations that modify the operator costs. See issues 845 "
             << "and 686 for details."
             << endl;
        utils::exit_with(utils::ExitCode::SEARCH_UNSUPPORTED);
    }

    utils::Timer lm_graph_timer;
    utils::g_log << "Generating landmark graph..." << endl;
    shared_ptr<LandmarkFactory> lm_graph_factory = opts.get<shared_ptr<LandmarkFactory>>("lm_factory");

    if (admissible) {
        if (lm_graph_factory->computes_reasonable_orders()) {
            cerr << "Reasonable orderings should not be used for admissible heuristics" << endl;
            utils::exit_with(ExitCode::SEARCH_INPUT_ERROR);
        } else if (task_properties::has_axioms(task_proxy)) {
            cerr << "cost partitioning does not support axioms" << endl;
            utils::exit_with(ExitCode::SEARCH_UNSUPPORTED);
        } else if (task_properties::has_conditional_effects(task_proxy) &&
                   !conditional_effects_supported) {
            cerr << "conditional effects not supported by the landmark generation method" << endl;
            utils::exit_with(ExitCode::SEARCH_UNSUPPORTED);
        }
<<<<<<< HEAD
        vector<int> operator_costs = task_properties::get_operator_costs(task_proxy);
        CostPartitioningAlgorithm cp_type = opts.get<CostPartitioningAlgorithm>("cost_partitioning");
        if (cp_type == CostPartitioningAlgorithm::OPTIMAL) {
=======
    }

    lgraph = lm_graph_factory->compute_lm_graph(task);
    utils::g_log << "Landmark graph generation time: " << lm_graph_timer << endl;
    utils::g_log << "Landmark graph contains " << lgraph->get_num_landmarks()
                 << " landmarks, of which " << lgraph->get_num_disjunctive_landmarks()
                 << " are disjunctive and " << lgraph->get_num_conjunctive_landmarks()
                 << " are conjunctive." << endl;
    utils::g_log << "Landmark graph contains " << lgraph->get_num_edges()
                 << " orderings." << endl;
    lm_status_manager = utils::make_unique_ptr<LandmarkStatusManager>(*lgraph);

    if (admissible) {
        if (opts.get<bool>("optimal")) {
>>>>>>> 4dd7f0e9
            lm_cost_assignment = utils::make_unique_ptr<LandmarkEfficientOptimalSharedCostAssignment>(
                operator_costs, *lgraph, opts.get<lp::LPSolverType>("lpsolver"));
        } else if (cp_type == CostPartitioningAlgorithm::SUBOPTIMAL) {
            lm_cost_assignment = utils::make_unique_ptr<LandmarkUniformSharedCostAssignment>(
                operator_costs,
                *lgraph,
                opts.get<bool>("alm"),
                opts.get<bool>("reuse_costs"),
                opts.get<bool>("greedy"),
                opts.get<cost_saturation::ScoringFunction>("scoring_function"),
                utils::parse_rng_from_options(opts));
        } else if (cp_type == CostPartitioningAlgorithm::CANONICAL) {
            lm_cost_assignment = utils::make_unique_ptr<LandmarkCanonicalHeuristic>(
                operator_costs, *lgraph);
        } else if (cp_type == CostPartitioningAlgorithm::PHO) {
            lm_cost_assignment = utils::make_unique_ptr<LandmarkPhO>(
                operator_costs,
                *lgraph,
                opts.get<lp::LPSolverType>("lpsolver"));
        } else {
            ABORT("unknown cost partitioning type");
        }
    } else {
        lm_cost_assignment = nullptr;
    }

    if (use_preferred_operators) {
        /* Ideally, we should reuse the successor generator of the main task in cases
           where it's compatible. See issue564. */
        successor_generator = utils::make_unique_ptr<successor_generator::SuccessorGenerator>(task_proxy);
    }
}

int LandmarkCountHeuristic::get_heuristic_value(const State &ancestor_state) {
    double epsilon = 0.01;

    // Need explicit test to see if state is a goal state. The landmark
    // heuristic may compute h != 0 for a goal state if landmarks are
    // achieved before their parents in the landmarks graph (because
    // they do not get counted as reached in that case). However, we
    // must return 0 for a goal state.

    lm_status_manager->update_lm_status(ancestor_state);
    if (lm_status_manager->dead_end_exists()) {
        return DEAD_END;
    }

    if (admissible) {
        double h_val = lm_cost_assignment->cost_sharing_h_value(
            *lm_status_manager);
        return static_cast<int>(ceil(h_val - epsilon));
    } else {
        int h = 0;
        for (int id = 0; id < lgraph->get_num_landmarks(); ++id) {
            landmark_status status =
                lm_status_manager->get_landmark_status(id);
            if (status == lm_not_reached || status == lm_needed_again) {
                h += lgraph->get_node(id)->get_landmark().cost;
            }
        }
        return h;
    }
}

int LandmarkCountHeuristic::compute_heuristic(const State &ancestor_state) {
    State state = convert_ancestor_state(ancestor_state);

    if (task_properties::is_goal_state(task_proxy, state))
        return 0;

    int h = get_heuristic_value(ancestor_state);

    if (use_preferred_operators) {
        BitsetView landmark_info = lm_status_manager->get_reached_landmarks(ancestor_state);
        LandmarkNodeSet reached_lms = convert_to_landmark_set(landmark_info);
        generate_helpful_actions(state, reached_lms);
    }

    return h;
}

bool LandmarkCountHeuristic::check_node_orders_disobeyed(const LandmarkNode &node,
                                                         const LandmarkNodeSet &reached) const {
    for (const auto &parent : node.parents) {
        if (reached.count(parent.first) == 0) {
            return true;
        }
    }
    return false;
}

bool LandmarkCountHeuristic::generate_helpful_actions(
    const State &state, const LandmarkNodeSet &reached) {
    /* Find actions that achieve new landmark leaves. If no such action exist,
     return false. If a simple landmark can be achieved, return only operators
     that achieve simple landmarks, else return operators that achieve
     disjunctive landmarks */
    assert(successor_generator);
    vector<OperatorID> applicable_operators;
    successor_generator->generate_applicable_ops(state, applicable_operators);
    vector<OperatorID> ha_simple;
    vector<OperatorID> ha_disj;

    for (OperatorID op_id : applicable_operators) {
        OperatorProxy op = task_proxy.get_operators()[op_id];
        EffectsProxy effects = op.get_effects();
        for (EffectProxy effect : effects) {
            if (!does_fire(effect, state))
                continue;
            FactProxy fact_proxy = effect.get_fact();
            LandmarkNode *lm_node = lgraph->get_node(fact_proxy.get_pair());
            if (lm_node && landmark_is_interesting(state, reached, *lm_node)) {
                if (lm_node->get_landmark().disjunctive) {
                    ha_disj.push_back(op_id);
                } else {
                    ha_simple.push_back(op_id);
                }
            }
        }
    }
    if (ha_disj.empty() && ha_simple.empty())
        return false;

    OperatorsProxy operators = task_proxy.get_operators();
    if (ha_simple.empty()) {
        for (OperatorID op_id : ha_disj) {
            set_preferred(operators[op_id]);
        }
    } else {
        for (OperatorID op_id : ha_simple) {
            set_preferred(operators[op_id]);
        }
    }
    return true;
}

bool LandmarkCountHeuristic::landmark_is_interesting(
    const State &state, const LandmarkNodeSet &reached, LandmarkNode &lm_node) const {
    /* A landmark is interesting if it hasn't been reached before and
     its parents have all been reached, or if all landmarks have been
     reached before, the LM is a goal, and it's not true at moment */

    int num_reached = reached.size();
    if (num_reached != lgraph->get_num_landmarks()) {
        if (reached.find(&lm_node) != reached.end())
            return false;
        else
            return !check_node_orders_disobeyed(lm_node, reached);
    }
    const Landmark &landmark = lm_node.get_landmark();
    return landmark.is_true_in_goal && !landmark.is_true_in_state(state);
}

void LandmarkCountHeuristic::notify_initial_state(const State &initial_state) {
    lm_status_manager->set_landmarks_for_initial_state(initial_state);
}

void LandmarkCountHeuristic::notify_state_transition(
    const State &parent_state, OperatorID op_id, const State &state) {
    lm_status_manager->update_reached_lms(parent_state, op_id, state);
    if (cache_evaluator_values) {
        /* TODO:  It may be more efficient to check that the reached landmark
           set has actually changed and only then mark the h value as dirty. */
        heuristic_cache[state].dirty = true;
    }
}

bool LandmarkCountHeuristic::dead_ends_are_reliable() const {
    return dead_ends_reliable;
}

/*
  This function exists purely so we don't have to change all the
  functions in this class that use LandmarkSets for the reached LMs (HACK).
*/
LandmarkNodeSet LandmarkCountHeuristic::convert_to_landmark_set(
    const BitsetView &landmark_bitset) {
    LandmarkNodeSet landmark_node_set;
    for (int i = 0; i < landmark_bitset.size(); ++i) {
        if (landmark_bitset.test(i)) {
            landmark_node_set.insert(lgraph->get_node(i));
        }
    }
    return landmark_node_set;
}


static shared_ptr<Heuristic> _parse(OptionParser &parser) {
    parser.document_synopsis(
        "Landmark-count heuristic",
        "For the inadmissible variant see the papers" +
        utils::format_conference_reference(
            {"Silvia Richter", "Malte Helmert", "Matthias Westphal"},
            "Landmarks Revisited",
            "https://ai.dmi.unibas.ch/papers/richter-et-al-aaai2008.pdf",
            "Proceedings of the 23rd AAAI Conference on Artificial "
            "Intelligence (AAAI 2008)",
            "975-982",
            "AAAI Press",
            "2008") +
        "and" +
        utils::format_journal_reference(
            {"Silvia Richter", "Matthias Westphal"},
            "The LAMA Planner: Guiding Cost-Based Anytime Planning with Landmarks",
            "http://www.aaai.org/Papers/JAIR/Vol39/JAIR-3903.pdf",
            "Journal of Artificial Intelligence Research",
            "39",
            "127-177",
            "2010") +
        "For the admissible variant see the papers" +
        utils::format_conference_reference(
            {"Erez Karpas", "Carmel Domshlak"},
            "Cost-Optimal Planning with Landmarks",
            "https://www.ijcai.org/Proceedings/09/Papers/288.pdf",
            "Proceedings of the 21st International Joint Conference on "
            "Artificial Intelligence (IJCAI 2009)",
            "1728-1733",
            "AAAI Press",
            "2009") +
        "and" +
        utils::format_conference_reference(
            {"Emil Keyder and Silvia Richter and Malte Helmert"},
            "Sound and Complete Landmarks for And/Or Graphs",
            "https://ai.dmi.unibas.ch/papers/keyder-et-al-ecai2010.pdf",
            "Proceedings of the 19th European Conference on Artificial "
            "Intelligence (ECAI 2010)",
            "335-340",
            "IOS Press",
            "2010"));

    parser.document_note(
        "Optimal search",
        "When using landmarks for optimal search (``admissible=true``), "
        "you probably also want to add this heuristic as a lazy_evaluator "
        "in the A* algorithm to improve heuristic estimates.");
    parser.document_note(
        "Note",
        "To use ``optimal=true``, you must build the planner with LP support. "
        "See LPBuildInstructions.");
    parser.document_note(
        "Differences to the literature",
        "This heuristic differs from the description in the literature (see "
        "references above) in the set of preferred operators computed. The "
        "original implementation described in the literature computes two "
        "kinds of preferred operators:\n\n"
        "+ If there is an applicable operator that reaches a landmark, all "
        "such operators are preferred.\n"
        "+ If no such operators exist, perform an FF-style relaxed exploration "
        "towards the nearest landmarks (according to the landmark orderings) "
        "and use the preferred operators of this exploration.\n\n\n"
        "Our implementation of the heuristic only considers preferred "
        "operators of the first type and does not include the second type. The "
        "rationale for this change is that it reduces code complexity and "
        "helps more cleanly separate landmark-based and FF-based computations "
        "in LAMA-like planner configurations. In our experiments, only "
        "considering preferred operators of the first type reduces performance "
        "when using the heuristic and its preferred operators in isolation but "
        "improves performance when using this heuristic in conjunction with "
        "the FF heuristic, as in LAMA-like planner configurations.");

    parser.document_language_support("action costs",
                                     "supported");
    parser.document_language_support("conditional_effects",
                                     "supported if the LandmarkFactory supports "
                                     "them; otherwise ignored with "
                                     "``admissible=false`` and not allowed with "
                                     "``admissible=true``");
    parser.document_language_support("axioms",
                                     "ignored with ``admissible=false``; not "
                                     "allowed with ``admissible=true``");
    parser.document_property("admissible",
                             "yes if ``admissible=true``");
    // TODO: this was "yes with admissible=true and optimal cost
    // partitioning; otherwise no" before.
    parser.document_property("consistent",
                             "complicated; needs further thought");
    parser.document_property("safe",
                             "yes except on tasks with axioms or on tasks with "
                             "conditional effects when using a LandmarkFactory "
                             "not supporting them");
    parser.document_property("preferred operators",
                             "yes (if enabled; see ``pref`` option)");

    parser.add_option<shared_ptr<LandmarkFactory>>(
        "lm_factory",
        "the set of landmarks to use for this heuristic. "
        "The set of landmarks can be specified here, "
        "or predefined (see LandmarkFactory).");
    parser.add_option<bool>("admissible", "get admissible estimate", "false");
    vector<string> cp_types;
    vector<string> cp_types_doc;
    cp_types.push_back("OPTIMAL");
    cp_types_doc.push_back("optimal cost partitioning (only makes sense with ``admissible=true``)");
    cp_types.push_back("SUBOPTIMAL");
    cp_types_doc.push_back("UCP, OUCP, GZOCP or SCP (select with options greedy and reuse_costs)");
    cp_types.push_back("CANONICAL");
    cp_types_doc.push_back("Canonical heuristic for landmarks");
    cp_types.push_back("PHO");
    cp_types_doc.push_back("post-hoc optimization");
    parser.add_enum_option<CostPartitioningAlgorithm>(
        "cost_partitioning", cp_types, "cost partitioning method", "SUBOPTIMAL");
    parser.add_option<bool>("pref", "identify preferred operators "
                            "(see OptionCaveats#Using_preferred_operators_"
                            "with_the_lmcount_heuristic)", "false");
    parser.add_option<bool>("alm", "use action landmarks", "true");
    parser.add_option<bool>("reuse_costs", "reuse unused costs", "false");
    parser.add_option<bool>("greedy", "assign costs greedily", "false");
    cost_saturation::add_scoring_function_to_parser(parser);
    utils::add_rng_options(parser);
    lp::add_lp_solver_option_to_parser(parser);
    Heuristic::add_options_to_parser(parser);
    Options opts = parser.parse();

    if (parser.dry_run())
        return nullptr;
    else
        return make_shared<LandmarkCountHeuristic>(opts);
}

static Plugin<Evaluator> _plugin("lmcount", _parse);
}<|MERGE_RESOLUTION|>--- conflicted
+++ resolved
@@ -78,11 +78,6 @@
             cerr << "conditional effects not supported by the landmark generation method" << endl;
             utils::exit_with(ExitCode::SEARCH_UNSUPPORTED);
         }
-<<<<<<< HEAD
-        vector<int> operator_costs = task_properties::get_operator_costs(task_proxy);
-        CostPartitioningAlgorithm cp_type = opts.get<CostPartitioningAlgorithm>("cost_partitioning");
-        if (cp_type == CostPartitioningAlgorithm::OPTIMAL) {
-=======
     }
 
     lgraph = lm_graph_factory->compute_lm_graph(task);
@@ -96,8 +91,9 @@
     lm_status_manager = utils::make_unique_ptr<LandmarkStatusManager>(*lgraph);
 
     if (admissible) {
-        if (opts.get<bool>("optimal")) {
->>>>>>> 4dd7f0e9
+        vector<int> operator_costs = task_properties::get_operator_costs(task_proxy);
+        CostPartitioningAlgorithm cp_type = opts.get<CostPartitioningAlgorithm>("cost_partitioning");
+        if (cp_type == CostPartitioningAlgorithm::OPTIMAL) {
             lm_cost_assignment = utils::make_unique_ptr<LandmarkEfficientOptimalSharedCostAssignment>(
                 operator_costs, *lgraph, opts.get<lp::LPSolverType>("lpsolver"));
         } else if (cp_type == CostPartitioningAlgorithm::SUBOPTIMAL) {
