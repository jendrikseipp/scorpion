#ifndef LANDMARKS_LANDMARK_HEURISTIC_H
#define LANDMARKS_LANDMARK_HEURISTIC_H

#include "../heuristic.h"

#include "../tasks/default_value_axioms_task.h"
#include "../utils/hash.h"

class ConstBitsetView;

namespace successor_generator {
class SuccessorGenerator;
}

namespace landmarks {
class LandmarkFactory;
class LandmarkGraph;
class LandmarkNode;
class LandmarkStatusManager;

class LandmarkHeuristic : public Heuristic {
    bool initial_landmark_graph_has_cycle_of_natural_orderings;

protected:
    std::shared_ptr<LandmarkGraph> landmark_graph;
    const bool use_preferred_operators;
    // This map remains empty unless `use_preferred_operators` is true.
    utils::HashMap<FactPair, std::unordered_set<int>>
        landmarks_achieved_by_atom;

    std::unique_ptr<LandmarkStatusManager> landmark_status_manager;
    std::unique_ptr<successor_generator::SuccessorGenerator>
        successor_generator;

    void initialize(
        const std::shared_ptr<LandmarkFactory> &landmark_factory,
        bool prog_goal, bool prog_gn, bool prog_r);
    void compute_landmark_graph(
        const std::shared_ptr<LandmarkFactory> &landmark_factory);

    virtual int get_heuristic_value(const State &ancestor_state) = 0;

    bool operator_is_preferred(
        const OperatorProxy &op, const State &state, ConstBitsetView &future);
    void compute_landmarks_achieved_by_atom();
    void generate_preferred_operators(
        const State &state, ConstBitsetView &future);
    virtual int compute_heuristic(const State &ancestor_state) override;
public:
    LandmarkHeuristic(
        bool use_preferred_operators,
<<<<<<< HEAD
        const std::shared_ptr<AbstractTask> &transform,
        bool cache_estimates, const std::string &description,
        utils::Verbosity verbosity);
    ~LandmarkHeuristic();
=======
        const std::shared_ptr<AbstractTask> &transform, bool cache_estimates,
        const std::string &description, utils::Verbosity verbosity);
>>>>>>> ba6ffb79

    virtual void get_path_dependent_evaluators(
        std::set<Evaluator *> &evals) override {
        evals.insert(this);
    }

    virtual void notify_initial_state(const State &initial_state) override;
    virtual void notify_state_transition(
        const State &parent_state, OperatorID op_id,
        const State &state) override;
};

extern void add_landmark_heuristic_options_to_feature(
    plugins::Feature &feature, const std::string &description);
extern std::tuple<
    std::shared_ptr<LandmarkFactory>, bool, bool, bool, bool,
    std::shared_ptr<AbstractTask>, bool, std::string, utils::Verbosity>
get_landmark_heuristic_arguments_from_options(const plugins::Options &opts);
}

#endif<|MERGE_RESOLUTION|>--- conflicted
+++ resolved
@@ -49,15 +49,9 @@
 public:
     LandmarkHeuristic(
         bool use_preferred_operators,
-<<<<<<< HEAD
-        const std::shared_ptr<AbstractTask> &transform,
-        bool cache_estimates, const std::string &description,
-        utils::Verbosity verbosity);
-    ~LandmarkHeuristic();
-=======
         const std::shared_ptr<AbstractTask> &transform, bool cache_estimates,
         const std::string &description, utils::Verbosity verbosity);
->>>>>>> ba6ffb79
+    ~LandmarkHeuristic();
 
     virtual void get_path_dependent_evaluators(
         std::set<Evaluator *> &evals) override {
