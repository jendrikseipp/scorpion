#include "landmark_factory_zhu_givan.h"
#include "landmark_graph.h"
#include "../global_operator.h"
#include "../global_state.h"
#include "../globals.h"
#include "../option_parser.h"
#include "../plugin.h"

#include <iostream>
#include <unordered_map>
#include <unordered_set>
#include <utility>
#include <vector>

<<<<<<< HEAD

namespace Landmarks {
=======
using namespace std;


>>>>>>> 633821ac
LandmarkFactoryZhuGivan::LandmarkFactoryZhuGivan(const Options &opts)
    : LandmarkFactory(opts) {
}

void LandmarkFactoryZhuGivan::generate_landmarks() {
    cout << "Generating landmarks using Zhu/Givan label propagation\n";

    compute_triggers();

    proposition_layer last_prop_layer = build_relaxed_plan_graph_with_labels();

    if (!satisfies_goal_conditions(last_prop_layer)) {
        cout << "Problem not solvable, even if relaxed.\n";
        return;
    }

    extract_landmarks(last_prop_layer);
}

bool LandmarkFactoryZhuGivan::satisfies_goal_conditions(
    const proposition_layer &layer) const {
    for (size_t i = 0; i < g_goal.size(); ++i)
        if (!layer[g_goal[i].first][g_goal[i].second].reached())
            return false;

    return true;
}

void LandmarkFactoryZhuGivan::extract_landmarks(
    const proposition_layer &last_prop_layer) {
    // insert goal landmarks and mark them as goals
    for (size_t i = 0; i < g_goal.size(); ++i) {
        LandmarkNode *lmp;
        if (lm_graph->simple_landmark_exists(g_goal[i])) {
            lmp = &lm_graph->get_simple_lm_node(g_goal[i]);
            lmp->in_goal = true;
        } else {
            lmp = &lm_graph->landmark_add_simple(g_goal[i]);
            lmp->in_goal = true;
        }
        // extract landmarks from goal labels
        const plan_graph_node &goal_node =
            last_prop_layer[g_goal[i].first][g_goal[i].second];

        assert(goal_node.reached());

        for (lm_set::const_iterator it = goal_node.labels.begin(); it
             != goal_node.labels.end(); ++it) {
            if (*it == g_goal[i]) // ignore label on itself
                continue;
            LandmarkNode *node;
            // Add new landmarks
            if (!lm_graph->simple_landmark_exists(*it)) {
                node = &lm_graph->landmark_add_simple(*it);

                // if landmark is not in the initial state,
                // relaxed_task_solvable() should be false
                assert(g_initial_state()[it->first] == it->second ||
                       !relaxed_task_solvable(true, node));
            } else
                node = &lm_graph->get_simple_lm_node(*it);
            // Add order: *it ->_{nat} g_goal[i]
            assert(node->parents.find(lmp) == node->parents.end());
            assert(lmp->children.find(node) == lmp->children.end());
            edge_add(*node, *lmp, natural);
        }
    }
}

LandmarkFactoryZhuGivan::proposition_layer LandmarkFactoryZhuGivan::build_relaxed_plan_graph_with_labels() const {
    assert(!triggers.empty());

    proposition_layer current_prop_layer;
    unordered_set<int> triggered(g_operators.size() + g_axioms.size());

    // set initial layer
    const GlobalState &initial_state = g_initial_state();
    current_prop_layer.resize(g_variable_domain.size());
    for (size_t i = 0; i < g_variable_domain.size(); ++i) {
        current_prop_layer[i].resize(g_variable_domain[i]);

        // label nodes from initial state
        const int ival = initial_state[i];
        current_prop_layer[i][ival].labels.insert(make_pair(i, ival));

        triggered.insert(triggers[i][ival].begin(), triggers[i][ival].end());
    }
    // Operators without preconditions do not propagate labels. So if they have
    // no conditional effects, is only necessary to apply them once. (If they
    // have conditional effects, they will be triggered at later stages again).
    triggered.insert(operators_without_preconditions.begin(),
                     operators_without_preconditions.end());

    bool changes = true;
    while (changes) {
        proposition_layer next_prop_layer(current_prop_layer);
        unordered_set<int> next_triggered;
        changes = false;
        for (int op_index : triggered) {
            const GlobalOperator &op = lm_graph->get_operator_for_lookup_index(op_index);
            if (operator_applicable(op, current_prop_layer)) {
                lm_set changed = apply_operator_and_propagate_labels(op,
                                                                     current_prop_layer, next_prop_layer);
                if (!changed.empty()) {
                    changes = true;
                    for (lm_set::const_iterator it2 = changed.begin(); it2
                         != changed.end(); ++it2)
                        next_triggered.insert(
                            triggers[it2->first][it2->second].begin(),
                            triggers[it2->first][it2->second].end());
                }
            }
        }
        current_prop_layer = next_prop_layer;
        triggered = next_triggered;
    }

    return current_prop_layer;
}

bool LandmarkFactoryZhuGivan::operator_applicable(const GlobalOperator &op,
                                                  const proposition_layer &state) const {
    // test preconditions
    const vector<GlobalCondition> &preconditions = op.get_preconditions();
    for (size_t i = 0; i < preconditions.size(); ++i)
        if (!state[preconditions[i].var][preconditions[i].val].reached())
            return false;
    return true;
}

bool LandmarkFactoryZhuGivan::operator_cond_effect_fires(
    const vector<GlobalCondition> &cond, const proposition_layer &state) const {
    for (size_t i = 0; i < cond.size(); ++i)
        if (!state[cond[i].var][cond[i].val].reached())
            return false;
    return true;
}

static lm_set _union(const lm_set &a, const lm_set &b) {
    if (a.size() < b.size())
        return _union(b, a);

    lm_set result = a;

    for (lm_set::const_iterator it = b.begin(); it != b.end(); ++it)
        result.insert(*it);
    return result;
}

static lm_set _intersection(const lm_set &a, const lm_set &b) {
    if (a.size() > b.size())
        return _intersection(b, a);

    lm_set result;

    for (lm_set::const_iterator it = a.begin(); it != a.end(); ++it)
        if (b.find(*it) != b.end())
            result.insert(*it);
    return result;
}

lm_set LandmarkFactoryZhuGivan::union_of_precondition_labels(const GlobalOperator &op,
                                                             const proposition_layer &current) const {
    lm_set result;

    // TODO This looks like an O(n^2) algorithm where O(n log n) would do, a
    // bit like the Python string concatenation anti-pattern.
    const vector<GlobalCondition> &preconditions = op.get_preconditions();
    for (size_t i = 0; i < preconditions.size(); ++i)
        result =
            _union(result,
                   current[preconditions[i].var][preconditions[i].val].labels);

    return result;
}

lm_set LandmarkFactoryZhuGivan::union_of_condition_labels(
    const vector<GlobalCondition> &cond, const proposition_layer &current) const {
    lm_set result;
    for (size_t i = 0; i < cond.size(); ++i)
        result = _union(result, current[cond[i].var][cond[i].val].labels);

    return result;
}

static bool _propagate_labels(lm_set &labels, const lm_set &new_labels,
                              const pair<int, int> &prop) {
    lm_set old_labels = labels;

    if (!labels.empty()) {
        labels = _intersection(labels, new_labels);
    } else {
        labels = new_labels;
    }
    labels.insert(prop);

    assert(old_labels.empty() || old_labels.size() >= labels.size());
    assert(!labels.empty());
    // test if labels have changed or proposition has just been reached:
    // if it has just been reached:
    // (old_labels.size() == 0) && (labels.size() >= 1)
    // if old_labels.size() == labels.size(), then labels have not been refined
    // by intersection.
    if (old_labels.size() != labels.size())
        return true;

    return false;
}

lm_set LandmarkFactoryZhuGivan::apply_operator_and_propagate_labels(
    const GlobalOperator &op, const proposition_layer &current,
    proposition_layer &next) const {
    assert(operator_applicable(op, current));

    lm_set result;
    lm_set precond_label_union = union_of_precondition_labels(op, current);

    const vector<GlobalEffect> &effects = op.get_effects();
    for (size_t i = 0; i < effects.size(); ++i) {
        const int var = effects[i].var;
        const int post = effects[i].val;

        if (next[var][post].labels.size() == 1)
            continue;

        if (operator_cond_effect_fires(effects[i].conditions, current)) {
            const lm_set precond_label_union_with_condeff = _union(
                precond_label_union, union_of_condition_labels(
                    effects[i].conditions, current));         // NOTE: this equals precond_label_union, if effects[i] is
            // not a conditional effect

            if (_propagate_labels(next[var][post].labels,
                                  precond_label_union_with_condeff, make_pair(var, post)))
                result.insert(make_pair(var, post));
        }
    }

    return result;
}

void LandmarkFactoryZhuGivan::compute_triggers() {
    assert(triggers.empty());

    // initialize empty triggers
    triggers.resize(g_variable_domain.size());
    for (size_t i = 0; i < g_variable_domain.size(); ++i)
        triggers[i].resize(g_variable_domain[i]);

    // compute triggers
    for (size_t i = 0; i < g_operators.size() + g_axioms.size(); ++i) {
        // collect possible triggers first
        lm_set t;

        const GlobalOperator &op = lm_graph->get_operator_for_lookup_index(i);
        const vector<GlobalCondition> &preconditions = op.get_preconditions();
        for (size_t j = 0; j < preconditions.size(); ++j)
            t.insert(make_pair(preconditions[j].var, preconditions[j].val));

        const vector<GlobalEffect> &effects = op.get_effects();
        for (size_t j = 0; j < effects.size(); ++j) {
            const vector<GlobalCondition> &cond = effects[j].conditions;
            for (size_t k = 0; k < cond.size(); ++k)
                t.insert(make_pair(cond[k].var, cond[k].val));
        }
        if (op.get_preconditions().empty())
            operators_without_preconditions.push_back(i);

        // add operator to triggers vector
        for (lm_set::const_iterator it = t.begin(); it != t.end(); ++it)
            triggers[it->first][it->second].push_back(i);
    }
}

static LandmarkGraph *_parse(OptionParser &parser) {
    parser.document_synopsis(
        "Zhu/Givan Landmarks",
        "The landmark generation method introduced by "
        "Zhu & Givan (ICAPS 2003 Doctoral Consortium).");
    parser.document_note("Relevant options", "reasonable_orders, no_orders");
    LandmarkGraph::add_options_to_parser(parser);
    Options opts = parser.parse();

    // TODO: Make sure that conditional effects are indeed supported.
    parser.document_language_support("conditional_effects",
                                     "We think they are supported, but this "
                                     "is not 100% sure.");
    opts.set<bool>("supports_conditional_effects", true);

    if (parser.dry_run()) {
        return 0;
    } else {
        opts.set<Exploration *>("explor", new Exploration(opts));
        LandmarkFactoryZhuGivan lm_graph_factory(opts);
        LandmarkGraph *graph = lm_graph_factory.compute_lm_graph();
        return graph;
    }
}

static Plugin<LandmarkGraph> _plugin("lm_zg", _parse);
}<|MERGE_RESOLUTION|>--- conflicted
+++ resolved
@@ -12,14 +12,9 @@
 #include <utility>
 #include <vector>
 
-<<<<<<< HEAD
+using namespace std;
 
 namespace Landmarks {
-=======
-using namespace std;
-
-
->>>>>>> 633821ac
 LandmarkFactoryZhuGivan::LandmarkFactoryZhuGivan(const Options &opts)
     : LandmarkFactory(opts) {
 }
