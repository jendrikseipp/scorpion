#include "landmark_graph.h"

#include "../exact_timer.h"
#include "../global_operator.h"
#include "../global_state.h"
#include "../globals.h"

#include <cassert>
#include <ext/hash_map>
#include <list>
#include <map>
#include <set>
#include <sstream>
#include <utility>
#include <vector>

using namespace __gnu_cxx;
using namespace std;

LandmarkGraph::LandmarkGraph(const Options &opts)
    : exploration(opts.get<Exploration *>("explor")),
      landmarks_count(0), conj_lms(0) {
    reasonable_orders = opts.get<bool>("reasonable_orders");
    only_causal_landmarks = opts.get<bool>("only_causal_landmarks");
    disjunctive_landmarks = opts.get<bool>("disjunctive_landmarks");
    conjunctive_landmarks = opts.get<bool>("conjunctive_landmarks");
    no_orders = opts.get<bool>("no_orders");
    lm_cost_type = static_cast<OperatorCost>(opts.get_enum("lm_cost_type"));
    conditional_effects_supported = opts.get<bool>("supports_conditional_effects");
    generate_operators_lookups();
}

void LandmarkGraph::generate_operators_lookups() {
    /* Build datastructures for efficient landmark computation. Map propositions
    to the operators that achieve them or have them as preconditions */

    operators_eff_lookup.resize(g_variable_domain.size());
    for (size_t i = 0; i < g_variable_domain.size(); ++i) {
        operators_eff_lookup[i].resize(g_variable_domain[i]);
    }
<<<<<<< HEAD
    for (unsigned i = 0; i < g_operators.size() + g_axioms.size(); i++) {
        const GlobalOperator &op = get_operator_for_lookup_index(i);
        const vector<GlobalEffect> &effects = op.get_effects();
        for (unsigned j = 0; j < effects.size(); j++) {
=======
    for (size_t i = 0; i < g_operators.size() + g_axioms.size(); ++i) {
        const Operator &op = get_operator_for_lookup_index(i);
        const vector<Effect> &effects = op.get_effects();
        for (size_t j = 0; j < effects.size(); ++j) {
>>>>>>> e298f909
            operators_eff_lookup[effects[j].var][effects[j].val].push_back(i);
        }
    }
}

LandmarkNode *LandmarkGraph::get_landmark(const pair<int, int> &prop) const {
    /* Return pointer to landmark node that corresponds to the given fact, or 0 if no such
     landmark exists.
     */
    LandmarkNode *node_p = 0;
    hash_map<pair<int, int>, LandmarkNode *, hash_int_pair>::const_iterator it =
        simple_lms_to_nodes.find(prop);
    if (it != simple_lms_to_nodes.end())
        node_p = it->second;
    else {
        hash_map<pair<int, int>, LandmarkNode *, hash_int_pair>::const_iterator
            it2 = disj_lms_to_nodes.find(prop);
        if (it2 != disj_lms_to_nodes.end())
            node_p = it2->second;
    }
    return node_p;
}

LandmarkNode *LandmarkGraph::get_lm_for_index(int i) {
    assert(ordered_nodes[i]->get_id() == i);
    return ordered_nodes[i];
}

int LandmarkGraph::number_of_edges() const {
    int total = 0;
    for (set<LandmarkNode *>::const_iterator it = nodes.begin(); it
         != nodes.end(); ++it)
        total += (*it)->children.size();
    return total;
}

void LandmarkGraph::count_costs() {
    reached_cost = 0;
    needed_cost = 0;

    set<LandmarkNode *>::iterator node_it;
    for (node_it = nodes.begin(); node_it != nodes.end(); ++node_it) {
        LandmarkNode &node = **node_it;

        switch (node.status) {
        case lm_reached:
            reached_cost += node.min_cost;
            break;
        case lm_needed_again:
            reached_cost += node.min_cost;
            needed_cost += node.min_cost;
            break;
        case lm_not_reached:
            break;
        }
    }
}

bool LandmarkGraph::simple_landmark_exists(const pair<int, int> &lm) const {
    hash_map<pair<int, int>, LandmarkNode *, hash_int_pair>::const_iterator it =
        simple_lms_to_nodes.find(lm);
    assert(it == simple_lms_to_nodes.end() || !it->second->disjunctive);
    return it != simple_lms_to_nodes.end();
}

bool LandmarkGraph::landmark_exists(const pair<int, int> &lm) const {
    // Note: this only checks for one fact whether it's part of a landmark, hence only
    // simple and disjunctive landmarks are checked.
    set<pair<int, int> > lm_set;
    lm_set.insert(lm);
    return simple_landmark_exists(lm) || disj_landmark_exists(lm_set);
}

bool LandmarkGraph::disj_landmark_exists(const set<pair<int, int> > &lm) const {
    // Test whether ONE of the facts in lm is present in some disj. LM
    for (set<pair<int, int> >::const_iterator it = lm.begin(); it != lm.end(); ++it) {
        const pair<int, int> &prop = *it;
        hash_map<pair<int, int>, LandmarkNode *, hash_int_pair>::const_iterator
            it2 = disj_lms_to_nodes.find(prop);
        if (it2 != disj_lms_to_nodes.end())
            return true;
    }
    return false;
}

bool LandmarkGraph::exact_same_disj_landmark_exists(const set<pair<int, int> > &lm) const {
    // Test whether a disj. LM exists which consists EXACTLY of those facts in lm
    LandmarkNode *lmn = NULL;
    for (set<pair<int, int> >::const_iterator it = lm.begin(); it != lm.end(); ++it) {
        const pair<int, int> &prop = *it;
        hash_map<pair<int, int>, LandmarkNode *, hash_int_pair>::const_iterator
            it2 = disj_lms_to_nodes.find(prop);
        if (it2 == disj_lms_to_nodes.end())
            return false;
        else {
            if (lmn != NULL && lmn != it2->second) {
                return false;
            } else if (lmn == NULL)
                lmn = it2->second;
        }
    }
    return true;
}

LandmarkNode &LandmarkGraph::landmark_add_simple(const pair<int, int> &lm) {
    assert(!landmark_exists(lm));
    vector<int> vars;
    vector<int> vals;
    vars.push_back(lm.first);
    vals.push_back(lm.second);
    LandmarkNode *new_node_p = new LandmarkNode(vars, vals, false);
    nodes.insert(new_node_p);
    simple_lms_to_nodes.insert(make_pair(lm, new_node_p));
    ++landmarks_count;
    return *new_node_p;
}

LandmarkNode &LandmarkGraph::landmark_add_disjunctive(const set<pair<int, int> > &lm) {
    vector<int> vars;
    vector<int> vals;
    for (set<pair<int, int> >::iterator it = lm.begin(); it != lm.end(); ++it) {
        vars.push_back(it->first);
        vals.push_back(it->second);
        assert(!landmark_exists(*it));
    }
    LandmarkNode *new_node_p = new LandmarkNode(vars, vals, true);
    nodes.insert(new_node_p);
    for (set<pair<int, int> >::iterator it = lm.begin(); it != lm.end(); ++it) {
        disj_lms_to_nodes.insert(make_pair(*it, new_node_p));
    }
    ++landmarks_count;
    return *new_node_p;
}

LandmarkNode &LandmarkGraph::landmark_add_conjunctive(const set<pair<int, int> > &lm) {
    vector<int> vars;
    vector<int> vals;
    for (set<pair<int, int> >::iterator it = lm.begin(); it != lm.end(); ++it) {
        vars.push_back(it->first);
        vals.push_back(it->second);
        assert(!landmark_exists(*it));
    }
    LandmarkNode *new_node_p = new LandmarkNode(vars, vals, false, true);
    nodes.insert(new_node_p);
    ++landmarks_count;
    ++conj_lms;
    return *new_node_p;
}

void LandmarkGraph::rm_landmark_node(LandmarkNode *node) {
    for (hash_map<LandmarkNode *, edge_type, hash_pointer>::iterator it =
             node->parents.begin(); it != node->parents.end(); ++it) {
        LandmarkNode &parent = *(it->first);
        parent.children.erase(node);
        assert(parent.children.find(node) == parent.children.end());
    }
    for (hash_map<LandmarkNode *, edge_type, hash_pointer>::iterator it =
             node->children.begin(); it != node->children.end(); ++it) {
        LandmarkNode &child = *(it->first);
        child.parents.erase(node);
        assert(child.parents.find(node) == child.parents.end());
    }
    if (node->disjunctive) {
        for (size_t i = 0; i < node->vars.size(); ++i) {
            pair<int, int> lm = make_pair(node->vars[i], node->vals[i]);
            disj_lms_to_nodes.erase(lm);
        }
    } else if (node->conjunctive) {
        --conj_lms;
    } else {
        pair<int, int> lm = make_pair(node->vars[0], node->vals[0]);
        simple_lms_to_nodes.erase(lm);
    }
    nodes.erase(node);
    --landmarks_count;
    assert(nodes.find(node) == nodes.end());
}

LandmarkNode &LandmarkGraph::make_disj_node_simple(pair<int, int> lm) {
    LandmarkNode &node = get_disj_lm_node(lm);
    node.disjunctive = false;
    for (size_t i = 0; i < node.vars.size(); ++i)
        disj_lms_to_nodes.erase(make_pair(node.vars[i], node.vals[i]));
    simple_lms_to_nodes.insert(make_pair(lm, &node));
    return node;
}

void LandmarkGraph::set_landmark_ids() {
    ordered_nodes.resize(landmarks_count);
    int id = 0;
    for (set<LandmarkNode *>::iterator node_it =
             nodes.begin(); node_it != nodes.end(); ++node_it) {
        LandmarkNode *lmn = *node_it;
        lmn->assign_id(id);
        ordered_nodes[id] = lmn;
        ++id;
    }
}

void LandmarkGraph::dump_node(const LandmarkNode *node_p) const {
    cout << "LM " << node_p->get_id() << " ";
    if (node_p->disjunctive)
        cout << "disj {";
    else if (node_p->conjunctive)
        cout << "conj {";
    for (size_t i = 0; i < node_p->vars.size(); ++i) {
        int var_no = node_p->vars[i], value = node_p->vals[i];
        cout << g_fact_names[var_no][value] << " ("
             << g_variable_name[var_no] << "(" << var_no << ")"
             << "->" << value << ")";
        if (i < node_p->vars.size() - 1)
            cout << ", ";
    }
    if (node_p->disjunctive || node_p->conjunctive)
        cout << "}";
    if (node_p->in_goal)
        cout << "(goal)";
    cout << " Achievers (" << node_p->possible_achievers.size() << ", " << node_p->first_achievers.size() << ")";
    cout << endl;
}

void LandmarkGraph::dump() const {
    cout << "Landmark graph: " << endl;
    set<LandmarkNode *, LandmarkNodeComparer> nodes2(nodes.begin(), nodes.end());

    for (set<LandmarkNode *>::const_iterator it = nodes2.begin(); it
         != nodes2.end(); ++it) {
        LandmarkNode *node_p = *it;
        dump_node(node_p);
        for (hash_map<LandmarkNode *, edge_type, hash_pointer>::const_iterator
             parent_it = node_p->parents.begin(); parent_it
             != node_p->parents.end(); ++parent_it) {
            const edge_type &edge = parent_it->second;
            const LandmarkNode *parent_p = parent_it->first;
            cout << "\t\t<-_";
            switch (edge) {
            case necessary:
                cout << "nec ";
                break;
            case greedy_necessary:
                cout << "gn  ";
                break;
            case natural:
                cout << "nat ";
                break;
            case reasonable:
                cout << "r   ";
                break;
            case obedient_reasonable:
                cout << "o_r ";
                break;
            }
            dump_node(parent_p);
        }
        for (hash_map<LandmarkNode *, edge_type, hash_pointer>::const_iterator
             child_it = node_p->children.begin(); child_it
             != node_p->children.end(); ++child_it) {
            const edge_type &edge = child_it->second;
            const LandmarkNode *child_p = child_it->first;
            cout << "\t\t->_";
            switch (edge) {
            case necessary:
                cout << "nec ";
                break;
            case greedy_necessary:
                cout << "gn  ";
                break;
            case natural:
                cout << "nat ";
                break;
            case reasonable:
                cout << "r   ";
                break;
            case obedient_reasonable:
                cout << "o_r ";
                break;
            }
            dump_node(child_p);
        }
        cout << endl;
    }
    cout << "Landmark graph end." << endl;
}

void LandmarkGraph::add_options_to_parser(OptionParser &parser) {
    Heuristic::add_options_to_parser(parser);
    parser.add_option<bool>("reasonable_orders",
                            "generate reasonable orders",
                            "false");
    parser.add_option<bool>("only_causal_landmarks",
                            "keep only causal landmarks",
                            "false");
    parser.add_option<bool>("disjunctive_landmarks",
                            "keep disjunctive landmarks",
                            "true");
    parser.add_option<bool>("conjunctive_landmarks",
                            "keep conjunctive landmarks",
                            "true");
    parser.add_option<bool>("no_orders",
                            "discard all orderings",
                            "false");

    /* TODO: The following lines overlap strongly with
       ::add_cost_type_option_to_parser, but the option name is
       different, so the method cannot be used directly. We could make
       the option name in ::add_cost_type_option_to_parser settable by
       the caller, but this doesn't seem worth it since this option
       should go away anyway once the landmark code is properly
       cleaned up. */
    vector<string> cost_types;
    cost_types.push_back("NORMAL");
    cost_types.push_back("ONE");
    cost_types.push_back("PLUSONE");
    parser.add_enum_option("lm_cost_type",
                           cost_types,
                           "landmark action cost adjustment",
                           "NORMAL");
}<|MERGE_RESOLUTION|>--- conflicted
+++ resolved
@@ -38,17 +38,10 @@
     for (size_t i = 0; i < g_variable_domain.size(); ++i) {
         operators_eff_lookup[i].resize(g_variable_domain[i]);
     }
-<<<<<<< HEAD
-    for (unsigned i = 0; i < g_operators.size() + g_axioms.size(); i++) {
+    for (size_t i = 0; i < g_operators.size() + g_axioms.size(); ++i) {
         const GlobalOperator &op = get_operator_for_lookup_index(i);
         const vector<GlobalEffect> &effects = op.get_effects();
-        for (unsigned j = 0; j < effects.size(); j++) {
-=======
-    for (size_t i = 0; i < g_operators.size() + g_axioms.size(); ++i) {
-        const Operator &op = get_operator_for_lookup_index(i);
-        const vector<Effect> &effects = op.get_effects();
         for (size_t j = 0; j < effects.size(); ++j) {
->>>>>>> e298f909
             operators_eff_lookup[effects[j].var][effects[j].val].push_back(i);
         }
     }
