--- conflicted
+++ resolved
@@ -135,17 +135,10 @@
     "");
 
 
-<<<<<<< HEAD
-algorithms::OrderedSet<OperatorID> collect_preferred_operators(
+ordered_set::OrderedSet<OperatorID> collect_preferred_operators(
     EvaluationContext &eval_context,
     const vector<Heuristic *> &preferred_operator_heuristics) {
-    algorithms::OrderedSet<OperatorID> preferred_operators;
-=======
-ordered_set::OrderedSet<const GlobalOperator *> collect_preferred_operators(
-    EvaluationContext &eval_context,
-    const vector<Heuristic *> &preferred_operator_heuristics) {
-    ordered_set::OrderedSet<const GlobalOperator *> preferred_operators;
->>>>>>> 7243a592
+    ordered_set::OrderedSet<OperatorID> preferred_operators;
     for (Heuristic *heuristic : preferred_operator_heuristics) {
         /*
           Unreliable heuristics might consider solvable states as dead
