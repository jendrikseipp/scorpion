--- conflicted
+++ resolved
@@ -57,10 +57,7 @@
 #endif
     collected_time = 0;
     stopped = !start;
-<<<<<<< HEAD
-=======
     last_start_clock = start ? current_clock() : 0.;
->>>>>>> 044e2af9
 }
 
 double Timer::current_clock() const {
