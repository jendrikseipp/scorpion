--- conflicted
+++ resolved
@@ -27,7 +27,7 @@
     vector<string> verbosity_level_docs;
     verbosity_levels.push_back("silent");
     verbosity_level_docs.push_back(
-        "no output at all");
+        "only the most basic output");
     verbosity_levels.push_back("normal");
     verbosity_level_docs.push_back(
         "relevant information to monitor progress");
@@ -45,10 +45,6 @@
         verbosity_level_docs);
 }
 
-<<<<<<< HEAD
-Verbosity get_verbosity_from_options(const options::Options &opts) {
-    return static_cast<Verbosity>(opts.get_enum("verbosity"));
-=======
 LogProxy get_log_from_options(const options::Options &options) {
     /* NOTE: We return (a proxy to) the global log if all options match the
        default values of the global log. */
@@ -62,7 +58,6 @@
     options::Options opts;
     opts.set<utils::Verbosity>("verbosity", utils::Verbosity::SILENT);
     return utils::get_log_from_options(opts);
->>>>>>> 72fc1967
 }
 
 class MemoryTracer {
