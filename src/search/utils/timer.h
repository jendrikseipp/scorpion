#ifndef UTILS_TIMER_H
#define UTILS_TIMER_H

#include "system.h"

#include <ostream>

namespace utils {
class Duration {
    double seconds;
public:
    explicit Duration(double seconds) : seconds(seconds) {}
    operator double() const {
        return seconds;
    }
};

std::ostream &operator<<(std::ostream &os, const Duration &time);

class Timer {
    double last_start_clock;
    double collected_time;
    bool stopped;
#if OPERATING_SYSTEM == WINDOWS
    LARGE_INTEGER frequency;
    LARGE_INTEGER start_ticks;
#endif

    double current_clock() const;
public:
<<<<<<< HEAD
    Timer(bool start = true);
=======
    explicit Timer(bool start = true);
>>>>>>> 044e2af9
    ~Timer() = default;
    Duration operator()() const;
    Duration stop();
    void resume();
    Duration reset();
};

std::ostream &operator<<(std::ostream &os, const Timer &timer);

extern Timer g_timer;
}

#endif<|MERGE_RESOLUTION|>--- conflicted
+++ resolved
@@ -28,11 +28,7 @@
 
     double current_clock() const;
 public:
-<<<<<<< HEAD
-    Timer(bool start = true);
-=======
     explicit Timer(bool start = true);
->>>>>>> 044e2af9
     ~Timer() = default;
     Duration operator()() const;
     Duration stop();
