#include "markup.h"

#include <cassert>
#include <sstream>

using namespace std;

namespace utils {
static string t2t_escape(const string &s) {
    return "\"\"" + s + "\"\"";
}

static string format_authors(const vector<string> &authors) {
    assert(!authors.empty());
    int num_authors = authors.size();
    stringstream ss;
    for (int i = 0; i < num_authors; ++i) {
        const string &author = authors[i];
        ss << t2t_escape(author);
        if (i < num_authors - 2) {
            ss << ", ";
        } else if (i == num_authors - 2) {
            ss << " and ";
        }
    }
    return ss.str();
}

string format_conference_reference(
    const vector<string> &authors, const string &title, const string &url,
    const string &conference, const string &pages, const string &publisher,
    const string &year) {
    ostringstream ss;
    ss << "\n\n"
       << format_authors(authors) << ".<<BR>>\n"
<<<<<<< HEAD
       << " [" << t2t_escape(title) << " " << url << "].<<BR>>\n"
       << " In //" << t2t_escape(conference) << "//";
=======
       << "[" << t2t_escape(title) << " " << url << "].<<BR>>\n"
       << "In //" << t2t_escape(conference) << "//";
>>>>>>> 329c5fed
    if (!pages.empty())
        ss << ", pp. " << t2t_escape(pages);
    ss << ". ";
    if (!publisher.empty())
        ss << t2t_escape(publisher) << ", ";
    ss << t2t_escape(year) << ".\n\n\n";
    return ss.str();
}

string format_journal_reference(
    const vector<string> &authors, const string &title, const string &url,
    const string &journal, const string &volume, const string &pages,
    const string &year) {
    ostringstream ss;
    ss << "\n\n"
       << format_authors(authors) << ".<<BR>>\n"
<<<<<<< HEAD
       << " [" << t2t_escape(title) << " " << url << "].<<BR>>\n"
       << " //" << t2t_escape(journal) << "// "
=======
       << "[" << t2t_escape(title) << " " << url << "].<<BR>>\n"
       << "//" << t2t_escape(journal) << "// "
>>>>>>> 329c5fed
       << t2t_escape(volume) << ":" << t2t_escape(pages) << ". "
       << t2t_escape(year) << ".\n\n\n";
    return ss.str();
}
}<|MERGE_RESOLUTION|>--- conflicted
+++ resolved
@@ -33,13 +33,8 @@
     ostringstream ss;
     ss << "\n\n"
        << format_authors(authors) << ".<<BR>>\n"
-<<<<<<< HEAD
-       << " [" << t2t_escape(title) << " " << url << "].<<BR>>\n"
-       << " In //" << t2t_escape(conference) << "//";
-=======
        << "[" << t2t_escape(title) << " " << url << "].<<BR>>\n"
        << "In //" << t2t_escape(conference) << "//";
->>>>>>> 329c5fed
     if (!pages.empty())
         ss << ", pp. " << t2t_escape(pages);
     ss << ". ";
@@ -56,13 +51,8 @@
     ostringstream ss;
     ss << "\n\n"
        << format_authors(authors) << ".<<BR>>\n"
-<<<<<<< HEAD
-       << " [" << t2t_escape(title) << " " << url << "].<<BR>>\n"
-       << " //" << t2t_escape(journal) << "// "
-=======
        << "[" << t2t_escape(title) << " " << url << "].<<BR>>\n"
        << "//" << t2t_escape(journal) << "// "
->>>>>>> 329c5fed
        << t2t_escape(volume) << ":" << t2t_escape(pages) << ". "
        << t2t_escape(year) << ".\n\n\n";
     return ss.str();
