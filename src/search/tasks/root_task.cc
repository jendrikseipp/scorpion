#include "root_task.h"

#include "../axioms.h"

#include "../plugins/plugin.h"
#include "../utils/collections.h"
#include "../utils/task_lexer.h"

#include <cassert>
#include <memory>
#include <set>
#include <type_traits>
#include <vector>

using namespace std;
using utils::ExitCode;

namespace tasks {
static const int PRE_FILE_VERSION = 3;
shared_ptr<AbstractTask> g_root_task = nullptr;

struct ExplicitVariable {
    int domain_size;
    string name;
    vector<string> fact_names;
    int axiom_layer;
    int axiom_default_value;
};

struct ExplicitEffect {
    FactPair fact;
    vector<FactPair> conditions;
};

struct ExplicitOperator {
    vector<FactPair> preconditions;
    vector<ExplicitEffect> effects;
    int cost;
    string name;
    bool is_an_axiom;
};

class RootTask : public AbstractTask {
    vector<ExplicitVariable> variables;
    // TODO: think about using hash sets here.
    vector<vector<set<FactPair>>> mutexes;
    vector<ExplicitOperator> operators;
    vector<ExplicitOperator> axioms;
    vector<int> initial_state_values;
    vector<FactPair> goals;

    const ExplicitVariable &get_variable(int var) const;
    const ExplicitEffect &get_effect(
        int op_id, int effect_id, bool is_axiom) const;
    const ExplicitOperator &get_operator_or_axiom(
        int index, bool is_axiom) const;

public:
    RootTask(
        vector<ExplicitVariable> &&variables,
        vector<vector<set<FactPair>>> &&mutexes,
        vector<ExplicitOperator> &&operators, vector<ExplicitOperator> &&axioms,
        vector<int> &&initial_state_values, vector<FactPair> &&goals);

    vector<int> &get_initial_state_values() {
        return initial_state_values;
    }

    virtual int get_num_variables() const override;
    virtual string get_variable_name(int var) const override;
    virtual int get_variable_domain_size(int var) const override;
    virtual int get_variable_axiom_layer(int var) const override;
    virtual int get_variable_default_axiom_value(int var) const override;
    virtual string get_fact_name(const FactPair &fact) const override;
    virtual bool are_facts_mutex(
        const FactPair &fact1, const FactPair &fact2) const override;

    virtual int get_operator_cost(int index, bool is_axiom) const override;
    virtual string get_operator_name(int index, bool is_axiom) const override;
    virtual int get_num_operators() const override;
    virtual int get_num_operator_preconditions(
        int index, bool is_axiom) const override;
    virtual FactPair get_operator_precondition(
        int op_index, int fact_index, bool is_axiom) const override;
    virtual int get_num_operator_effects(
        int op_index, bool is_axiom) const override;
    virtual int get_num_operator_effect_conditions(
        int op_index, int eff_index, bool is_axiom) const override;
    virtual FactPair get_operator_effect_condition(
        int op_index, int eff_index, int cond_index,
        bool is_axiom) const override;
    virtual FactPair get_operator_effect(
        int op_index, int eff_index, bool is_axiom) const override;
    virtual int convert_operator_index(
        int index, const AbstractTask *ancestor_task) const override;

    virtual int get_num_axioms() const override;

    virtual int get_num_goals() const override;
    virtual FactPair get_goal_fact(int index) const override;

    virtual vector<int> get_initial_state_values() const override;
    virtual void convert_ancestor_state_values(
<<<<<<< HEAD
        vector<int> &values,
        const AbstractTask *ancestor_task) const override;
    virtual bool does_convert_ancestor_state_values(
        const AbstractTask *ancestor_task) const override;
=======
        vector<int> &values, const AbstractTask *ancestor_task) const override;
>>>>>>> ba6ffb79
};

class TaskParser {
    utils::TaskLexer lexer;

    template<typename Func, typename FuncOrStr>
    auto with_error_context(FuncOrStr &&message, Func &&func)
        -> invoke_result_t<Func> {
        int line = this->get_line_number();
        try {
            using ResultType = invoke_result_t<Func>;
            if constexpr (is_void_v<ResultType>) {
                forward<Func>(func)();
            } else {
                return forward<Func>(func)();
            }
        } catch (utils::TaskParserError &error) {
            if constexpr (is_convertible_v<FuncOrStr, string>) {
                this->add_error_line(error, line, message);
            } else {
                this->add_error_line(error, line, message());
            }
            throw;
        }
    }

    void error(const string &message) {
        throw utils::TaskParserError(message);
    }

    void add_error_line(
        utils::TaskParserError &error, int line_no, const string &line) const {
        error.add_context("[line " + to_string(line_no) + "] " + line);
    }

    int get_line_number() const {
        return lexer.get_line_number();
    }

    void check_fact(
        const FactPair &fact, const vector<ExplicitVariable> &variables);
    void check_layering_condition(
        int head_var_layer, const vector<FactPair> &conditions,
        const vector<ExplicitVariable> &variables);

    int parse_int(const string &token);
    void check_nat(const string &value_name, int value);
    int read_int(const string &value_name);
    int read_nat(const string &value_name);
    string read_string_line(const string &value_name);
    void read_magic_line(const string &magic);

    void read_and_verify_version();
    bool read_metric();
    vector<ExplicitVariable> read_variables();
    ExplicitVariable read_variable(int index);
    vector<FactPair> read_facts(
        bool read_from_single_line, const vector<ExplicitVariable> &variables);
    vector<vector<set<FactPair>>> read_mutexes(
        const vector<ExplicitVariable> &variables);
    vector<int> read_initial_state(const vector<ExplicitVariable> &variables);
    vector<FactPair> read_goal(const vector<ExplicitVariable> &variables);
    vector<ExplicitOperator> read_actions(
        bool is_axiom, bool use_metric,
        const vector<ExplicitVariable> &variables);
    ExplicitOperator read_operator(
        int index, bool use_metric, const vector<ExplicitVariable> &variables);
    ExplicitOperator read_axiom(
        int index, const vector<ExplicitVariable> &variables);
    void read_conditional_effect(
        ExplicitOperator &op, const vector<ExplicitVariable> &variables);
    void read_pre_post_axiom(
        ExplicitOperator &op, const vector<ExplicitVariable> &variables);
    shared_ptr<AbstractTask> read_task();

public:
    TaskParser(utils::TaskLexer &&lexer);
    shared_ptr<AbstractTask> parse();
};

void TaskParser::check_fact(
    const FactPair &fact, const vector<ExplicitVariable> &variables) {
    if (!utils::in_bounds(fact.var, variables)) {
        error("Invalid variable id: " + to_string(fact.var));
    } else if (
        fact.value < 0 || fact.value >= variables[fact.var].domain_size) {
        error(
            "Invalid value for variable '" + variables[fact.var].name +
            "' (index: " + to_string(fact.var) + "): " + to_string(fact.value));
    }
}

void TaskParser::check_layering_condition(
    int head_var_layer, const vector<FactPair> &conditions,
    const vector<ExplicitVariable> &variables) {
    for (FactPair fact : conditions) {
        int var = fact.var;
        int var_layer = variables[var].axiom_layer;
        if (var_layer > head_var_layer) {
            error(
                "Variables must be at head variable layer or below, but variable " +
                to_string(var) + " is at layer " + to_string(var_layer) + ".");
        }
        if (var_layer == head_var_layer) {
            int default_value = variables[var].axiom_default_value;
            if (fact.value == default_value) {
                error(
                    "Body variables at head variable layer must "
                    "have non-default value, but variable " +
                    to_string(var) + " uses default value " +
                    to_string(fact.value) + ".");
            }
        }
    }
}

int TaskParser::parse_int(const string &token) {
    string failure_reason;
    int number = 0;
    try {
        string::size_type parsed_length;
        number = stoi(token, &parsed_length);
        if (parsed_length != token.size()) {
            failure_reason =
                "invalid character '" + string(1, token[parsed_length]) + "'";
        }
    } catch (invalid_argument &) {
        failure_reason = "invalid argument";
    } catch (out_of_range &) {
        failure_reason = "out of range";
    }
    if (!failure_reason.empty()) {
        error(
            "Could not parse '" + token + "' as integer (" + failure_reason +
            ").");
    }
    return number;
}

// TODO: rename to check_natural_number
void TaskParser::check_nat(const string &value_name, int value) {
    if (value < 0) {
        error(
            "Expected non-negative number for " + value_name + ", but got " +
            to_string(value) + ".");
    }
}

int TaskParser::read_int(const string &value_name) {
    return with_error_context(
        value_name, [&]() { return parse_int(lexer.read()); });
}

// TODO: rename to read_natural_number
int TaskParser::read_nat(const string &value_name) {
    int value = read_int(value_name);
    check_nat(value_name, value);
    return value;
}

string TaskParser::read_string_line(const string &value_name) {
    return with_error_context(value_name, [&]() { return lexer.read_line(); });
}

void TaskParser::read_magic_line(const string &magic) {
    return with_error_context("magic value", [&]() {
        string line = read_string_line("magic value");
        if (line != magic) {
            error("Expected magic line '" + magic + "', got '" + line + "'.");
        }
    });
}

// TODO: consistent naming (facts vs. conditions)
vector<FactPair> TaskParser::read_facts(
    bool read_from_single_line, const vector<ExplicitVariable> &variables) {
    return with_error_context("parsing conditions", [&]() {
        string value_name = "number of conditions";
        int count = read_nat(value_name);
        if (!read_from_single_line) {
            lexer.confirm_end_of_line();
        }
        vector<FactPair> conditions;
        conditions.reserve(count);
        for (int i = 0; i < count; ++i) {
            with_error_context(
                [&]() { return "fact" + to_string(i); },
                [&]() {
                    FactPair condition = FactPair::no_fact;
                    condition.var = read_nat("variable");
                    condition.value = read_nat("value");
                    check_fact(condition, variables);
                    conditions.push_back(condition);
                    if (!read_from_single_line) {
                        lexer.confirm_end_of_line();
                    }
                });
        }
        return conditions;
    });
}

ExplicitVariable TaskParser::read_variable(int index) {
    ExplicitVariable var;
    with_error_context(
        [&]() { return "parsing variable " + to_string(index); },
        [&]() {
            read_magic_line("begin_variable");
            var.name = read_string_line("variable name");
        });
    /*
      We close the previous block and open a new one, now that we have the
      name of the variable. This produces better error messages but the line
      number for the second block will be the one after the name.
    */
    return with_error_context(
        [&]() { return "parsing definition of variable '" + var.name + "'"; },
        [&]() {
            var.axiom_layer = read_int("variable axiom layer");
            if (var.axiom_layer < -1) {
                error(
                    "Variable axiom layer must be -1 or non-negative, but is " +
                    to_string(var.axiom_layer) + ".");
            }
            lexer.confirm_end_of_line();
            var.domain_size = read_nat("variable domain size");
            if (var.domain_size < 1) {
                error(
                    "Domain size should be at least 1, but is " +
                    to_string(var.domain_size) + ".");
            }
            if ((var.axiom_layer >= 0) && var.domain_size != 2) {
                error(
                    "Derived variables must be binary, but domain size is " +
                    to_string(var.domain_size) + ".");
            }
            lexer.confirm_end_of_line();
            var.fact_names.resize(var.domain_size);
            for (int i = 0; i < var.domain_size; ++i) {
                with_error_context(
                    [&]() { return "fact " + to_string(i); },
                    [&]() { var.fact_names[i] = read_string_line("name"); });
            }
            read_magic_line("end_variable");
            return var;
        });
}

void TaskParser::read_pre_post_axiom(
    ExplicitOperator &op, const vector<ExplicitVariable> &variables) {
    vector<FactPair> conditions = read_facts(false, variables);
    with_error_context("parsing pre-post of affected variable", [&]() {
        int var = read_nat("affected variable");
        int axiom_layer = variables[var].axiom_layer;
        if (axiom_layer == -1) {
            error(
                "Variable affected by axiom must be derived, but variable " +
                to_string(var) + " is not derived.");
        }
        int value_pre = read_int("variable value precondition");
        if (value_pre == -1) {
            error(
                "Variable affected by axiom must have precondition, but value is -1.");
        }
        FactPair precondition = FactPair(var, value_pre);
        check_fact(precondition, variables);
        int value_post = read_nat("variable value postcondition");
        FactPair postcondition = FactPair(var, value_post);
        check_fact(postcondition, variables);
        int default_value = variables[var].axiom_default_value;
        assert(default_value != -1);
        if (value_pre != default_value) {
            error(
                "Value of variable affected by axiom must be default value " +
                to_string(default_value) + " in precondition, but is " +
                to_string(value_pre) + ".");
        }
        if (value_post == default_value) {
            error(
                "Value of variable affected by axiom must be non-default "
                "value in postcondition, but is default value " +
                to_string(value_post) + ".");
        }
        with_error_context(
            [&]() {
                return "checking layering condition, head variable " +
                       to_string(var) + " with layer " + to_string(axiom_layer);
            },
            [&]() {
                check_layering_condition(axiom_layer, conditions, variables);
            });
        op.preconditions.emplace_back(precondition);
        ExplicitEffect eff = {postcondition, move(conditions)};
        op.effects.emplace_back(eff);
        lexer.confirm_end_of_line();
    });
}

void TaskParser::read_conditional_effect(
    ExplicitOperator &op, const vector<ExplicitVariable> &variables) {
    vector<FactPair> conditions = read_facts(true, variables);
    with_error_context("parsing pre-post of affected variable", [&]() {
        int var = read_nat("affected variable");
        int axiom_layer = variables[var].axiom_layer;
        if (axiom_layer != -1) {
            error(
                "Variable affected by operator must not be derived, but variable " +
                to_string(var) + " is derived.");
        }
        int value_pre = read_int("variable value precondition");
        if (value_pre < -1) {
            error(
                "Variable value precondition must be -1 or non-negative, but is " +
                to_string(value_pre) + ".");
        }
        if (value_pre != -1) {
            FactPair precondition = FactPair(var, value_pre);
            check_fact(precondition, variables);
            op.preconditions.emplace_back(precondition);
        }
        int value_post = read_nat("variable value postcondition");
        FactPair postcondition = FactPair(var, value_post);
        check_fact(postcondition, variables);
        ExplicitEffect eff = {postcondition, move(conditions)};
        op.effects.emplace_back(eff);
        lexer.confirm_end_of_line();
    });
}

ExplicitOperator TaskParser::read_operator(
    int index, bool use_metric, const vector<ExplicitVariable> &variables) {
    ExplicitOperator op;
    op.is_an_axiom = false;
    with_error_context(
        [&]() { return "operator " + to_string(index); },
        [&]() {
            read_magic_line("begin_operator");
            op.name = read_string_line("operator name");
        });
    /*
      We close the previous block and open a new one, now that we have the
      name of the operator. This produces better error messages but the line
      number for the second block will be the one after the name.
    */
    return with_error_context(
        [&]() { return "parsing definition of operator '" + op.name + "'"; },
        [&]() {
            with_error_context("parsing prevail conditions", [&]() {
                op.preconditions = read_facts(false, variables);
            });
            int count = read_nat("number of operator effects");
            if (count < 1) {
                error(
                    "Number of operator effects should be at least 1, but is " +
                    to_string(count) + ".");
            }
            lexer.confirm_end_of_line();
            op.effects.reserve(count);
            for (int i = 0; i < count; ++i) {
                with_error_context(
                    [&]() { return "parsing effect " + to_string(i); },
                    [&]() { read_conditional_effect(op, variables); });
            }
            with_error_context("parsing operator cost", [&]() {
                int specified_cost = read_int("cost");
                op.cost = use_metric ? specified_cost : 1;
                if (op.cost < 0) {
                    error(
                        "Operator cost must be non-negative, but is " +
                        to_string(op.cost) + ".");
                }
                lexer.confirm_end_of_line();
            });
            read_magic_line("end_operator");
            return op;
        });
}

ExplicitOperator TaskParser::read_axiom(
    int index, const vector<ExplicitVariable> &variables) {
    return with_error_context(
        [&]() { return "axiom " + to_string(index); },
        [&]() {
            ExplicitOperator op;
            op.is_an_axiom = true;
            op.name = "<axiom>";
            op.cost = 0;

            read_magic_line("begin_rule");
            read_pre_post_axiom(op, variables);
            read_magic_line("end_rule");
            return op;
        });
}

void TaskParser::read_and_verify_version() {
    with_error_context("version section", [&]() {
        read_magic_line("begin_version");
        int version = read_nat("version number");
        if (version != PRE_FILE_VERSION) {
            error(
                "Expected translator output file version " +
                to_string(PRE_FILE_VERSION) + ", got " + to_string(version) +
                ".");
        }
        lexer.confirm_end_of_line();
        read_magic_line("end_version");
    });
}

bool TaskParser::read_metric() {
    return with_error_context("metric section", [&]() {
        read_magic_line("begin_metric");
        int use_metric_int = read_int("metric value");
        bool use_metric = false;
        if (use_metric_int == 1) {
            use_metric = true;
        } else if (use_metric_int != 0) {
            error("expected 0 or 1, got '" + to_string(use_metric_int) + "'.");
        }
        lexer.confirm_end_of_line();
        read_magic_line("end_metric");
        return use_metric;
    });
}

vector<ExplicitVariable> TaskParser::read_variables() {
    return with_error_context("variable section", [&]() {
        int count = read_nat("variable count");
        if (count < 1) {
            error(
                "Number of variables should be at least 1, but is " +
                to_string(count) + ".");
        }
        lexer.confirm_end_of_line();
        vector<ExplicitVariable> variables;
        variables.reserve(count);
        for (int i = 0; i < count; ++i) {
            variables.push_back(read_variable(i));
        }
        return variables;
    });
}

vector<vector<set<FactPair>>> TaskParser::read_mutexes(
    const vector<ExplicitVariable> &variables) {
    return with_error_context("mutex section", [&]() {
        vector<vector<set<FactPair>>> inconsistent_facts(variables.size());
        for (size_t i = 0; i < variables.size(); ++i)
            inconsistent_facts[i].resize(variables[i].domain_size);

        int num_mutex_groups = read_nat("number of mutex groups");
        lexer.confirm_end_of_line();

        /*
          NOTE: Mutex groups can overlap, in which case the same mutex
          should not be represented multiple times. The current
          representation takes care of that automatically by using sets.
          If we ever change this representation, this is something to be
          aware of.
        */
        for (int i = 0; i < num_mutex_groups; ++i) {
            with_error_context(
                [&]() { return "mutex group " + to_string(i); },
                [&]() {
                    read_magic_line("begin_mutex_group");
                    /* TODO: we should use read_facts here, but we need to
                       reconsider the error messages.
                    */
                    int num_facts = read_nat("number of facts in mutex group");
                    lexer.confirm_end_of_line();
                    vector<FactPair> invariant_group;
                    invariant_group.reserve(num_facts);
                    for (int j = 0; j < num_facts; ++j) {
                        with_error_context(
                            [&]() { return "mutex atom " + to_string(j); },
                            [&]() {
                                int var =
                                    read_nat("variable number of mutex atom");
                                int value = read_nat("value of mutex atom");
                                FactPair fact = FactPair(var, value);
                                check_fact(fact, variables);
                                invariant_group.emplace_back(fact);
                                lexer.confirm_end_of_line();
                            });
                    }
                    read_magic_line("end_mutex_group");

                    for (const FactPair &fact1 : invariant_group) {
                        for (const FactPair &fact2 : invariant_group) {
                            if (fact1.var != fact2.var) {
                                /* The "different variable" test makes sure we
                                   don't mark a fact as mutex with itself
                                   (important for correctness) and don't include
                                   redundant mutexes (important to conserve
                                   memory). Note that the translator (at least
                                   with default settings) removes mutex groups
                                   that contain *only* redundant mutexes, but it
                                   can of course generate mutex groups which
                                   lead to *some* redundant mutexes, where some
                                   but not all facts talk about the same
                                   variable. */
                                inconsistent_facts[fact1.var][fact1.value]
                                    .insert(fact2);
                            }
                        }
                    }
                });
        }
        return inconsistent_facts;
    });
}

vector<int> TaskParser::read_initial_state(
    const vector<ExplicitVariable> &variables) {
    return with_error_context("initial state section", [&]() {
        read_magic_line("begin_state");
        int num_variables = variables.size();
        vector<int> initial_state_values(num_variables);
        for (int i = 0; i < num_variables; ++i) {
            string block_name = "initial state value of variable '" +
                                variables[i].name +
                                "' (index: " + to_string(i) + ")";
            with_error_context(
                [&]() { return "validating " + block_name; },
                [&]() {
                    initial_state_values[i] = read_nat(block_name);
                    lexer.confirm_end_of_line();
                    check_fact(FactPair(i, initial_state_values[i]), variables);
                });
        }
        read_magic_line("end_state");
        return initial_state_values;
    });
}

vector<FactPair> TaskParser::read_goal(
    const vector<ExplicitVariable> &variables) {
    return with_error_context("goal section", [&]() {
        read_magic_line("begin_goal");
        vector<FactPair> goals = read_facts(false, variables);
        read_magic_line("end_goal");
        // TODO: in the future, we would like to allow empty goals (issue 1160)
        if (goals.empty()) {
            cerr << "Task has no goal condition!" << endl;
            utils::exit_with(ExitCode::SEARCH_INPUT_ERROR);
        }
        // TODO: in the future, we would like to allow trivially unsolvable
        // tasks (issue 1160)
        set<int> goal_vars;
        for (FactPair goal : goals) {
            int var = goal.var;
            if (!goal_vars.insert(var).second) {
                error(
                    "Goal variables must be unique, but variable " +
                    to_string(var) + " occurs several times.");
            }
        }
        return goals;
    });
}

vector<ExplicitOperator> TaskParser::read_actions(
    bool is_axiom, bool use_metric, const vector<ExplicitVariable> &variables) {
    return with_error_context(
        [&]() { return is_axiom ? "axiom section" : "operator section"; },
        [&]() {
            int count = read_nat("number of entries");
            lexer.confirm_end_of_line();
            vector<ExplicitOperator> actions;
            actions.reserve(count);
            for (int i = 0; i < count; ++i) {
                ExplicitOperator action =
                    is_axiom ? read_axiom(i, variables)
                             : read_operator(i, use_metric, variables);
                actions.push_back(action);
            }
            return actions;
        });
}

TaskParser::TaskParser(utils::TaskLexer &&lexer) : lexer(move(lexer)) {
}

shared_ptr<AbstractTask> TaskParser::read_task() {
    read_and_verify_version();
    bool use_metric = read_metric();
    vector<ExplicitVariable> variables = read_variables();
    vector<vector<set<FactPair>>> mutexes = read_mutexes(variables);
    vector<int> initial_state_values = read_initial_state(variables);
    int num_variables = variables.size();
    for (int i = 0; i < num_variables; ++i) {
        variables[i].axiom_default_value = initial_state_values[i];
    }
    vector<FactPair> goals = read_goal(variables);
    vector<ExplicitOperator> operators =
        read_actions(false, use_metric, variables);
    vector<ExplicitOperator> axioms = read_actions(true, use_metric, variables);
    with_error_context(
        "confirm end of input", [&]() { lexer.confirm_end_of_input(); });

    /*
      "Neat Trick" and certainly no HACK:
      We currently require initial_state_values to contain values for derived
      variables. To evaluate the axioms, we require a task. But since evaluating
      axioms does not depend on the initial state, we can construct the task
      with a non-extended initial state (i.e. one without axioms evaluated) and
      then evaluate the axioms on that state after construction. This requires
      mutable access to the values, though.
    */
    shared_ptr<RootTask> task = make_shared<RootTask>(
        move(variables), move(mutexes), move(operators), move(axioms),
        move(initial_state_values), move(goals));
    AxiomEvaluator &axiom_evaluator = g_axiom_evaluators[TaskProxy(*task)];
    axiom_evaluator.evaluate(task->get_initial_state_values());
    return task;
}

shared_ptr<AbstractTask> TaskParser::parse() {
    try {
        return read_task();
    } catch (const utils::TaskParserError &error) {
        cerr << "Error reading task" << endl;
        error.print_with_context(cerr);
        utils::exit_with(ExitCode::SEARCH_INPUT_ERROR);
    }
}

RootTask::RootTask(
    vector<ExplicitVariable> &&variables,
    vector<vector<set<FactPair>>> &&mutexes,
    vector<ExplicitOperator> &&operators, vector<ExplicitOperator> &&axioms,
    vector<int> &&initial_state_values, vector<FactPair> &&goals)
    : variables(move(variables)),
      mutexes(move(mutexes)),
      operators(move(operators)),
      axioms(move(axioms)),
      initial_state_values(move(initial_state_values)),
      goals(move(goals)) {
}

const ExplicitVariable &RootTask::get_variable(int var) const {
    assert(utils::in_bounds(var, variables));
    return variables[var];
}

const ExplicitEffect &RootTask::get_effect(
    int op_id, int effect_id, bool is_axiom) const {
    const ExplicitOperator &op = get_operator_or_axiom(op_id, is_axiom);
    assert(utils::in_bounds(effect_id, op.effects));
    return op.effects[effect_id];
}

const ExplicitOperator &RootTask::get_operator_or_axiom(
    int index, bool is_axiom) const {
    if (is_axiom) {
        assert(utils::in_bounds(index, axioms));
        return axioms[index];
    } else {
        assert(utils::in_bounds(index, operators));
        return operators[index];
    }
}

int RootTask::get_num_variables() const {
    return variables.size();
}

string RootTask::get_variable_name(int var) const {
    return get_variable(var).name;
}

int RootTask::get_variable_domain_size(int var) const {
    return get_variable(var).domain_size;
}

int RootTask::get_variable_axiom_layer(int var) const {
    return get_variable(var).axiom_layer;
}

int RootTask::get_variable_default_axiom_value(int var) const {
    return get_variable(var).axiom_default_value;
}

string RootTask::get_fact_name(const FactPair &fact) const {
    assert(utils::in_bounds(fact.value, get_variable(fact.var).fact_names));
    return get_variable(fact.var).fact_names[fact.value];
}

bool RootTask::are_facts_mutex(
    const FactPair &fact1, const FactPair &fact2) const {
    if (fact1.var == fact2.var) {
        // Same variable: mutex iff different value.
        return fact1.value != fact2.value;
    }
    assert(utils::in_bounds(fact1.var, mutexes));
    assert(utils::in_bounds(fact1.value, mutexes[fact1.var]));
    return bool(mutexes[fact1.var][fact1.value].count(fact2));
}

int RootTask::get_operator_cost(int index, bool is_axiom) const {
    return get_operator_or_axiom(index, is_axiom).cost;
}

string RootTask::get_operator_name(int index, bool is_axiom) const {
    return get_operator_or_axiom(index, is_axiom).name;
}

int RootTask::get_num_operators() const {
    return operators.size();
}

int RootTask::get_num_operator_preconditions(int index, bool is_axiom) const {
    return get_operator_or_axiom(index, is_axiom).preconditions.size();
}

FactPair RootTask::get_operator_precondition(
    int op_index, int fact_index, bool is_axiom) const {
    const ExplicitOperator &op = get_operator_or_axiom(op_index, is_axiom);
    assert(utils::in_bounds(fact_index, op.preconditions));
    return op.preconditions[fact_index];
}

int RootTask::get_num_operator_effects(int op_index, bool is_axiom) const {
    return get_operator_or_axiom(op_index, is_axiom).effects.size();
}

int RootTask::get_num_operator_effect_conditions(
    int op_index, int eff_index, bool is_axiom) const {
    return get_effect(op_index, eff_index, is_axiom).conditions.size();
}

FactPair RootTask::get_operator_effect_condition(
    int op_index, int eff_index, int cond_index, bool is_axiom) const {
    const ExplicitEffect &effect = get_effect(op_index, eff_index, is_axiom);
    assert(utils::in_bounds(cond_index, effect.conditions));
    return effect.conditions[cond_index];
}

FactPair RootTask::get_operator_effect(
    int op_index, int eff_index, bool is_axiom) const {
    return get_effect(op_index, eff_index, is_axiom).fact;
}

int RootTask::convert_operator_index(
    int index, const AbstractTask *ancestor_task) const {
    if (this != ancestor_task) {
        ABORT("Invalid operator ID conversion");
    }
    return index;
}

int RootTask::get_num_axioms() const {
    return axioms.size();
}

int RootTask::get_num_goals() const {
    return goals.size();
}

FactPair RootTask::get_goal_fact(int index) const {
    assert(utils::in_bounds(index, goals));
    return goals[index];
}

vector<int> RootTask::get_initial_state_values() const {
    return initial_state_values;
}

void RootTask::convert_ancestor_state_values(
    vector<int> &, const AbstractTask *ancestor_task) const {
    if (this != ancestor_task) {
        ABORT("Invalid state conversion");
    }
}

bool RootTask::does_convert_ancestor_state_values(
    const AbstractTask *ancestor_task) const {
    if (this != ancestor_task) {
        ABORT("Invalid state conversion query");
    }
    return false;
}

void read_root_task(istream &in) {
    assert(!g_root_task);
    utils::TaskLexer lexer(in);
    // TODO: construct lexer in TaskParser
    TaskParser parser(move(lexer));
    g_root_task = parser.parse();
}

class RootTaskFeature
    : public plugins::TypedFeature<AbstractTask, AbstractTask> {
public:
    RootTaskFeature() : TypedFeature("no_transform") {
    }

    virtual shared_ptr<AbstractTask> create_component(
        const plugins::Options &) const override {
        return g_root_task;
    }
};

static plugins::FeaturePlugin<RootTaskFeature> _plugin;
}<|MERGE_RESOLUTION|>--- conflicted
+++ resolved
@@ -101,14 +101,9 @@
 
     virtual vector<int> get_initial_state_values() const override;
     virtual void convert_ancestor_state_values(
-<<<<<<< HEAD
-        vector<int> &values,
-        const AbstractTask *ancestor_task) const override;
+        vector<int> &values, const AbstractTask *ancestor_task) const override;
     virtual bool does_convert_ancestor_state_values(
         const AbstractTask *ancestor_task) const override;
-=======
-        vector<int> &values, const AbstractTask *ancestor_task) const override;
->>>>>>> ba6ffb79
 };
 
 class TaskParser {
