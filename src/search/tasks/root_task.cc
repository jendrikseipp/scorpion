--- conflicted
+++ resolved
@@ -35,7 +35,6 @@
     return g_variable_domain[var];
 }
 
-<<<<<<< HEAD
 int RootTask::get_variable_axiom_layer(int var) const {
     return g_axiom_layers[var];
 }
@@ -44,10 +43,7 @@
     return g_default_axiom_values[var];
 }
 
-const string &RootTask::get_fact_name(const Fact &fact) const {
-=======
 const string &RootTask::get_fact_name(const FactPair &fact) const {
->>>>>>> e7a72f2b
     return g_fact_names[fact.var][fact.value];
 }
 
