#ifndef PER_STATE_BITSET_H
#define PER_STATE_BITSET_H

#include "per_state_array.h"

#include <vector>

class BitsetMath {
public:
    using Block = unsigned char;
    static_assert(
        !std::numeric_limits<Block>::is_signed, "Block type must be unsigned");

    static const Block zeros = Block(0);
    // MSVC's bitwise negation always returns a signed type.
    static const Block ones = Block(~Block(0));
    static const int bits_per_block = std::numeric_limits<Block>::digits;

    static int compute_num_blocks(std::size_t num_bits);
    static std::size_t block_index(std::size_t pos);
    static std::size_t bit_index(std::size_t pos);
    static Block bit_mask(std::size_t pos);
};

class ConstBitsetView {
    ConstArrayView<BitsetMath::Block> data;
    int num_bits;
public:
<<<<<<< HEAD
    ConstBitsetView(ConstArrayView<BitsetMath::Block> data, int num_bits);
=======
    ConstBitsetView(ConstArrayView<BitsetMath::Block> data, int num_bits)
        : data(data), num_bits(num_bits) {
    }
>>>>>>> ba6ffb79

    ConstBitsetView(const ConstBitsetView &other) = default;
    ConstBitsetView &operator=(const ConstBitsetView &other) = default;

    bool test() const;
    bool test(int index) const;
    int count() const;
    bool intersects(const ConstBitsetView &other) const;
    bool is_subset_of(const ConstBitsetView &other) const;
    int size() const;

    friend std::ostream &operator<<(std::ostream &os, const ConstBitsetView &view) {
        for (int index = 0; index < view.num_bits; ++index) {
            os << view.test(index);
        }
        return os;
    }
};

class BitsetView {
    ArrayView<BitsetMath::Block> data;
    int num_bits;

    void zero_unused_bits();
public:
    BitsetView(ArrayView<BitsetMath::Block> data, int num_bits)
        : data(data), num_bits(num_bits) {
    }

    BitsetView(const BitsetView &other) = default;
    BitsetView &operator=(const BitsetView &other) = default;

    operator ConstBitsetView() const {
        return ConstBitsetView(data, num_bits);
    }

    void set(int index);
    void set();
    void reset(int index);
    void reset();
    bool test(int index) const;
    void intersect(const BitsetView &other);
    bool intersects(const BitsetView &other) const;
    int size() const;

    friend std::ostream &operator<<(std::ostream &os, const BitsetView &view) {
        for (int index = 0; index < view.num_bits; ++index) {
            os << view.test(index);
        }
        return os;
    }
};

class PerStateBitset {
    int num_bits_per_entry;
    PerStateArray<BitsetMath::Block> data;
public:
    explicit PerStateBitset(const std::vector<bool> &default_bits);

    PerStateBitset(const PerStateBitset &) = delete;
    PerStateBitset &operator=(const PerStateBitset &) = delete;

    BitsetView operator[](const State &state);
    ConstBitsetView operator[](const State &state) const;
};

#endif<|MERGE_RESOLUTION|>--- conflicted
+++ resolved
@@ -26,13 +26,7 @@
     ConstArrayView<BitsetMath::Block> data;
     int num_bits;
 public:
-<<<<<<< HEAD
     ConstBitsetView(ConstArrayView<BitsetMath::Block> data, int num_bits);
-=======
-    ConstBitsetView(ConstArrayView<BitsetMath::Block> data, int num_bits)
-        : data(data), num_bits(num_bits) {
-    }
->>>>>>> ba6ffb79
 
     ConstBitsetView(const ConstBitsetView &other) = default;
     ConstBitsetView &operator=(const ConstBitsetView &other) = default;
@@ -44,7 +38,8 @@
     bool is_subset_of(const ConstBitsetView &other) const;
     int size() const;
 
-    friend std::ostream &operator<<(std::ostream &os, const ConstBitsetView &view) {
+    friend std::ostream &operator<<(
+        std::ostream &os, const ConstBitsetView &view) {
         for (int index = 0; index < view.num_bits; ++index) {
             os << view.test(index);
         }
