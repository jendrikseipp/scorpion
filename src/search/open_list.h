#ifndef OPEN_LIST_H
#define OPEN_LIST_H

#include <set>
#include <vector>

#include "evaluation_context.h"
#include "operator_id.h"

<<<<<<< HEAD
class Heuristic;
=======
>>>>>>> 5afc966d
class StateID;


template<class Entry>
class OpenList {
    bool only_preferred;

protected:
    /*
      Insert an entry into the open list. This is called by insert, so
      see comments there. This method will not be called if
      is_dead_end() is true or if only_preferred is true and the entry
      to be inserted is not preferred. Hence, these conditions need
      not be checked by the implementation.
    */
    virtual void do_insertion(EvaluationContext &eval_context,
                              const Entry &entry) = 0;

public:
    explicit OpenList(bool preferred_only = false);
    virtual ~OpenList() = default;

    /*
      Insert an entry into the open list.

      This method may be called with entries that the open list does
      not want to insert, e.g. because they have an infinite estimate
      or because they are non-preferred successor and the open list
      only wants preferred successors. In this case, the open list
      will remain unchanged.

      This method will often compute heuristic estimates as a side
      effect, which are cached in the EvaluationContext object that
      is passed in.

      Implementation note: uses the template method pattern, with
      do_insertion performing the bulk of the work. See comments for
      do_insertion.
    */
    void insert(EvaluationContext &eval_context, const Entry &entry);

    /*
      Remove and return the entry that should be expanded next.

      TODO: We want to eventually get rid of the "key" argument, since
      it breaks aspects of the abstraction. For example, see msg639 in
      the tracker. Currently, if key is non-null, it must point to an
      empty vector. Then remove_min stores the key for the popped
      element there.
    */
    virtual Entry remove_min(std::vector<int> *key = 0) = 0;

    // Return true if the open list is empty.
    virtual bool empty() const = 0;

    /*
      Remove all elements from the open list.

      TODO: This method might eventually go away, instead using a
      mechanism for generating new open lists at a higher level.
      This is currently only used by enforced hill-climbing.
    */
    virtual void clear() = 0;

    /*
      Called when the search algorithm wants to "boost" open lists
      using preferred successors.

      The default implementation does nothing. The main use case for
      this is for alternation open lists.

      TODO: Might want to change the name of the method to something
      generic that reflects when it is called rather than how one
      particular open list handles the event. I think this is called
      on "search progress", so we should verify if this is indeed the
      case, clarify what exactly that means, and then rename the
      method to reflect this (e.g. with a name like
      "on_search_progress").
    */
    virtual void boost_preferred();

    /*
      Add all path-dependent evaluators that this open lists uses (directly or
      indirectly) into the result set.

      TODO: This method can probably go away at some point.
    */
    virtual void get_path_dependent_evaluators(
        std::set<Evaluator *> &evals) = 0;

    /*
      Accessor method for only_preferred.

      The only use case for this at the moment is for alternation open
      lists, which boost those sublists which only include preferred
      entries.

      TODO: Is this sufficient reason to have this method? We could
      get rid of it if instead AlternationOpenList would be passed
      information upon construction which lists should be boosted on
      progress. This could also make the code more general (it would
      be easy to boost different lists by different amounts, and
      boosting would not have to be tied to preferredness). We should
      discuss the best way to proceed here.
    */
    bool only_contains_preferred_entries() const;

    /*
      is_dead_end and is_reliable_dead_end return true if the state
      associated with the passed-in evaluation context is deemed a
      dead end by the open list.

      The difference between the two methods is that
      is_reliable_dead_end must guarantee that the associated state is
      actually unsolvable, i.e., it must not believe the claims of
      unsafe heuristics.

      Like OpenList::insert, the methods usually evaluate heuristic
      values, which are then cached in eval_context as a side effect.
    */
    virtual bool is_dead_end(EvaluationContext &eval_context) const = 0;
    virtual bool is_reliable_dead_end(
        EvaluationContext &eval_context) const = 0;
};


using StateOpenListEntry = StateID;
using EdgeOpenListEntry = std::pair<StateID, OperatorID>;

using StateOpenList = OpenList<StateOpenListEntry>;
using EdgeOpenList = OpenList<EdgeOpenListEntry>;


template<class Entry>
OpenList<Entry>::OpenList(bool only_preferred)
    : only_preferred(only_preferred) {
}

template<class Entry>
void OpenList<Entry>::boost_preferred() {
}

template<class Entry>
void OpenList<Entry>::insert(
    EvaluationContext &eval_context, const Entry &entry) {
    if (only_preferred && !eval_context.is_preferred())
        return;
    if (!is_dead_end(eval_context))
        do_insertion(eval_context, entry);
}

template<class Entry>
bool OpenList<Entry>::only_contains_preferred_entries() const {
    return only_preferred;
}

#endif<|MERGE_RESOLUTION|>--- conflicted
+++ resolved
@@ -7,10 +7,6 @@
 #include "evaluation_context.h"
 #include "operator_id.h"
 
-<<<<<<< HEAD
-class Heuristic;
-=======
->>>>>>> 5afc966d
 class StateID;
 
 
