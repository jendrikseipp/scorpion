--- conflicted
+++ resolved
@@ -62,7 +62,6 @@
 
         static constexpr INDEX_TYPE ILLEGAL_INDEX = static_cast<INDEX_TYPE>(-1);
 
-<<<<<<< HEAD
 
         constexpr static INDEX_TYPE doubling_segs(INDEX_TYPE ic, INDEX_TYPE mg) noexcept {
             return std::countr_zero(mg) - std::countr_zero(ic);
@@ -71,13 +70,34 @@
             return ic * ((1ULL << doubling_segs) - 1);
         }
 
-=======
-
-        constexpr static INDEX_TYPE doubling_segs(INDEX_TYPE ic, INDEX_TYPE mg) noexcept {
-            return std::countr_zero(mg) - std::countr_zero(ic);
-        }
-        constexpr static INDEX_TYPE double_threshold(INDEX_TYPE ic, INDEX_TYPE doubling_segs) noexcept {
-            return ic * ((1ULL << doubling_segs) - 1);
+        // Maps global index to (segment index, index within segment)
+        constexpr std::pair<INDEX_TYPE, INDEX_TYPE>
+        logical_to_segment(INDEX_TYPE idx) const noexcept {
+            // Everything up to (but not including) _thresh is the doubling region
+            const auto out_initial = (idx >= initial_cap_);
+            if (idx < _thresh) {
+                // For doubling segments after the first
+                // Find seg such that: start = initial_cap_ << (seg-1)
+                // Essentially seg = 1 + floor(log2(idx / initial_cap_))
+                INDEX_TYPE seg = std::bit_width(idx) - initial_cap_log2_;
+                INDEX_TYPE seg_start = initial_cap_ << (seg - 1);
+                return {out_initial * seg, idx - out_initial * seg_start};
+            }
+            // Fixed-size segments after threshold
+            INDEX_TYPE fixed_idx = idx - _thresh;
+            INDEX_TYPE seg = _dseg + (fixed_idx / max_grow_size_);
+            INDEX_TYPE offset = fixed_idx % max_grow_size_;
+            return {seg, offset};
+        }
+
+        // Maps (segment index, index within segment) to global logical index
+        constexpr INDEX_TYPE
+        segment_to_logical(uint8_t seg, INDEX_TYPE idx) const noexcept {
+            const bool out_initial = seg != 0;
+            const bool in_doubling_region = seg < _dseg;
+            return (out_initial) * (
+                !in_doubling_region * (_thresh + (seg - _dseg) * max_grow_size_) +
+                in_doubling_region * (initial_cap_ << (seg - 1))) + idx;
         }
         // // Maps global index to (segment index, index within segment)
         // constexpr std::pair<INDEX_TYPE, INDEX_TYPE>
@@ -100,7 +120,6 @@
         //     INDEX_TYPE offset = fixed_idx % max_grow_size_;
         //     return {seg, offset};
         // }
->>>>>>> db145810
         // Maps global index to (segment index, index within segment)
         constexpr std::pair<INDEX_TYPE, INDEX_TYPE>
         logical_to_segment(INDEX_TYPE idx) const noexcept {
@@ -121,20 +140,13 @@
             return {seg, offset};
         }
 
-        // Maps (segment index, index within segment) to global logical index
-        constexpr INDEX_TYPE
-        segment_to_logical(uint8_t seg, INDEX_TYPE idx) const noexcept {
-            const bool out_initial = seg != 0;
-            const bool in_doubling_region = seg < _dseg;
-            return (out_initial) * (
-                !in_doubling_region * (_thresh + (seg - _dseg) * max_grow_size_) +
-                in_doubling_region * (initial_cap_ << (seg - 1))) + idx;
-        }
-
         static constexpr INDEX_TYPE probe_vec(INDEX_TYPE base, PROBE_TYPE probe, INDEX_TYPE mask) noexcept {
             return (base + probe) & mask;
         }
 
+        static constexpr INDEX_TYPE probe_vec(INDEX_TYPE base, PROBE_TYPE probe, INDEX_TYPE mask) noexcept {
+            return (base + probe) & mask;
+        }
 
         static constexpr INDEX_TYPE calculate_initial_offset(const INDEX_TYPE h, const INDEX_TYPE mask) {
             assert(mask == (std::bit_ceil(mask) - 1) && "Size must be a power of two");
