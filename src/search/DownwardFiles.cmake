# See http://www.fast-downward.org/ForDevelopers/AddingSourceFiles
# for general information on adding source files and CMake plugins.
#
# All plugins are enabled by default and users can disable them by specifying
#    -DPLUGIN_FOO_ENABLED=FALSE
# The default behavior can be changed so all non-essential plugins are
# disabled by default by specifying
#    -DDISABLE_PLUGINS_BY_DEFAULT=TRUE
# In that case, individual plugins can be enabled with
#    -DPLUGIN_FOO_ENABLED=TRUE
#
# Defining a new plugin:
#    fast_downward_plugin(
#        NAME <NAME>
#        [ DISPLAY_NAME <DISPLAY_NAME> ]
#        [ HELP <HELP> ]
#        SOURCES
#            <FILE_1> [ <FILE_2> ... ]
#        [ DEPENDS <PLUGIN_NAME_1> [ <PLUGIN_NAME_2> ... ] ]
#        [ DEPENDENCY_ONLY ]
#        [ CORE_PLUGIN ]
#    )
#
# <DISPLAY_NAME> defaults to lower case <NAME> and is used to group files
#   in IDEs and for messages.
# <HELP> defaults to <DISPLAY_NAME> and is used to describe the cmake option.
# SOURCES lists the source files that are part of the plugin. Entries are
#   listed without extension. For an entry <file>, both <file>.h and <file>.cc
#   are added if the files exist.
# DEPENDS lists plugins that will be automatically enabled if this plugin is
#   enabled. If the dependency was not enabled before, this will be logged.
# DEPENDENCY_ONLY disables the plugin unless it is needed as a dependency and
#   hides the option to enable the plugin in cmake GUIs like ccmake.
# CORE_PLUGIN always enables the plugin (even if DISABLE_PLUGINS_BY_DEFAULT
#   is used) and hides the option to disable it in CMake GUIs like ccmake.

option(
    DISABLE_PLUGINS_BY_DEFAULT
    "If set to YES only plugins that are specifically enabled will be compiled"
    NO)
# This option should not show up in CMake GUIs like ccmake where all
# plugins are enabled or disabled manually.
mark_as_advanced(DISABLE_PLUGINS_BY_DEFAULT)

fast_downward_plugin(
    NAME CORE_SOURCES
    HELP "Core source files"
    SOURCES
        planner

        abstract_task
        axioms
        causal_graph
        equivalence_relation
        evaluation_context
        evaluation_result
        global_operator
        globals
        global_state
        heuristic_cache
        heuristic
        int_packer
        operator_cost
        option_parser
        option_parser_util
        per_state_information
        plugin
        pruning_method
        priority_queue
        sampling
        scalar_evaluator
        search_engine
        search_node_info
        search_progress
        search_space
        search_statistics
        segmented_vector
        state_id
        state_registry
        successor_generator
        task_proxy
        task_tools
        variable_order_finder

        open_lists/alternation_open_list
        open_lists/bucket_open_list
        open_lists/epsilon_greedy_open_list
        open_lists/open_list
        open_lists/open_list_factory
        open_lists/pareto_open_list
        open_lists/standard_scalar_open_list
        open_lists/tiebreaking_open_list
        open_lists/type_based_open_list
    DEPENDS ORDERED_SET
    CORE_PLUGIN
)

fast_downward_plugin(
    NAME OPTIONS
    HELP "Option parsing and plugin definition"
    SOURCES
        options/any
        options/bounds
        options/doc_printer
        options/doc_store
        options/errors
        options/option_parser
        options/options
        options/parse_tree
        options/predefinitions
        options/plugin
        options/registries
        options/synergy
        options/token_parser
        options/type_documenter
        options/type_namer
    CORE_PLUGIN
)

fast_downward_plugin(
    NAME UTILS
    HELP "System utilities"
    SOURCES
<<<<<<< HEAD
        utils/collections.h
        utils/countdown_timer.cc
        utils/dynamic_bitset.h
        utils/hash.cc
        utils/language.h
        utils/logging.cc
        utils/markup.cc
        utils/math.cc
        utils/memory.cc
        utils/rng.cc
        utils/rng_options.cc
        utils/system.cc
        utils/system_unix.cc
        utils/system_windows.cc
        utils/timer.cc
=======
        utils/collections
        utils/countdown_timer
        utils/dynamic_bitset
        utils/hash
        utils/language
        utils/logging
        utils/markup
        utils/math
        utils/memory
        utils/rng
        utils/rng_options
        utils/system
        utils/system_unix
        utils/system_windows
        utils/timer
>>>>>>> 4681db69
    CORE_PLUGIN
)

fast_downward_plugin(
    NAME ORDERED_SET
    HELP "Set of elements ordered by insertion time"
    SOURCES
        algorithms/ordered_set
)

fast_downward_plugin(
    NAME CONST_EVALUATOR
    HELP "The constant evaluator"
    SOURCES
        evaluators/const_evaluator
)

fast_downward_plugin(
    NAME G_EVALUATOR
    HELP "The g-evaluator"
    SOURCES
        evaluators/g_evaluator
)

fast_downward_plugin(
    NAME COMBINING_EVALUATOR
    HELP "The combining evaluator"
    SOURCES
        evaluators/combining_evaluator
)

fast_downward_plugin(
    NAME MAX_EVALUATOR
    HELP "The max evaluator"
    SOURCES
        evaluators/max_evaluator
    DEPENDS COMBINING_EVALUATOR
)

fast_downward_plugin(
    NAME PREF_EVALUATOR
    HELP "The pref evaluator"
    SOURCES
        evaluators/pref_evaluator
)

fast_downward_plugin(
    NAME WEIGHTED_EVALUATOR
    HELP "The weighted evaluator"
    SOURCES
        evaluators/weighted_evaluator
)

fast_downward_plugin(
    NAME SUM_EVALUATOR
    HELP "The sum evaluator"
    SOURCES
        evaluators/sum_evaluator
    DEPENDS COMBINING_EVALUATOR
)

fast_downward_plugin(
    NAME NULL_PRUNING_METHOD
    HELP "Pruning method that does nothing"
    SOURCES
        pruning/null_pruning_method
)

fast_downward_plugin(
    NAME STUBBORN_SETS
    HELP "Base class for all stubborn set partial order reduction methods"
    SOURCES
        pruning/stubborn_sets
    DEPENDENCY_ONLY
)

fast_downward_plugin(
    NAME STUBBORN_SETS_SIMPLE
    HELP "Stubborn sets simple"
    SOURCES
        pruning/stubborn_sets_simple
    DEPENDS STUBBORN_SETS
)

fast_downward_plugin(
    NAME StubbornSetsEC
    HELP "Stubborn set method that dominates expansion core"
    SOURCES
        pruning/stubborn_sets_ec
    DEPENDS STUBBORN_SETS
)

fast_downward_plugin(
    NAME SEARCH_COMMON
    HELP "Basic classes used for all search engines"
    SOURCES
        search_engines/search_common
    DEPENDS G_EVALUATOR SUM_EVALUATOR WEIGHTED_EVALUATOR
    DEPENDENCY_ONLY
)

fast_downward_plugin(
    NAME EAGER_SEARCH
    HELP "Eager search algorithm"
    SOURCES
        search_engines/eager_search
    DEPENDS SEARCH_COMMON NULL_PRUNING_METHOD
)

fast_downward_plugin(
    NAME ENFORCED_HILL_CLIMBING_SEARCH
    HELP "Lazy enforced hill-climbing search algorithm"
    SOURCES
        search_engines/enforced_hill_climbing_search
    DEPENDS SEARCH_COMMON PREF_EVALUATOR G_EVALUATOR
)

fast_downward_plugin(
    NAME ITERATED_SEARCH
    HELP "Iterated search algorithm"
    SOURCES
        search_engines/iterated_search
)

fast_downward_plugin(
    NAME LAZY_SEARCH
    HELP "Lazy search algorithm"
    SOURCES
        search_engines/lazy_search
    DEPENDS SEARCH_COMMON
)

fast_downward_plugin(
    NAME LP_SOLVER
    HELP "Interface to an LP solver"
    SOURCES
        lp/lp_internals
        lp/lp_solver
    DEPENDENCY_ONLY
)

fast_downward_plugin(
    NAME RELAXATION_HEURISTIC
    HELP "The base class for relaxation heuristics"
    SOURCES
        heuristics/relaxation_heuristic
    DEPENDENCY_ONLY
)

fast_downward_plugin(
    NAME ADDITIVE_HEURISTIC
    HELP "The additive heuristic"
    SOURCES
        heuristics/additive_heuristic
    DEPENDS RELAXATION_HEURISTIC
)

fast_downward_plugin(
    NAME BLIND_SEARCH_HEURISTIC
    HELP "The 'blind search' heuristic"
    SOURCES
        heuristics/blind_search_heuristic
)

fast_downward_plugin(
    NAME CONTEXT_ENHANCED_ADDITIVE_HEURISTIC
    HELP "The context-enhanced additive heuristic"
    SOURCES
        heuristics/cea_heuristic
    DEPENDS DOMAIN_TRANSITION_GRAPH
)

fast_downward_plugin(
    NAME CG_HEURISTIC
    HELP "The causal graph heuristic"
    SOURCES heuristics/cg_heuristic
            heuristics/cg_cache
    DEPENDS DOMAIN_TRANSITION_GRAPH
)

fast_downward_plugin(
    NAME DOMAIN_TRANSITION_GRAPH
    HELP "DTGs used by cg and cea heuristic"
    SOURCES
        domain_transition_graph
    DEPENDENCY_ONLY
)

fast_downward_plugin(
    NAME FF_HEURISTIC
    HELP "The FF heuristic (an implementation of the RPG heuristic)"
    SOURCES
        heuristics/ff_heuristic
    DEPENDS ADDITIVE_HEURISTIC
)

fast_downward_plugin(
    NAME GOAL_COUNT_HEURISTIC
    HELP "The goal-counting heuristic"
    SOURCES
        heuristics/goal_count_heuristic
)

fast_downward_plugin(
    NAME HM_HEURISTIC
    HELP "The h^m heuristic"
    SOURCES
        heuristics/hm_heuristic
)

fast_downward_plugin(
    NAME LANDMARK_CUT_HEURISTIC
    HELP "The LM-cut heuristic"
    SOURCES
        heuristics/lm_cut_heuristic
        heuristics/lm_cut_landmarks
)

fast_downward_plugin(
    NAME MAX_HEURISTIC
    HELP "The Max heuristic"
    SOURCES
        heuristics/max_heuristic
    DEPENDS RELAXATION_HEURISTIC
)

fast_downward_plugin(
    NAME CORE_TASKS
    HELP "Core task transformations"
    SOURCES
        tasks/cost_adapted_task
        tasks/delegating_task
        tasks/root_task
    CORE_PLUGIN
)

fast_downward_plugin(
    NAME EXTRA_TASKS
    HELP "Non-core task transformations"
    SOURCES
        tasks/domain_abstracted_task
        tasks/domain_abstracted_task_factory
        tasks/modified_goals_task
        tasks/modified_operator_costs_task
    DEPENDENCY_ONLY
)

fast_downward_plugin(
    NAME CEGAR
    HELP "Plugin containing the code for CEGAR heuristics"
    SOURCES
        cegar/abstraction
        cegar/abstract_search
        cegar/abstract_state
        cegar/additive_cartesian_heuristic
        cegar/cartesian_heuristic_function
        cegar/cost_saturation
        cegar/domains
        cegar/refinement_hierarchy
        cegar/split_selector
        cegar/subtask_generators
        cegar/transition
        cegar/transition_updater
        cegar/utils
        cegar/utils_landmarks
    DEPENDS ADDITIVE_HEURISTIC EXTRA_TASKS LANDMARKS
)

fast_downward_plugin(
    NAME MAS_HEURISTIC
    HELP "The Merge-and-Shrink heuristic"
    SOURCES
        merge_and_shrink/distances
        merge_and_shrink/factored_transition_system
        merge_and_shrink/fts_factory
        merge_and_shrink/label_equivalence_relation
        merge_and_shrink/label_reduction
        merge_and_shrink/labels
        merge_and_shrink/merge_and_shrink_heuristic
        merge_and_shrink/merge_and_shrink_representation
        merge_and_shrink/merge_scoring_function
        merge_and_shrink/merge_scoring_function_dfp
        merge_and_shrink/merge_scoring_function_goal_relevance
        merge_and_shrink/merge_scoring_function_single_random
        merge_and_shrink/merge_scoring_function_total_order
        merge_and_shrink/merge_selector
        merge_and_shrink/merge_selector_score_based_filtering
        merge_and_shrink/merge_strategy
        merge_and_shrink/merge_strategy_aliases
        merge_and_shrink/merge_strategy_factory
        merge_and_shrink/merge_strategy_factory_precomputed
        merge_and_shrink/merge_strategy_factory_stateless
        merge_and_shrink/merge_strategy_precomputed
        merge_and_shrink/merge_strategy_stateless
        merge_and_shrink/merge_tree
        merge_and_shrink/merge_tree_factory
        merge_and_shrink/merge_tree_factory_linear
        merge_and_shrink/shrink_bisimulation
        merge_and_shrink/shrink_bucket_based
        merge_and_shrink/shrink_fh
        merge_and_shrink/shrink_random
        merge_and_shrink/shrink_strategy
        merge_and_shrink/transition_system
        merge_and_shrink/types
        merge_and_shrink/utils
)

fast_downward_plugin(
    NAME LANDMARKS
    HELP "Plugin containing the code to reason with landmarks"
    SOURCES
        landmarks/exploration
        landmarks/lama_ff_synergy
        landmarks/landmark_cost_assignment
        landmarks/landmark_count_heuristic
        landmarks/landmark_factory
        landmarks/landmark_factory_h_m
        landmarks/landmark_factory_merged
        landmarks/landmark_factory_rpg_exhaust
        landmarks/landmark_factory_rpg_sasp
        landmarks/landmark_factory_zhu_givan
        landmarks/landmark_graph
        landmarks/landmark_status_manager
        landmarks/util
    DEPENDS LP_SOLVER
)

fast_downward_plugin(
    NAME OPERATOR_COUNTING
    HELP "Plugin containing the code for operator counting heuristics"
    SOURCES
        operator_counting/constraint_generator
        operator_counting/lm_cut_constraints
        operator_counting/operator_counting_heuristic
        operator_counting/pho_constraints
        operator_counting/state_equation_constraints
    DEPENDS LP_SOLVER LANDMARK_CUT_HEURISTIC PDBS
)

fast_downward_plugin(
    NAME PDBS
    HELP "Plugin containing the code for PDBs"
    SOURCES
        pdbs/canonical_pdbs
        pdbs/canonical_pdbs_heuristic
        pdbs/dominance_pruning
        pdbs/incremental_canonical_pdbs
        pdbs/match_tree
        pdbs/max_additive_pdb_sets
        pdbs/max_cliques
        pdbs/pattern_collection_information
        pdbs/pattern_database
        pdbs/pattern_collection_generator_combo
        pdbs/pattern_collection_generator_genetic
        pdbs/pattern_collection_generator_hillclimbing
        pdbs/pattern_collection_generator_manual
        pdbs/pattern_collection_generator_systematic
        pdbs/pattern_generator_greedy
        pdbs/pattern_generator_manual
        pdbs/pattern_generator
        pdbs/pdb_heuristic
        pdbs/types
        pdbs/validation
        pdbs/zero_one_pdbs
        pdbs/zero_one_pdbs_heuristic
)

fast_downward_plugin(
    NAME POTENTIALS
    HELP "Plugin containing the code for potential heuristics"
    SOURCES
        potentials/diverse_potential_heuristics
        potentials/potential_function
        potentials/potential_heuristic
        potentials/potential_max_heuristic
        potentials/potential_optimizer
        potentials/sample_based_potential_heuristics
        potentials/single_potential_heuristics
        potentials/util
    DEPENDS LP_SOLVER
)

fast_downward_add_plugin_sources(PLANNER_SOURCES)

# The order in PLANNER_SOURCES influences the order in which object
# files are given to the linker, which can have a significant influence
# on performance (see issue67). The general recommendation seems to be
# to list files that define functions after files that use them.
# We approximate this by reversing the list, which will put the plugins
# first, followed by the core files, followed by the main file.
# This is certainly not optimal, but works well enough in practice.
list(REVERSE PLANNER_SOURCES)<|MERGE_RESOLUTION|>--- conflicted
+++ resolved
@@ -121,23 +121,6 @@
     NAME UTILS
     HELP "System utilities"
     SOURCES
-<<<<<<< HEAD
-        utils/collections.h
-        utils/countdown_timer.cc
-        utils/dynamic_bitset.h
-        utils/hash.cc
-        utils/language.h
-        utils/logging.cc
-        utils/markup.cc
-        utils/math.cc
-        utils/memory.cc
-        utils/rng.cc
-        utils/rng_options.cc
-        utils/system.cc
-        utils/system_unix.cc
-        utils/system_windows.cc
-        utils/timer.cc
-=======
         utils/collections
         utils/countdown_timer
         utils/dynamic_bitset
@@ -153,7 +136,6 @@
         utils/system_unix
         utils/system_windows
         utils/timer
->>>>>>> 4681db69
     CORE_PLUGIN
 )
 
