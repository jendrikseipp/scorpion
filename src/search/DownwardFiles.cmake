# See https://www.fast-downward.org/ForDevelopers/AddingSourceFiles
# for general information on adding source files and CMake plugins.
#
# All plugins are enabled by default and users can disable them by specifying
#    -DPLUGIN_FOO_ENABLED=FALSE
# The default behavior can be changed so all non-essential plugins are
# disabled by default by specifying
#    -DDISABLE_PLUGINS_BY_DEFAULT=TRUE
# In that case, individual plugins can be enabled with
#    -DPLUGIN_FOO_ENABLED=TRUE
#
# Defining a new plugin:
#    fast_downward_plugin(
#        NAME <NAME>
#        [ DISPLAY_NAME <DISPLAY_NAME> ]
#        [ HELP <HELP> ]
#        SOURCES
#            <FILE_1> [ <FILE_2> ... ]
#        [ DEPENDS <PLUGIN_NAME_1> [ <PLUGIN_NAME_2> ... ] ]
#        [ DEPENDENCY_ONLY ]
#        [ CORE_PLUGIN ]
#    )
#
# <DISPLAY_NAME> defaults to lower case <NAME> and is used to group files
#   in IDEs and for messages.
# <HELP> defaults to <DISPLAY_NAME> and is used to describe the cmake option.
# SOURCES lists the source files that are part of the plugin. Entries are
#   listed without extension. For an entry <file>, both <file>.h and <file>.cc
#   are added if the files exist.
# DEPENDS lists plugins that will be automatically enabled if this plugin is
#   enabled. If the dependency was not enabled before, this will be logged.
# DEPENDENCY_ONLY disables the plugin unless it is needed as a dependency and
#   hides the option to enable the plugin in cmake GUIs like ccmake.
# CORE_PLUGIN always enables the plugin (even if DISABLE_PLUGINS_BY_DEFAULT
#   is used) and hides the option to disable it in CMake GUIs like ccmake.

option(
    DISABLE_PLUGINS_BY_DEFAULT
    "If set to YES only plugins that are specifically enabled will be compiled"
    NO)
# This option should not show up in CMake GUIs like ccmake where all
# plugins are enabled or disabled manually.
mark_as_advanced(DISABLE_PLUGINS_BY_DEFAULT)

fast_downward_plugin(
    NAME CORE_SOURCES
    HELP "Core source files"
    SOURCES
        planner

        abstract_task
        axioms
        command_line
        evaluation_context
        evaluation_result
        evaluator
        evaluator_cache
        heuristic
        open_list
        open_list_factory
        operator_cost
        operator_id
        per_state_array
        per_state_bitset
        per_state_information
        per_task_information
        plan_manager
        pruning_method
        search_engine
        search_node_info
        search_progress
        search_space
        search_statistics
        state_id
        state_registry
        task_id
        task_proxy

    DEPENDS CAUSAL_GRAPH INT_HASH_SET INT_PACKER ORDERED_SET SEGMENTED_VECTOR SUBSCRIBER SUCCESSOR_GENERATOR TASK_PROPERTIES
    CORE_PLUGIN
)

fast_downward_plugin(
    NAME PLUGINS
    HELP "Plugin definition"
    SOURCES
        plugins/any
        plugins/bounds
        plugins/doc_printer
        plugins/options
        plugins/plugin
        plugins/plugin_info
        plugins/raw_registry
        plugins/registry
        plugins/registry_types
        plugins/types
    CORE_PLUGIN
)

fast_downward_plugin(
    NAME PARSER
    HELP "Option parsing"
    SOURCES
        parser/abstract_syntax_tree
        parser/decorated_abstract_syntax_tree
        parser/lexical_analyzer
        parser/syntax_analyzer
        parser/token_stream
    CORE_PLUGIN
)

fast_downward_plugin(
    NAME UTILS
    HELP "System utilities"
    SOURCES
        utils/collections
        utils/countdown_timer
        utils/exceptions
        utils/hash
        utils/language
        utils/logging
        utils/markup
        utils/math
        utils/memory
        utils/rng
        utils/rng_options
        utils/strings
        utils/system
        utils/system_unix
        utils/system_windows
        utils/timer
    CORE_PLUGIN
)

fast_downward_plugin(
    NAME ALTERNATION_OPEN_LIST
    HELP "Open list that alternates between underlying open lists in a round-robin manner"
    SOURCES
        open_lists/alternation_open_list
)

fast_downward_plugin(
    NAME BEST_FIRST_OPEN_LIST
    HELP "Open list that selects the best element according to a single evaluation function"
    SOURCES
        open_lists/best_first_open_list
)

fast_downward_plugin(
    NAME EPSILON_GREEDY_OPEN_LIST
    HELP "Open list that chooses an entry randomly with probability epsilon"
    SOURCES
        open_lists/epsilon_greedy_open_list
)

fast_downward_plugin(
    NAME PARETO_OPEN_LIST
    HELP "Pareto open list"
    SOURCES
        open_lists/pareto_open_list
)

fast_downward_plugin(
    NAME TIEBREAKING_OPEN_LIST
    HELP "Tiebreaking open list"
    SOURCES
        open_lists/tiebreaking_open_list
)

fast_downward_plugin(
    NAME TYPE_BASED_OPEN_LIST
    HELP "Type-based open list"
    SOURCES
        open_lists/type_based_open_list
)

fast_downward_plugin(
    NAME DYNAMIC_BITSET
    HELP "Poor man's version of boost::dynamic_bitset"
    SOURCES
        algorithms/dynamic_bitset
    DEPENDENCY_ONLY
)

fast_downward_plugin(
    NAME NAMED_VECTOR
    HELP "Generic vector with associated name for each element"
    SOURCES
        algorithms/named_vector
    DEPENDENCY_ONLY
)

fast_downward_plugin(
    NAME EQUIVALENCE_RELATION
    HELP "Equivalence relation over [1, ..., n] that can be iteratively refined"
    SOURCES
        algorithms/equivalence_relation
    DEPENDENCY_ONLY
)

fast_downward_plugin(
    NAME INT_HASH_SET
    HELP "Hash set storing non-negative integers"
    SOURCES
        algorithms/int_hash_set
    DEPENDENCY_ONLY
)

fast_downward_plugin(
    NAME INT_PACKER
    HELP "Greedy bin packing algorithm to pack integer variables with small domains tightly into memory"
    SOURCES
        algorithms/int_packer
    DEPENDENCY_ONLY
)

fast_downward_plugin(
    NAME MAX_CLIQUES
    HELP "Implementation of the Max Cliques algorithm by Tomita et al."
    SOURCES
        algorithms/max_cliques
    DEPENDENCY_ONLY
)

fast_downward_plugin(
    NAME PARTIAL_STATE_TREE
    HELP "Compact representation of sets of fact conjunctions"
    SOURCES
        algorithms/partial_state_tree
    DEPENDENCY_ONLY
)

fast_downward_plugin(
    NAME PRIORITY_QUEUES
    HELP "Three implementations of priority queue: HeapQueue, BucketQueue and AdaptiveQueue"
    SOURCES
        algorithms/priority_queues
    DEPENDENCY_ONLY
)

fast_downward_plugin(
    NAME ORDERED_SET
    HELP "Set of elements ordered by insertion time"
    SOURCES
        algorithms/ordered_set
    DEPENDENCY_ONLY
)

fast_downward_plugin(
    NAME SEGMENTED_VECTOR
    HELP "Memory-friendly and vector-like data structure"
    SOURCES
        algorithms/segmented_vector
    DEPENDENCY_ONLY
)

fast_downward_plugin(
    NAME SUBSCRIBER
    HELP "Allows object to subscribe to the destructor of other objects"
    SOURCES
        algorithms/subscriber
    DEPENDENCY_ONLY
)

fast_downward_plugin(
    NAME EVALUATORS_SUBCATEGORY
    HELP "Subcategory plugin for basic evaluators"
    SOURCES
        evaluators/subcategory
)

fast_downward_plugin(
    NAME CONST_EVALUATOR
    HELP "The constant evaluator"
    SOURCES
        evaluators/const_evaluator
    DEPENDS EVALUATORS_SUBCATEGORY
)

fast_downward_plugin(
    NAME G_EVALUATOR
    HELP "The g-evaluator"
    SOURCES
        evaluators/g_evaluator
    DEPENDS EVALUATORS_SUBCATEGORY
)

fast_downward_plugin(
    NAME COMBINING_EVALUATOR
    HELP "The combining evaluator"
    SOURCES
        evaluators/combining_evaluator
    DEPENDENCY_ONLY
)

fast_downward_plugin(
    NAME MAX_EVALUATOR
    HELP "The max evaluator"
    SOURCES
        evaluators/max_evaluator
    DEPENDS COMBINING_EVALUATOR EVALUATORS_SUBCATEGORY
)

fast_downward_plugin(
    NAME PREF_EVALUATOR
    HELP "The pref evaluator"
    SOURCES
        evaluators/pref_evaluator
    DEPENDS EVALUATORS_SUBCATEGORY
)

fast_downward_plugin(
    NAME WEIGHTED_EVALUATOR
    HELP "The weighted evaluator"
    SOURCES
        evaluators/weighted_evaluator
    DEPENDS EVALUATORS_SUBCATEGORY
)

fast_downward_plugin(
    NAME SUM_EVALUATOR
    HELP "The sum evaluator"
    SOURCES
        evaluators/sum_evaluator
    DEPENDS COMBINING_EVALUATOR EVALUATORS_SUBCATEGORY
)

fast_downward_plugin(
    NAME NULL_PRUNING_METHOD
    HELP "Pruning method that does nothing"
    SOURCES
        pruning/null_pruning_method
    DEPENDENCY_ONLY
)

fast_downward_plugin(
    NAME LIMITED_PRUNING
    HELP "Method for limiting another pruning method"
    SOURCES
        pruning/limited_pruning
)

fast_downward_plugin(
    NAME STUBBORN_SETS
    HELP "Base class for all stubborn set partial order reduction methods"
    SOURCES
        pruning/stubborn_sets
    DEPENDS TASK_PROPERTIES
    DEPENDENCY_ONLY
)

fast_downward_plugin(
    NAME STUBBORN_SETS_ACTION_CENTRIC
    HELP "Base class for all action-centric stubborn set partial order reduction methods"
    SOURCES
        pruning/stubborn_sets_action_centric
    DEPENDS STUBBORN_SETS
    DEPENDENCY_ONLY
)

fast_downward_plugin(
    NAME STUBBORN_SETS_ATOM_CENTRIC
    HELP "Atom-centric stubborn sets"
    SOURCES
        pruning/stubborn_sets_atom_centric
    DEPENDS STUBBORN_SETS
)

fast_downward_plugin(
    NAME STUBBORN_SETS_SIMPLE
    HELP "Stubborn sets simple"
    SOURCES
        pruning/stubborn_sets_simple
    DEPENDS STUBBORN_SETS_ACTION_CENTRIC
)

fast_downward_plugin(
    NAME STUBBORN_SETS_EC
    HELP "Stubborn set method that dominates expansion core"
    SOURCES
        pruning/stubborn_sets_ec
    DEPENDS STUBBORN_SETS_ACTION_CENTRIC TASK_PROPERTIES
)

fast_downward_plugin(
    NAME SEARCH_COMMON
    HELP "Basic classes used for all search engines"
    SOURCES
        search_engines/search_common
    DEPENDS ALTERNATION_OPEN_LIST G_EVALUATOR BEST_FIRST_OPEN_LIST SUM_EVALUATOR TIEBREAKING_OPEN_LIST WEIGHTED_EVALUATOR
    DEPENDENCY_ONLY
)

fast_downward_plugin(
    NAME BREADTH_FIRST_SEARCH
    HELP "Breadth-first search"
    SOURCES
        search_engines/breadth_first_search
    DEPENDS SEARCH_COMMON NULL_PRUNING_METHOD
)

fast_downward_plugin(
    NAME EAGER_SEARCH
    HELP "Eager search algorithm"
    SOURCES
        search_engines/eager_search
    DEPENDS NULL_PRUNING_METHOD ORDERED_SET SUCCESSOR_GENERATOR
    DEPENDENCY_ONLY
)

fast_downward_plugin(
    NAME EXHAUSTIVE_SEARCH
    HELP "Exhaustive search"
    SOURCES
        search_engines/exhaustive_search
    DEPENDS SEARCH_COMMON NULL_PRUNING_METHOD
)

fast_downward_plugin(
    NAME PLUGIN_ASTAR
    HELP "A* search"
    SOURCES
        search_engines/plugin_astar
    DEPENDS EAGER_SEARCH SEARCH_COMMON
)

fast_downward_plugin(
    NAME PLUGIN_IDASTAR
    HELP "IDA* search"
    SOURCES
        search_engines/idastar_search
)

fast_downward_plugin(
    NAME PLUGIN_ITERATIVE_DEEPENING_SEARCH
    HELP "Iterative deepening search"
    SOURCES
        search_engines/iterative_deepening_search
    DEPENDS INCREMENTAL_SUCCESSOR_GENERATOR
)

fast_downward_plugin(
    NAME PLUGIN_DFS
    HELP "Depth-first search"
    SOURCES
        search_engines/depth_first_search
)

fast_downward_plugin(
    NAME PLUGIN_EAGER
    HELP "Eager (i.e., normal) best-first search"
    SOURCES
        search_engines/plugin_eager
    DEPENDS EAGER_SEARCH SEARCH_COMMON
)

fast_downward_plugin(
    NAME PLUGIN_EAGER_GREEDY
    HELP "Eager greedy best-first search"
    SOURCES
        search_engines/plugin_eager_greedy
    DEPENDS EAGER_SEARCH SEARCH_COMMON
)

fast_downward_plugin(
    NAME PLUGIN_EAGER_WASTAR
    HELP "Weighted eager A* search"
    SOURCES
        search_engines/plugin_eager_wastar
    DEPENDS EAGER_SEARCH SEARCH_COMMON
)

fast_downward_plugin(
    NAME PLUGIN_IW
    HELP "Iterative width search"
    SOURCES
        search_engines/iterative_width_search
)

fast_downward_plugin(
    NAME PLUGIN_LAZY
    HELP "Best-first search with deferred evaluation (lazy)"
    SOURCES
        search_engines/plugin_lazy
    DEPENDS LAZY_SEARCH SEARCH_COMMON
)

fast_downward_plugin(
    NAME PLUGIN_LAZY_GREEDY
    HELP "Greedy best-first search with deferred evaluation (lazy)"
    SOURCES
        search_engines/plugin_lazy_greedy
    DEPENDS LAZY_SEARCH SEARCH_COMMON
)

fast_downward_plugin(
    NAME PLUGIN_LAZY_WASTAR
    HELP "Weighted A* search with deferred evaluation (lazy)"
    SOURCES
        search_engines/plugin_lazy_wastar
    DEPENDS LAZY_SEARCH SEARCH_COMMON
)

fast_downward_plugin(
    NAME ENFORCED_HILL_CLIMBING_SEARCH
    HELP "Lazy enforced hill-climbing search algorithm"
    SOURCES
        search_engines/enforced_hill_climbing_search
    DEPENDS G_EVALUATOR ORDERED_SET PREF_EVALUATOR SEARCH_COMMON SUCCESSOR_GENERATOR
)

fast_downward_plugin(
    NAME ITERATED_SEARCH
    HELP "Iterated search algorithm"
    SOURCES
        search_engines/iterated_search
)

fast_downward_plugin(
    NAME LAZY_SEARCH
    HELP "Lazy search algorithm"
    SOURCES
        search_engines/lazy_search
    DEPENDS ORDERED_SET SUCCESSOR_GENERATOR
    DEPENDENCY_ONLY
)

fast_downward_plugin(
    NAME LP_SOLVER
    HELP "Interface to an LP solver"
    SOURCES
        lp/lp_internals
        lp/lp_solver
    DEPENDS NAMED_VECTOR
    DEPENDENCY_ONLY
)

fast_downward_plugin(
    NAME RELAXATION_HEURISTIC
    HELP "The base class for relaxation heuristics"
    SOURCES
        heuristics/array_pool
        heuristics/relaxation_heuristic
    DEPENDENCY_ONLY
)

fast_downward_plugin(
    NAME ADDITIVE_HEURISTIC
    HELP "The additive heuristic"
    SOURCES
        heuristics/additive_heuristic
    DEPENDS PRIORITY_QUEUES RELAXATION_HEURISTIC TASK_PROPERTIES
)

fast_downward_plugin(
    NAME BLIND_SEARCH_HEURISTIC
    HELP "The 'blind search' heuristic"
    SOURCES
        heuristics/blind_search_heuristic
    DEPENDS TASK_PROPERTIES
)

fast_downward_plugin(
    NAME CONTEXT_ENHANCED_ADDITIVE_HEURISTIC
    HELP "The context-enhanced additive heuristic"
    SOURCES
        heuristics/cea_heuristic
    DEPENDS DOMAIN_TRANSITION_GRAPH PRIORITY_QUEUES TASK_PROPERTIES
)

fast_downward_plugin(
    NAME CG_HEURISTIC
    HELP "The causal graph heuristic"
    SOURCES heuristics/cg_heuristic
            heuristics/cg_cache
    DEPENDS DOMAIN_TRANSITION_GRAPH PRIORITY_QUEUES TASK_PROPERTIES
)

fast_downward_plugin(
    NAME DOMAIN_TRANSITION_GRAPH
    HELP "DTGs used by cg and cea heuristic"
    SOURCES
        heuristics/domain_transition_graph
    DEPENDENCY_ONLY
)

fast_downward_plugin(
    NAME FF_HEURISTIC
    HELP "The FF heuristic (an implementation of the RPG heuristic)"
    SOURCES
        heuristics/ff_heuristic
    DEPENDS ADDITIVE_HEURISTIC TASK_PROPERTIES
)

fast_downward_plugin(
    NAME GOAL_COUNT_HEURISTIC
    HELP "The goal-counting heuristic"
    SOURCES
        heuristics/goal_count_heuristic
)

fast_downward_plugin(
    NAME HM_HEURISTIC
    HELP "The h^m heuristic"
    SOURCES
        heuristics/hm_heuristic
    DEPENDS TASK_PROPERTIES
)

fast_downward_plugin(
    NAME LANDMARK_CUT_HEURISTIC
    HELP "The LM-cut heuristic"
    SOURCES
        heuristics/lm_cut_heuristic
        heuristics/lm_cut_landmarks
    DEPENDS PRIORITY_QUEUES TASK_PROPERTIES
)

fast_downward_plugin(
    NAME MAX_HEURISTIC
    HELP "The Max heuristic"
    SOURCES
        heuristics/max_heuristic
    DEPENDS PRIORITY_QUEUES RELAXATION_HEURISTIC
)

fast_downward_plugin(
    NAME NOVELTY
    HELP "Novelty-based algorithms"
    SOURCES
        novelty/novelty_table
    DEPENDS TASK_PROPERTIES
)

fast_downward_plugin(
    NAME CORE_TASKS
    HELP "Core task transformations"
    SOURCES
        tasks/cost_adapted_task
        tasks/delegating_task
        tasks/root_task
    CORE_PLUGIN
)

fast_downward_plugin(
    NAME EXTRA_TASKS
    HELP "Non-core task transformations"
    SOURCES
        tasks/domain_abstracted_task
        tasks/domain_abstracted_task_factory
        tasks/modified_goals_task
        tasks/modified_operator_costs_task
    DEPENDS TASK_PROPERTIES
    DEPENDENCY_ONLY
)

fast_downward_plugin(
    NAME CAUSAL_GRAPH
    HELP "Causal Graph"
    SOURCES
        task_utils/causal_graph
    DEPENDENCY_ONLY
)

fast_downward_plugin(
    NAME SAMPLING
    HELP "Sampling"
    SOURCES
        task_utils/sampling
    DEPENDS SUCCESSOR_GENERATOR TASK_PROPERTIES
    DEPENDENCY_ONLY
)

fast_downward_plugin(
    NAME SUCCESSOR_GENERATOR
    HELP "Successor generator"
    SOURCES
        task_utils/successor_generator
        task_utils/successor_generator_factory
        task_utils/successor_generator_internals
    DEPENDS TASK_PROPERTIES
    DEPENDENCY_ONLY
)

fast_downward_plugin(
    NAME INCREMENTAL_SUCCESSOR_GENERATOR
    HELP "Incremental successor generator"
    SOURCES
        task_utils/incremental_successor_generator
    DEPENDS TASK_PROPERTIES
    DEPENDENCY_ONLY
)

fast_downward_plugin(
    NAME TASK_PROPERTIES
    HELP "Task properties"
    SOURCES
        task_utils/task_properties
    DEPENDENCY_ONLY
)

fast_downward_plugin(
    NAME VARIABLE_ORDER_FINDER
    HELP "Variable order finder"
    SOURCES
        task_utils/variable_order_finder
    DEPENDENCY_ONLY
)

fast_downward_plugin(
    NAME CEGAR
    HELP "Plugin containing the code for CEGAR heuristics"
    SOURCES
        cegar/abstraction
        cegar/abstract_search
        cegar/abstract_state
        cegar/additive_cartesian_heuristic
        cegar/cartesian_heuristic_function
        cegar/cartesian_set
        cegar/cegar
        cegar/cost_saturation
        cegar/flaw
        cegar/flaw_search
        cegar/refinement_hierarchy
        cegar/shortest_paths
        cegar/split_selector
        cegar/subtask_generators
        cegar/transition
        cegar/transition_system
        cegar/types
        cegar/utils
        cegar/utils_landmarks
    DEPENDS ADDITIVE_HEURISTIC DYNAMIC_BITSET EXTRA_TASKS LANDMARKS PRIORITY_QUEUES TASK_PROPERTIES
)

fast_downward_plugin(
    NAME COST_SATURATION
    HELP "Saturated cost partitioning"
    SOURCES
        cost_saturation/abstraction
        cost_saturation/abstraction_generator
        cost_saturation/canonical_heuristic
        cost_saturation/cartesian_abstraction_generator
        cost_saturation/cost_partitioning_heuristic
        cost_saturation/cost_partitioning_heuristic_collection_generator
        cost_saturation/diversifier
        cost_saturation/explicit_abstraction
        cost_saturation/explicit_projection_factory
        cost_saturation/greedy_order_utils
        cost_saturation/max_cost_partitioning_heuristic
        cost_saturation/max_heuristic
        cost_saturation/optimal_cost_partitioning_heuristic
        cost_saturation/order_generator
        cost_saturation/order_generator_dynamic_greedy
        cost_saturation/order_generator_greedy
        cost_saturation/order_generator_random
        cost_saturation/order_optimizer
        cost_saturation/pho_heuristic
        cost_saturation/plugin_group
        cost_saturation/projection
        cost_saturation/projection_generator
        cost_saturation/saturated_cost_partitioning_heuristic
        cost_saturation/saturated_cost_partitioning_online_heuristic
        cost_saturation/types
        cost_saturation/uniform_cost_partitioning_heuristic
        cost_saturation/unsolvability_heuristic
        cost_saturation/utils
        cost_saturation/zero_one_cost_partitioning_heuristic
    DEPENDS CEGAR LP_SOLVER PDBS PARTIAL_STATE_TREE PRIORITY_QUEUES SAMPLING TASK_PROPERTIES
)

fast_downward_plugin(
    NAME MAS_HEURISTIC
    HELP "The Merge-and-Shrink heuristic"
    SOURCES
        merge_and_shrink/distances
        merge_and_shrink/factored_transition_system
        merge_and_shrink/fts_factory
        merge_and_shrink/label_reduction
        merge_and_shrink/labels
        merge_and_shrink/merge_and_shrink_algorithm
        merge_and_shrink/merge_and_shrink_heuristic
        merge_and_shrink/merge_and_shrink_representation
        merge_and_shrink/merge_scoring_function
        merge_and_shrink/merge_scoring_function_dfp
        merge_and_shrink/merge_scoring_function_goal_relevance
        merge_and_shrink/merge_scoring_function_miasm
        merge_and_shrink/merge_scoring_function_miasm_utils
        merge_and_shrink/merge_scoring_function_single_random
        merge_and_shrink/merge_scoring_function_total_order
        merge_and_shrink/merge_selector
        merge_and_shrink/merge_selector_score_based_filtering
        merge_and_shrink/merge_strategy
        merge_and_shrink/merge_strategy_factory
        merge_and_shrink/merge_strategy_factory_precomputed
        merge_and_shrink/merge_strategy_factory_sccs
        merge_and_shrink/merge_strategy_factory_stateless
        merge_and_shrink/merge_strategy_precomputed
        merge_and_shrink/merge_strategy_sccs
        merge_and_shrink/merge_strategy_stateless
        merge_and_shrink/merge_tree
        merge_and_shrink/merge_tree_factory
        merge_and_shrink/merge_tree_factory_linear
        merge_and_shrink/shrink_bisimulation
        merge_and_shrink/shrink_bucket_based
        merge_and_shrink/shrink_fh
        merge_and_shrink/shrink_random
        merge_and_shrink/shrink_strategy
        merge_and_shrink/transition_system
        merge_and_shrink/types
        merge_and_shrink/utils
    DEPENDS PRIORITY_QUEUES EQUIVALENCE_RELATION SCCS TASK_PROPERTIES VARIABLE_ORDER_FINDER
)

fast_downward_plugin(
    NAME LANDMARKS
    HELP "Plugin containing the code to reason with landmarks"
    SOURCES
        landmarks/exploration
        landmarks/landmark
        landmarks/landmark_cost_assignment
        landmarks/landmark_cost_partitioning_heuristic
        landmarks/landmark_factory
        landmarks/landmark_factory_h_m
        landmarks/landmark_factory_reasonable_orders_hps
        landmarks/landmark_factory_merged
        landmarks/landmark_factory_relaxation
        landmarks/landmark_factory_rpg_exhaust
        landmarks/landmark_factory_rpg_sasp
        landmarks/landmark_factory_zhu_givan
        landmarks/landmark_graph
        landmarks/landmark_heuristic
        landmarks/landmark_status_manager
        landmarks/landmark_sum_heuristic
        landmarks/util
    DEPENDS LP_SOLVER PRIORITY_QUEUES SUCCESSOR_GENERATOR TASK_PROPERTIES
)

fast_downward_plugin(
    NAME OPERATOR_COUNTING
    HELP "Plugin containing the code for operator-counting heuristics"
    SOURCES
        operator_counting/constraint_generator
        operator_counting/delete_relaxation_constraints
        operator_counting/lm_cut_constraints
        operator_counting/operator_counting_heuristic
        operator_counting/pho_abstraction_constraints
        operator_counting/pho_constraints
        operator_counting/state_equation_constraints
    DEPENDS LP_SOLVER LANDMARK_CUT_HEURISTIC PDBS TASK_PROPERTIES
)

fast_downward_plugin(
    NAME PDBS
    HELP "Plugin containing the code for PDBs"
    SOURCES
        pdbs/abstract_operator
        pdbs/canonical_pdbs
        pdbs/canonical_pdbs_heuristic
        pdbs/cegar
        pdbs/dominance_pruning
        pdbs/incremental_canonical_pdbs
        pdbs/match_tree
        pdbs/max_cliques
        pdbs/pattern_cliques
        pdbs/pattern_collection_information
        pdbs/pattern_collection_generator_combo
        pdbs/pattern_collection_generator_disjoint_cegar
        pdbs/pattern_collection_generator_genetic
        pdbs/pattern_collection_generator_hillclimbing
        pdbs/pattern_collection_generator_manual
        pdbs/pattern_collection_generator_multiple_cegar
        pdbs/pattern_collection_generator_multiple_random
        pdbs/pattern_collection_generator_multiple
        pdbs/pattern_collection_generator_systematic
<<<<<<< HEAD
        pdbs/pattern_collection_generator_systematic_scp
=======
        pdbs/pattern_database_factory
>>>>>>> fc711c78
        pdbs/pattern_database
        pdbs/pattern_evaluator
        pdbs/pattern_generator_cegar
        pdbs/pattern_generator_greedy
        pdbs/pattern_generator_manual
        pdbs/pattern_generator_random
        pdbs/pattern_generator
        pdbs/pattern_information
        pdbs/pdb_heuristic
        pdbs/random_pattern
        pdbs/subcategory
        pdbs/types
        pdbs/utils
        pdbs/validation
        pdbs/zero_one_pdbs
        pdbs/zero_one_pdbs_heuristic
    DEPENDS CAUSAL_GRAPH MAX_CLIQUES PRIORITY_QUEUES SAMPLING SUCCESSOR_GENERATOR TASK_PROPERTIES VARIABLE_ORDER_FINDER
)

fast_downward_plugin(
    NAME POTENTIALS
    HELP "Plugin containing the code for potential heuristics"
    SOURCES
        potentials/diverse_potential_heuristics
        potentials/potential_function
        potentials/potential_heuristic
        potentials/potential_max_heuristic
        potentials/potential_optimizer
        potentials/sample_based_potential_heuristics
        potentials/single_potential_heuristics
        potentials/subcategory
        potentials/util
    DEPENDS LP_SOLVER SAMPLING SUCCESSOR_GENERATOR TASK_PROPERTIES
)

fast_downward_plugin(
    NAME SCCS
    HELP "Algorithm to compute the strongly connected components (SCCs) of a "
         "directed graph."
    SOURCES
        algorithms/sccs
    DEPENDENCY_ONLY
)

fast_downward_add_plugin_sources(PLANNER_SOURCES)

# The order in PLANNER_SOURCES influences the order in which object
# files are given to the linker, which can have a significant influence
# on performance (see issue67). The general recommendation seems to be
# to list files that define functions after files that use them.
# We approximate this by reversing the list, which will put the plugins
# first, followed by the core files, followed by the main file.
# This is certainly not optimal, but works well enough in practice.
list(REVERSE PLANNER_SOURCES)<|MERGE_RESOLUTION|>--- conflicted
+++ resolved
@@ -873,11 +873,8 @@
         pdbs/pattern_collection_generator_multiple_random
         pdbs/pattern_collection_generator_multiple
         pdbs/pattern_collection_generator_systematic
-<<<<<<< HEAD
         pdbs/pattern_collection_generator_systematic_scp
-=======
         pdbs/pattern_database_factory
->>>>>>> fc711c78
         pdbs/pattern_database
         pdbs/pattern_evaluator
         pdbs/pattern_generator_cegar
@@ -888,6 +885,7 @@
         pdbs/pattern_information
         pdbs/pdb_heuristic
         pdbs/random_pattern
+        pdbs/slim_match_tree
         pdbs/subcategory
         pdbs/types
         pdbs/utils
