# See http://www.fast-downward.org/ForDevelopers/AddingSourceFiles
# for general information on adding source files and CMake plugins.
#
# All plugins are enabled by default and users can disable them by specifying
#    -DPLUGIN_FOO_ENABLED=FALSE
# The default behavior can be changed so all non-essential plugins are
# disabled by default by specifying
#    -DDISABLE_PLUGINS_BY_DEFAULT=TRUE
# In that case, individual plugins can be enabled with
#    -DPLUGIN_FOO_ENABLED=TRUE
#
# Defining a new plugin:
#    fast_downward_plugin(
#        NAME <NAME>
#        [ DISPLAY_NAME <DISPLAY_NAME> ]
#        [ HELP <HELP> ]
#        SOURCES
#            <FILE_1> [ <FILE_2> ... ]
#        [ DEPENDS <PLUGIN_NAME_1> [ <PLUGIN_NAME_2> ... ] ]
#        [ DEPENDENCY_ONLY ]
#        [ CORE_PLUGIN ]
#    )
#
# <DISPLAY_NAME> defaults to lower case <NAME> and is used to group files
#   in IDEs and for messages.
# <HELP> defaults to <DISPLAY_NAME> and is used to describe the cmake option.
# SOURCES lists the source files that are part of the plugin. Entries are
#   listed without extension. For an entry <file>, both <file>.h and <file>.cc
#   are added if the files exist.
# DEPENDS lists plugins that will be automatically enabled if this plugin is
#   enabled. If the dependency was not enabled before, this will be logged.
# DEPENDENCY_ONLY disables the plugin unless it is needed as a dependency and
#   hides the option to enable the plugin in cmake GUIs like ccmake.
# CORE_PLUGIN always enables the plugin (even if DISABLE_PLUGINS_BY_DEFAULT
#   is used) and hides the option to disable it in CMake GUIs like ccmake.

option(
    DISABLE_PLUGINS_BY_DEFAULT
    "If set to YES only plugins that are specifically enabled will be compiled"
    NO)
# This option should not show up in CMake GUIs like ccmake where all
# plugins are enabled or disabled manually.
mark_as_advanced(DISABLE_PLUGINS_BY_DEFAULT)

fast_downward_plugin(
    NAME CORE_SOURCES
    HELP "Core source files"
    SOURCES
        planner

        abstract_task
        axioms
        evaluation_context
        evaluation_result
        evaluator
        globals
        global_state
        heuristic_cache
        heuristic
        open_list
        open_list_factory
        operator_cost
        operator_id
        option_parser
        option_parser_util
        per_state_information
<<<<<<< HEAD
        per_state_array
        per_state_bitset
=======
        plan_manager
>>>>>>> c6114562
        plugin
        pruning_method
        search_engine
        search_node_info
        search_progress
        search_space
        search_statistics
        state_id
        state_registry
        task_proxy

    DEPENDS CAUSAL_GRAPH INT_HASH_SET INT_PACKER ORDERED_SET SEGMENTED_VECTOR SUCCESSOR_GENERATOR TASK_PROPERTIES
    CORE_PLUGIN
)

fast_downward_plugin(
    NAME OPTIONS
    HELP "Option parsing and plugin definition"
    SOURCES
        options/any
        options/bounds
        options/doc_printer
        options/doc_store
        options/errors
        options/option_parser
        options/options
        options/parse_tree
        options/predefinitions
        options/plugin
        options/registries
        options/token_parser
        options/type_namer
    CORE_PLUGIN
)

fast_downward_plugin(
    NAME UTILS
    HELP "System utilities"
    SOURCES
        utils/collections
        utils/countdown_timer
        utils/hash
        utils/language
        utils/logging
        utils/markup
        utils/math
        utils/memory
        utils/rng
        utils/rng_options
        utils/system
        utils/system_unix
        utils/system_windows
        utils/timer
    CORE_PLUGIN
)

fast_downward_plugin(
    NAME ALTERNATION_OPEN_LIST
    HELP "Open list that alternates between underlying open lists in a round-robin manner"
    SOURCES
        open_lists/alternation_open_list
)

fast_downward_plugin(
    NAME EPSILON_GREEDY_OPEN_LIST
    HELP "Open list that chooses an entry randomly with probability epsilon"
    SOURCES
        open_lists/epsilon_greedy_open_list
)

fast_downward_plugin(
    NAME PARETO_OPEN_LIST
    HELP "Pareto open list"
    SOURCES
        open_lists/pareto_open_list
)

fast_downward_plugin(
    NAME STANDARD_SCALAR_OPEN_LIST
    HELP "Standard scalar open list"
    SOURCES
        open_lists/standard_scalar_open_list
)

fast_downward_plugin(
    NAME TIEBREAKING_OPEN_LIST
    HELP "Tiebreaking open list"
    SOURCES
        open_lists/tiebreaking_open_list
)

fast_downward_plugin(
    NAME TYPE_BASED_OPEN_LIST
    HELP "Type-based open list"
    SOURCES
        open_lists/type_based_open_list
)

fast_downward_plugin(
    NAME DYNAMIC_BITSET
    HELP "Poor man's version of boost::dynamic_bitset"
    SOURCES
        algorithms/dynamic_bitset
    DEPENDENCY_ONLY
)

fast_downward_plugin(
    NAME EQUIVALENCE_RELATION
    HELP "Equivalence relation over [1, ..., n] that can be iteratively refined"
    SOURCES
        algorithms/equivalence_relation
    DEPENDENCY_ONLY
)

fast_downward_plugin(
    NAME INT_HASH_SET
    HELP "Hash set storing non-negative integers"
    SOURCES
        algorithms/int_hash_set
    DEPENDENCY_ONLY
)

fast_downward_plugin(
    NAME INT_PACKER
    HELP "Greedy bin packing algorithm to pack integer variables with small domains tightly into memory"
    SOURCES
        algorithms/int_packer
    DEPENDENCY_ONLY
)

fast_downward_plugin(
    NAME MAX_CLIQUES
    HELP "Implementation of the Max Cliques algorithm by Tomita et al."
    SOURCES
        algorithms/max_cliques
    DEPENDENCY_ONLY
)

fast_downward_plugin(
    NAME PRIORITY_QUEUES
    HELP "Three implementations of priority queue: HeapQueue, BucketQueue and AdaptiveQueue"
    SOURCES
        algorithms/priority_queues
    DEPENDENCY_ONLY
)

fast_downward_plugin(
    NAME ORDERED_SET
    HELP "Set of elements ordered by insertion time"
    SOURCES
        algorithms/ordered_set
    DEPENDENCY_ONLY
)

fast_downward_plugin(
    NAME SEGMENTED_VECTOR
    HELP "Memory-friendly and vector-like data structure"
    SOURCES
        algorithms/segmented_vector
    DEPENDENCY_ONLY
)

fast_downward_plugin(
    NAME CONST_EVALUATOR
    HELP "The constant evaluator"
    SOURCES
        evaluators/const_evaluator
)

fast_downward_plugin(
    NAME G_EVALUATOR
    HELP "The g-evaluator"
    SOURCES
        evaluators/g_evaluator
)

fast_downward_plugin(
    NAME COMBINING_EVALUATOR
    HELP "The combining evaluator"
    SOURCES
        evaluators/combining_evaluator
)

fast_downward_plugin(
    NAME MAX_EVALUATOR
    HELP "The max evaluator"
    SOURCES
        evaluators/max_evaluator
    DEPENDS COMBINING_EVALUATOR
)

fast_downward_plugin(
    NAME PREF_EVALUATOR
    HELP "The pref evaluator"
    SOURCES
        evaluators/pref_evaluator
)

fast_downward_plugin(
    NAME WEIGHTED_EVALUATOR
    HELP "The weighted evaluator"
    SOURCES
        evaluators/weighted_evaluator
)

fast_downward_plugin(
    NAME SUM_EVALUATOR
    HELP "The sum evaluator"
    SOURCES
        evaluators/sum_evaluator
    DEPENDS COMBINING_EVALUATOR
)

fast_downward_plugin(
    NAME NULL_PRUNING_METHOD
    HELP "Pruning method that does nothing"
    SOURCES
        pruning/null_pruning_method
    DEPENDENCY_ONLY
)

fast_downward_plugin(
    NAME STUBBORN_SETS
    HELP "Base class for all stubborn set partial order reduction methods"
    SOURCES
        pruning/stubborn_sets
    DEPENDS TASK_PROPERTIES
    DEPENDENCY_ONLY
)

fast_downward_plugin(
    NAME STUBBORN_SETS_SIMPLE
    HELP "Stubborn sets simple"
    SOURCES
        pruning/stubborn_sets_simple
    DEPENDS STUBBORN_SETS
)

fast_downward_plugin(
    NAME STUBBORN_SETS_EC
    HELP "Stubborn set method that dominates expansion core"
    SOURCES
        pruning/stubborn_sets_ec
    DEPENDS STUBBORN_SETS TASK_PROPERTIES
)

fast_downward_plugin(
    NAME SEARCH_COMMON
    HELP "Basic classes used for all search engines"
    SOURCES
        search_engines/search_common
    DEPENDS ALTERNATION_OPEN_LIST G_EVALUATOR STANDARD_SCALAR_OPEN_LIST SUM_EVALUATOR TIEBREAKING_OPEN_LIST WEIGHTED_EVALUATOR
    DEPENDENCY_ONLY
)

fast_downward_plugin(
    NAME EAGER_SEARCH
    HELP "Eager search algorithm"
    SOURCES
        search_engines/eager_search
    DEPENDS NULL_PRUNING_METHOD ORDERED_SET SUCCESSOR_GENERATOR
    DEPENDENCY_ONLY
)

fast_downward_plugin(
    NAME PLUGIN_ASTAR
    HELP "A* search"
    SOURCES
        search_engines/plugin_astar
    DEPENDS EAGER_SEARCH SEARCH_COMMON
)

fast_downward_plugin(
    NAME PLUGIN_EAGER
    HELP "Eager (i.e., normal) best-first search"
    SOURCES
        search_engines/plugin_eager
    DEPENDS EAGER_SEARCH SEARCH_COMMON
)

fast_downward_plugin(
    NAME PLUGIN_EAGER_GREEDY
    HELP "Eager greedy best-first search"
    SOURCES
        search_engines/plugin_eager_greedy
    DEPENDS EAGER_SEARCH SEARCH_COMMON
)

fast_downward_plugin(
    NAME PLUGIN_LAZY
    HELP "Best-first search with deferred evaluation (lazy)"
    SOURCES
        search_engines/plugin_lazy
    DEPENDS LAZY_SEARCH SEARCH_COMMON
)

fast_downward_plugin(
    NAME PLUGIN_LAZY_GREEDY
    HELP "Greedy best-first search with deferred evaluation (lazy)"
    SOURCES
        search_engines/plugin_lazy_greedy
    DEPENDS LAZY_SEARCH SEARCH_COMMON
)

fast_downward_plugin(
    NAME PLUGIN_LAZY_WASTAR
    HELP "Weighted A* search with deferred evaluation (lazy)"
    SOURCES
        search_engines/plugin_lazy_wastar
    DEPENDS LAZY_SEARCH SEARCH_COMMON
)

fast_downward_plugin(
    NAME ENFORCED_HILL_CLIMBING_SEARCH
    HELP "Lazy enforced hill-climbing search algorithm"
    SOURCES
        search_engines/enforced_hill_climbing_search
    DEPENDS G_EVALUATOR ORDERED_SET PREF_EVALUATOR SEARCH_COMMON SUCCESSOR_GENERATOR
)

fast_downward_plugin(
    NAME ITERATED_SEARCH
    HELP "Iterated search algorithm"
    SOURCES
        search_engines/iterated_search
)

fast_downward_plugin(
    NAME LAZY_SEARCH
    HELP "Lazy search algorithm"
    SOURCES
        search_engines/lazy_search
    DEPENDS ORDERED_SET SUCCESSOR_GENERATOR
    DEPENDENCY_ONLY
)

fast_downward_plugin(
    NAME LP_SOLVER
    HELP "Interface to an LP solver"
    SOURCES
        lp/lp_internals
        lp/lp_solver
    DEPENDENCY_ONLY
)

fast_downward_plugin(
    NAME RELAXATION_HEURISTIC
    HELP "The base class for relaxation heuristics"
    SOURCES
        heuristics/relaxation_heuristic
    DEPENDENCY_ONLY
)

fast_downward_plugin(
    NAME ADDITIVE_HEURISTIC
    HELP "The additive heuristic"
    SOURCES
        heuristics/additive_heuristic
    DEPENDS PRIORITY_QUEUES RELAXATION_HEURISTIC TASK_PROPERTIES
)

fast_downward_plugin(
    NAME BLIND_SEARCH_HEURISTIC
    HELP "The 'blind search' heuristic"
    SOURCES
        heuristics/blind_search_heuristic
    DEPENDS TASK_PROPERTIES
)

fast_downward_plugin(
    NAME CONTEXT_ENHANCED_ADDITIVE_HEURISTIC
    HELP "The context-enhanced additive heuristic"
    SOURCES
        heuristics/cea_heuristic
    DEPENDS DOMAIN_TRANSITION_GRAPH PRIORITY_QUEUES TASK_PROPERTIES
)

fast_downward_plugin(
    NAME CG_HEURISTIC
    HELP "The causal graph heuristic"
    SOURCES heuristics/cg_heuristic
            heuristics/cg_cache
    DEPENDS DOMAIN_TRANSITION_GRAPH PRIORITY_QUEUES TASK_PROPERTIES
)

fast_downward_plugin(
    NAME DOMAIN_TRANSITION_GRAPH
    HELP "DTGs used by cg and cea heuristic"
    SOURCES
        heuristics/domain_transition_graph
    DEPENDENCY_ONLY
)

fast_downward_plugin(
    NAME FF_HEURISTIC
    HELP "The FF heuristic (an implementation of the RPG heuristic)"
    SOURCES
        heuristics/ff_heuristic
    DEPENDS ADDITIVE_HEURISTIC TASK_PROPERTIES
)

fast_downward_plugin(
    NAME GOAL_COUNT_HEURISTIC
    HELP "The goal-counting heuristic"
    SOURCES
        heuristics/goal_count_heuristic
)

fast_downward_plugin(
    NAME HM_HEURISTIC
    HELP "The h^m heuristic"
    SOURCES
        heuristics/hm_heuristic
    DEPENDS TASK_PROPERTIES
)

fast_downward_plugin(
    NAME LANDMARK_CUT_HEURISTIC
    HELP "The LM-cut heuristic"
    SOURCES
        heuristics/lm_cut_heuristic
        heuristics/lm_cut_landmarks
    DEPENDS PRIORITY_QUEUES TASK_PROPERTIES
)

fast_downward_plugin(
    NAME MAX_HEURISTIC
    HELP "The Max heuristic"
    SOURCES
        heuristics/max_heuristic
    DEPENDS PRIORITY_QUEUES RELAXATION_HEURISTIC
)

fast_downward_plugin(
    NAME CORE_TASKS
    HELP "Core task transformations"
    SOURCES
        tasks/cost_adapted_task
        tasks/delegating_task
        tasks/root_task
    CORE_PLUGIN
)

fast_downward_plugin(
    NAME EXTRA_TASKS
    HELP "Non-core task transformations"
    SOURCES
        tasks/domain_abstracted_task
        tasks/domain_abstracted_task_factory
        tasks/modified_goals_task
        tasks/modified_operator_costs_task
    DEPENDS TASK_PROPERTIES
    DEPENDENCY_ONLY
)

fast_downward_plugin(
    NAME CAUSAL_GRAPH
    HELP "Causal Graph"
    SOURCES
        task_utils/causal_graph
    DEPENDENCY_ONLY
)

fast_downward_plugin(
    NAME SAMPLING
    HELP "Sampling"
    SOURCES
        task_utils/sampling
    DEPENDS SUCCESSOR_GENERATOR TASK_PROPERTIES
    DEPENDENCY_ONLY
)

fast_downward_plugin(
    NAME SUCCESSOR_GENERATOR
    HELP "Successor generator"
    SOURCES
        task_utils/successor_generator
        task_utils/successor_generator_factory
        task_utils/successor_generator_internals
    DEPENDS TASK_PROPERTIES
    DEPENDENCY_ONLY
)

fast_downward_plugin(
    NAME TASK_PROPERTIES
    HELP "Task properties"
    SOURCES
        task_utils/task_properties
    DEPENDENCY_ONLY
)

fast_downward_plugin(
    NAME VARIABLE_ORDER_FINDER
    HELP "Variable order finder"
    SOURCES
        task_utils/variable_order_finder
    DEPENDENCY_ONLY
)

fast_downward_plugin(
    NAME CEGAR
    HELP "Plugin containing the code for CEGAR heuristics"
    SOURCES
        cegar/abstraction
        cegar/abstract_search
        cegar/abstract_state
        cegar/additive_cartesian_heuristic
        cegar/cartesian_heuristic_function
        cegar/cost_saturation
        cegar/domains
        cegar/refinement_hierarchy
        cegar/split_selector
        cegar/subtask_generators
        cegar/transition
        cegar/transition_updater
        cegar/utils
        cegar/utils_landmarks
    DEPENDS ADDITIVE_HEURISTIC DYNAMIC_BITSET EXTRA_TASKS LANDMARKS PRIORITY_QUEUES TASK_PROPERTIES
)

fast_downward_plugin(
    NAME MAS_HEURISTIC
    HELP "The Merge-and-Shrink heuristic"
    SOURCES
        merge_and_shrink/distances
        merge_and_shrink/factored_transition_system
        merge_and_shrink/fts_factory
        merge_and_shrink/label_equivalence_relation
        merge_and_shrink/label_reduction
        merge_and_shrink/labels
        merge_and_shrink/merge_and_shrink_heuristic
        merge_and_shrink/merge_and_shrink_representation
        merge_and_shrink/merge_scoring_function
        merge_and_shrink/merge_scoring_function_dfp
        merge_and_shrink/merge_scoring_function_goal_relevance
        merge_and_shrink/merge_scoring_function_miasm
        merge_and_shrink/merge_scoring_function_miasm_utils
        merge_and_shrink/merge_scoring_function_single_random
        merge_and_shrink/merge_scoring_function_total_order
        merge_and_shrink/merge_selector
        merge_and_shrink/merge_selector_score_based_filtering
        merge_and_shrink/merge_strategy
        merge_and_shrink/merge_strategy_aliases
        merge_and_shrink/merge_strategy_factory
        merge_and_shrink/merge_strategy_factory_precomputed
        merge_and_shrink/merge_strategy_factory_sccs
        merge_and_shrink/merge_strategy_factory_stateless
        merge_and_shrink/merge_strategy_precomputed
        merge_and_shrink/merge_strategy_sccs
        merge_and_shrink/merge_strategy_stateless
        merge_and_shrink/merge_tree
        merge_and_shrink/merge_tree_factory
        merge_and_shrink/merge_tree_factory_linear
        merge_and_shrink/shrink_bisimulation
        merge_and_shrink/shrink_bucket_based
        merge_and_shrink/shrink_fh
        merge_and_shrink/shrink_random
        merge_and_shrink/shrink_strategy
        merge_and_shrink/transition_system
        merge_and_shrink/types
        merge_and_shrink/utils
    DEPENDS PRIORITY_QUEUES EQUIVALENCE_RELATION SCCS TASK_PROPERTIES VARIABLE_ORDER_FINDER
)

fast_downward_plugin(
    NAME LANDMARKS
    HELP "Plugin containing the code to reason with landmarks"
    SOURCES
        landmarks/exploration
        landmarks/ff_synergy
        landmarks/lama_synergy
        landmarks/landmark_cost_assignment
        landmarks/landmark_count_heuristic
        landmarks/landmark_factory
        landmarks/landmark_factory_h_m
        landmarks/landmark_factory_merged
        landmarks/landmark_factory_rpg_exhaust
        landmarks/landmark_factory_rpg_sasp
        landmarks/landmark_factory_zhu_givan
        landmarks/landmark_graph
        landmarks/landmark_status_manager
        landmarks/util
    DEPENDS LP_SOLVER PRIORITY_QUEUES SUCCESSOR_GENERATOR TASK_PROPERTIES
)

fast_downward_plugin(
    NAME OPERATOR_COUNTING
    HELP "Plugin containing the code for operator counting heuristics"
    SOURCES
        operator_counting/constraint_generator
        operator_counting/lm_cut_constraints
        operator_counting/operator_counting_heuristic
        operator_counting/pho_constraints
        operator_counting/state_equation_constraints
    DEPENDS LP_SOLVER LANDMARK_CUT_HEURISTIC PDBS TASK_PROPERTIES
)

fast_downward_plugin(
    NAME PDBS
    HELP "Plugin containing the code for PDBs"
    SOURCES
        pdbs/canonical_pdbs
        pdbs/canonical_pdbs_heuristic
        pdbs/dominance_pruning
        pdbs/incremental_canonical_pdbs
        pdbs/match_tree
        pdbs/max_additive_pdb_sets
        pdbs/max_cliques
        pdbs/pattern_collection_information
        pdbs/pattern_database
        pdbs/pattern_collection_generator_combo
        pdbs/pattern_collection_generator_genetic
        pdbs/pattern_collection_generator_hillclimbing
        pdbs/pattern_collection_generator_manual
        pdbs/pattern_collection_generator_systematic
        pdbs/pattern_generator_greedy
        pdbs/pattern_generator_manual
        pdbs/pattern_generator
        pdbs/pdb_heuristic
        pdbs/types
        pdbs/validation
        pdbs/zero_one_pdbs
        pdbs/zero_one_pdbs_heuristic
    DEPENDS CAUSAL_GRAPH MAX_CLIQUES PRIORITY_QUEUES SAMPLING SUCCESSOR_GENERATOR TASK_PROPERTIES VARIABLE_ORDER_FINDER
)

fast_downward_plugin(
    NAME POTENTIALS
    HELP "Plugin containing the code for potential heuristics"
    SOURCES
        potentials/diverse_potential_heuristics
        potentials/potential_function
        potentials/potential_heuristic
        potentials/potential_max_heuristic
        potentials/potential_optimizer
        potentials/sample_based_potential_heuristics
        potentials/single_potential_heuristics
        potentials/util
    DEPENDS LP_SOLVER SAMPLING SUCCESSOR_GENERATOR TASK_PROPERTIES
)

fast_downward_plugin(
    NAME SCCS
    HELP "Algorithm to compute the strongly connected components (SCCs) of a "
         "directed graph."
    SOURCES
        algorithms/sccs
    DEPENDENCY_ONLY
)

fast_downward_add_plugin_sources(PLANNER_SOURCES)

# The order in PLANNER_SOURCES influences the order in which object
# files are given to the linker, which can have a significant influence
# on performance (see issue67). The general recommendation seems to be
# to list files that define functions after files that use them.
# We approximate this by reversing the list, which will put the plugins
# first, followed by the core files, followed by the main file.
# This is certainly not optimal, but works well enough in practice.
list(REVERSE PLANNER_SOURCES)<|MERGE_RESOLUTION|>--- conflicted
+++ resolved
@@ -64,12 +64,9 @@
         option_parser
         option_parser_util
         per_state_information
-<<<<<<< HEAD
         per_state_array
         per_state_bitset
-=======
         plan_manager
->>>>>>> c6114562
         plugin
         pruning_method
         search_engine
