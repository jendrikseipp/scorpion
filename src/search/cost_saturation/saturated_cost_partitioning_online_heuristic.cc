#include "saturated_cost_partitioning_online_heuristic.h"

#include "abstraction.h"
#include "cost_partitioning_heuristic.h"
#include "cost_partitioning_heuristic_collection_generator.h"
#include "order_generator.h"
#include "saturated_cost_partitioning_heuristic.h"
#include "utils.h"

#include "../option_parser.h"
#include "../plugin.h"

#include "../algorithms/partial_state_tree.h"
#include "../task_utils/task_properties.h"
#include "../utils/countdown_timer.h"
#include "../utils/logging.h"
#include "../utils/markup.h"
#include "../utils/rng_options.h"
#include "../utils/timer.h"

using namespace std;

namespace cost_saturation {
// TODO: avoid code duplication
static void extract_useful_abstraction_functions(
    const vector<CostPartitioningHeuristic> &cp_heuristics,
    Abstractions &abstractions,
    AbstractionFunctions &abstraction_functions) {
    int num_abstractions = abstractions.size();

    // Collect IDs of useful abstractions.
    vector<bool> useful_abstractions(num_abstractions, false);
    for (const auto &cp_heuristic : cp_heuristics) {
        cp_heuristic.mark_useful_abstractions(useful_abstractions);
    }

    abstraction_functions.reserve(num_abstractions);
    for (int i = 0; i < num_abstractions; ++i) {
        if (useful_abstractions[i]) {
            abstraction_functions.push_back(abstractions[i]->extract_abstraction_function());
        } else {
            abstraction_functions.push_back(nullptr);
        }
    }
    assert(abstraction_functions.size() == abstractions.size());
}


SaturatedCostPartitioningOnlineHeuristic::SaturatedCostPartitioningOnlineHeuristic(
    const options::Options &opts,
    Abstractions &&abstractions_,
    unique_ptr<DeadEnds> &&dead_ends_)
    : Heuristic(opts),
      order_generator(opts.get<shared_ptr<OrderGenerator>>("orders")),
      saturator(opts.get<Saturator>("saturator")),
      cp_function(get_cp_function_from_options(opts)),
      abstractions(move(abstractions_)),
      dead_ends(move(dead_ends_)),
      interval(opts.get<int>("interval")),
      max_time(opts.get<double>("max_time")),
      max_size_kb(opts.get<int>("max_size")),
      debug(opts.get<bool>("debug")),
      costs(task_properties::get_operator_costs(task_proxy)),
      improve_heuristic(true),
      size_kb(0),
      num_evaluated_states(0),
      num_scps_computed(0) {
    order_generator->initialize(abstractions, costs);
    for (auto &cp : cp_heuristics) {
        size_kb += cp.estimate_size_in_kb();
    }
    improve_heuristic_timer = utils::make_unique_ptr<utils::Timer>(false);
    select_state_timer = utils::make_unique_ptr<utils::Timer>(false);
}

SaturatedCostPartitioningOnlineHeuristic::~SaturatedCostPartitioningOnlineHeuristic() {
    if (improve_heuristic) {
        print_intermediate_statistics();
        print_final_statistics();
    }
}

int SaturatedCostPartitioningOnlineHeuristic::compute_heuristic(const State &ancestor_state) {
    if (improve_heuristic) {
        improve_heuristic_timer->resume();
    }

    State state = convert_ancestor_state(ancestor_state);

    if (dead_ends && dead_ends->subsumes(state)) {
        improve_heuristic_timer->stop();
        return DEAD_END;
    }

    vector<int> abstract_state_ids;
    if (improve_heuristic) {
        assert(!abstractions.empty() && abstraction_functions.empty());
        abstract_state_ids = get_abstract_state_ids(abstractions, state);
    } else {
        assert(abstractions.empty() && !abstraction_functions.empty());
        abstract_state_ids = get_abstract_state_ids(abstraction_functions, state);
    }

    int max_h = compute_max_h(cp_heuristics, abstract_state_ids);
    if (max_h == INF) {
        improve_heuristic_timer->stop();
        return DEAD_END;
    }

    if (improve_heuristic &&
        ((*improve_heuristic_timer)() >= max_time || size_kb >= max_size_kb)) {
        utils::g_log << "Stop heuristic improvement phase." << endl;
        improve_heuristic = false;
        extract_useful_abstraction_functions(
            cp_heuristics, abstractions, abstraction_functions);
        utils::release_vector_memory(abstractions);
        print_intermediate_statistics();
        print_final_statistics();
    }
    bool stored_scp = false;
    if (improve_heuristic && (num_evaluated_states % interval == 0)) {
        if (debug) {
            utils::g_log << "Compute SCP for " << ancestor_state.get_id() << endl;
        }
        Order order = order_generator->compute_order_for_state(
            abstract_state_ids, num_evaluated_states == 0);
<<<<<<< HEAD
        CostPartitioningHeuristic cost_partitioning =
            compute_saturated_cost_partitioning(abstractions, order, costs, abstract_state_ids);
=======

        CostPartitioningHeuristic cost_partitioning;
        vector<int> remaining_costs = costs;
        if (saturator == Saturator::PERIMSTAR) {
            // Compute only the first SCP here, and the second below if necessary.
            cost_partitioning = compute_perim_saturated_cost_partitioning(
                abstractions, order, remaining_costs, abstract_state_ids);
        } else {
            cost_partitioning = cp_function(abstractions, order, remaining_costs, abstract_state_ids);
        }
>>>>>>> a52dbc3c
        ++num_scps_computed;

        int new_h = cost_partitioning.compute_heuristic(abstract_state_ids);

        if (new_h > max_h) {
            /* Adding the second SCP is only useful if the order is already diverse
               for the current state. */
            if (saturator == Saturator::PERIMSTAR) {
                cost_partitioning.add(
                    compute_saturated_cost_partitioning(
                        abstractions, order, remaining_costs, abstract_state_ids));
            }
            size_kb += cost_partitioning.estimate_size_in_kb();
            cp_heuristics.push_back(move(cost_partitioning));
            stored_scp = true;
        }
        max_h = max(max_h, new_h);
    }

    ++num_evaluated_states;
    if (stored_scp) {
        print_intermediate_statistics();
    }
    improve_heuristic_timer->stop();
    return max_h;
}

void SaturatedCostPartitioningOnlineHeuristic::print_intermediate_statistics() const {
    utils::g_log << "Evaluated states: " << num_evaluated_states
                 << ", selected states: " << num_scps_computed
                 << ", stored SCPs: " << cp_heuristics.size()
                 << ", heuristic size: " << size_kb << " KB"
                 << ", selection time: " << *select_state_timer
                 << ", diversification time: " << *improve_heuristic_timer
                 << endl;
}

void SaturatedCostPartitioningOnlineHeuristic::print_final_statistics() const {
    // Print the number of stored lookup tables.
    int num_stored_lookup_tables = 0;
    for (const auto &cp_heuristic: cp_heuristics) {
        num_stored_lookup_tables += cp_heuristic.get_num_lookup_tables();
    }
    utils::g_log << "Stored lookup tables: " << num_stored_lookup_tables << endl;

    // Print the number of stored values.
    int num_stored_values = 0;
    for (const auto &cp_heuristic : cp_heuristics) {
        num_stored_values += cp_heuristic.get_num_heuristic_values();
    }
    utils::g_log << "Stored values: " << num_stored_values << endl;

    utils::g_log << "Evaluated states: " << num_evaluated_states << endl;
    utils::g_log << "Time for improving heuristic: " << *improve_heuristic_timer << endl;
    utils::g_log << "Estimated heuristic size: " << size_kb << " KB" << endl;
    utils::g_log << "Computed SCPs: " << num_scps_computed << endl;
    utils::g_log << "Stored SCPs: " << cp_heuristics.size() << endl;
}


static shared_ptr<Heuristic> _parse(OptionParser &parser) {
    parser.document_synopsis(
        "Online saturated cost partitioning",
        "Compute the maximum over multiple saturated cost partitioning heuristics "
        "diversified during the search. For details, see " +
        utils::format_conference_reference(
            {"Jendrik Seipp"},
            "Online Saturated Cost Partitioning for Classical Planning",
            "https://ai.dmi.unibas.ch/papers/seipp-icaps2021.pdf",
            "Proceedings of the 31st International Conference on Automated "
            "Planning and Scheduling (ICAPS 2021)",
            "317-321",
            "AAAI Press",
            "2021"));

    // The online version is not consistent.
    bool consistent = false;
    prepare_parser_for_cost_partitioning_heuristic(parser, consistent);
    add_saturator_option(parser);

    parser.add_option<shared_ptr<OrderGenerator>>(
        "orders",
        "order generator",
        "greedy_orders()");
    parser.add_option<int>(
        "max_size",
        "maximum (estimated) heuristic size in KiB",
        "infinity",
        Bounds("0", "infinity"));
    parser.add_option<double>(
        "max_time",
        "maximum time in seconds for finding orders",
        "200",
        Bounds("0", "infinity"));
    parser.add_option<int>(
        "interval",
        "select every i-th evaluated state for online diversification",
        "10K",
        Bounds("1", "infinity"));
    parser.add_option<bool>(
        "debug",
        "print debug output",
        "false");
    utils::add_rng_options(parser);

    Options opts = parser.parse();
    if (parser.help_mode())
        return nullptr;

    if (parser.dry_run())
        return nullptr;

    shared_ptr<AbstractTask> task = opts.get<shared_ptr<AbstractTask>>("transform");
    unique_ptr<DeadEnds> dead_ends = utils::make_unique_ptr<DeadEnds>();
    Abstractions abstractions = generate_abstractions(
        task,
        opts.get_list<shared_ptr<AbstractionGenerator>>("abstractions"),
        dead_ends.get());

    return make_shared<SaturatedCostPartitioningOnlineHeuristic>(
        opts, move(abstractions), move(dead_ends));
}

static Plugin<Evaluator> _plugin("scp_online", _parse, "heuristics_cost_partitioning");
}<|MERGE_RESOLUTION|>--- conflicted
+++ resolved
@@ -124,10 +124,6 @@
         }
         Order order = order_generator->compute_order_for_state(
             abstract_state_ids, num_evaluated_states == 0);
-<<<<<<< HEAD
-        CostPartitioningHeuristic cost_partitioning =
-            compute_saturated_cost_partitioning(abstractions, order, costs, abstract_state_ids);
-=======
 
         CostPartitioningHeuristic cost_partitioning;
         vector<int> remaining_costs = costs;
@@ -138,7 +134,6 @@
         } else {
             cost_partitioning = cp_function(abstractions, order, remaining_costs, abstract_state_ids);
         }
->>>>>>> a52dbc3c
         ++num_scps_computed;
 
         int new_h = cost_partitioning.compute_heuristic(abstract_state_ids);
