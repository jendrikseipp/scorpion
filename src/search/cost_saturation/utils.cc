--- conflicted
+++ resolved
@@ -51,10 +51,6 @@
             max_h = sum_h;
             best_id = current_id;
         }
-<<<<<<< HEAD
-        assert(sum_h != INF);
-=======
->>>>>>> e1e459a0
         ++current_id;
     }
     assert(max_h >= 0 && max_h != INF);
