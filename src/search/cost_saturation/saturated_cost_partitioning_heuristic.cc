--- conflicted
+++ resolved
@@ -1,6 +1,5 @@
 #include "abstraction.h"
 #include "cost_partitioning_heuristic.h"
-#include "cost_partitioning_heuristic_collection_generator.h"
 #include "max_cost_partitioning_heuristic.h"
 #include "utils.h"
 
@@ -34,100 +33,6 @@
     return cp_heuristic;
 }
 
-<<<<<<< HEAD
-=======
-void add_order_options_to_parser(OptionParser &parser) {
-    parser.add_option<shared_ptr<OrderGenerator>>(
-        "orders",
-        "order generator",
-        "greedy_orders()");
-    parser.add_option<int>(
-        "max_orders",
-        "maximum number of orders",
-        "infinity",
-        Bounds("0", "infinity"));
-    parser.add_option<double>(
-        "max_time",
-        "maximum time for finding orders",
-        "200.0",
-        Bounds("0", "infinity"));
-    parser.add_option<bool>(
-        "diversify",
-        "only keep orders that have a higher heuristic value than all previous "
-        "orders for any of the samples",
-        "true");
-    parser.add_option<int>(
-        "samples",
-        "number of samples for diversification",
-        "1000",
-        Bounds("1", "infinity"));
-    parser.add_option<double>(
-        "max_optimization_time",
-        "maximum time for optimizing each order with hill climbing",
-        "2.0",
-        Bounds("0.0", "infinity"));
-    utils::add_rng_options(parser);
-}
-
-static CostPartitioningHeuristicCollectionGenerator
-get_cp_heuristic_collection_generator_from_options(
-    const options::Options &opts) {
-    return CostPartitioningHeuristicCollectionGenerator(
-        opts.get<shared_ptr<OrderGenerator>>("orders"),
-        opts.get<int>("max_orders"),
-        opts.get<double>("max_time"),
-        opts.get<bool>("diversify"),
-        opts.get<int>("samples"),
-        opts.get<double>("max_optimization_time"),
-        utils::parse_rng_from_options(opts));
-}
-
-static shared_ptr<Heuristic> get_max_cp_heuristic(
-    options::OptionParser &parser, CPFunction cp_function) {
-    parser.document_language_support("action costs", "supported");
-    parser.document_language_support(
-        "conditional effects",
-        "not supported (the heuristic supports them in theory, but none of "
-        "the currently implemented abstraction generators do)");
-    parser.document_language_support(
-        "axioms",
-        "not supported (the heuristic supports them in theory, but none of "
-        "the currently implemented abstraction generators do)");
-    parser.document_property("admissible", "yes");
-    parser.document_property("consistent", "yes");
-    parser.document_property("safe", "yes");
-    parser.document_property("preferred operators", "no");
-
-    parser.add_list_option<shared_ptr<AbstractionGenerator>>(
-        "abstraction_generators",
-        "available generators are cartesian() and projections()",
-        "[projections(hillclimbing(max_time=60, random_seed=0)), "
-        "projections(systematic(2)), cartesian()]");
-    add_order_options_to_parser(parser);
-    Heuristic::add_options_to_parser(parser);
-
-    options::Options opts = parser.parse();
-    if (parser.help_mode())
-        return nullptr;
-
-    if (parser.dry_run())
-        return nullptr;
-
-    shared_ptr<AbstractTask> task = opts.get<shared_ptr<AbstractTask>>("transform");
-    TaskProxy task_proxy(*task);
-    vector<int> costs = task_properties::get_operator_costs(task_proxy);
-    Abstractions abstractions = generate_abstractions(
-        task, opts.get_list<shared_ptr<AbstractionGenerator>>("abstraction_generators"));
-    vector<CostPartitioningHeuristic> cp_heuristics =
-        get_cp_heuristic_collection_generator_from_options(opts).generate_cost_partitionings(
-            task_proxy, abstractions, costs, cp_function);
-    return make_shared<MaxCostPartitioningHeuristic>(
-        opts,
-        move(abstractions),
-        move(cp_heuristics));
-}
-
->>>>>>> 6ee92fe7
 static shared_ptr<Heuristic> _parse(OptionParser &parser) {
     parser.document_synopsis(
         "Saturated cost partitioning heuristic",
