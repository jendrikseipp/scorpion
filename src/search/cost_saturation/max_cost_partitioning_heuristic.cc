#include "max_cost_partitioning_heuristic.h"

#include "abstraction.h"
#include "cost_partitioning_collection_generator.h"
#include "cost_partitioning_heuristic.h"
#include "utils.h"

<<<<<<< HEAD
#include "../option_parser.h"

#include "../task_utils/task_properties.h"
=======
>>>>>>> 6ee92fe7
#include "../utils/logging.h"
#include "../utils/rng_options.h"

using namespace std;

namespace cost_saturation {
MaxCostPartitioningHeuristic::MaxCostPartitioningHeuristic(
    const options::Options &opts,
    Abstractions &&abstractions_,
    vector<CostPartitioningHeuristic> &&cp_heuristics_)
    : Heuristic(opts),
      abstractions(move(abstractions_)),
      cp_heuristics(move(cp_heuristics_)) {
    int num_abstractions = abstractions.size();

    // Print statistics about the number of lookup tables.
    int num_lookup_tables = num_abstractions * cp_heuristics.size();
    int num_stored_lookup_tables = 0;
    for (const auto &cp_heuristic: cp_heuristics) {
        num_stored_lookup_tables += cp_heuristic.get_num_lookup_tables();
    }
    utils::Log() << "Stored lookup tables: " << num_stored_lookup_tables << "/"
                 << num_lookup_tables << " = "
                 << num_stored_lookup_tables / static_cast<double>(num_lookup_tables)
                 << endl;

    // Print statistics about the number of stored values.
    int num_stored_values = 0;
    for (const auto &cp_heuristic : cp_heuristics) {
        num_stored_values += cp_heuristic.get_num_heuristic_values();
    }
    int num_total_values = 0;
    for (const auto &abstraction : abstractions) {
        num_total_values += abstraction->get_num_states();
    }
    num_total_values *= cp_heuristics.size();
    utils::Log() << "Stored values: " << num_stored_values << "/"
                 << num_total_values << " = "
                 << num_stored_values / static_cast<double>(num_total_values) << endl;

    // Collect IDs of useful abstractions.
    vector<bool> useful_abstractions(num_abstractions, false);
    for (const auto &cp_heuristic : cp_heuristics) {
        cp_heuristic.mark_useful_abstractions(useful_abstractions);
    }
    int num_useful_abstractions = count(
        useful_abstractions.begin(), useful_abstractions.end(), true);
    utils::Log() << "Useful abstractions: " << num_useful_abstractions << "/"
                 << num_abstractions << " = "
                 << static_cast<double>(num_useful_abstractions) / num_abstractions
                 << endl;

    // Delete useless abstractions.
    for (int i = 0; i < num_abstractions; ++i) {
        if (!useful_abstractions[i]) {
            abstractions[i] = nullptr;
        }
    }

    // Delete transition systems since they are not required during the search.
    for (auto &abstraction : abstractions) {
        if (abstraction) {
            abstraction->remove_transition_system();
        }
    }
}

int MaxCostPartitioningHeuristic::compute_heuristic(const GlobalState &global_state) {
    State state = convert_global_state(global_state);
    return compute_heuristic(state);
}

int MaxCostPartitioningHeuristic::compute_heuristic(const State &state) const {
    vector<int> abstract_state_ids = get_abstract_state_ids(abstractions, state);
    int max_h = compute_max_h_with_statistics(cp_heuristics, abstract_state_ids, num_best_order);
    if (max_h == INF) {
        return DEAD_END;
    }
    return max_h;
}

void MaxCostPartitioningHeuristic::print_statistics() const {
    int num_orders = num_best_order.size();
    int num_probably_superfluous = count(num_best_order.begin(), num_best_order.end(), 0);
    int num_probably_useful = num_orders - num_probably_superfluous;
    cout << "Number of times each order was the best order: "
         << num_best_order << endl;
    cout << "Probably useful orders: " << num_probably_useful << "/" << num_orders
         << " = " << 100. * num_probably_useful / num_orders << "%" << endl;
}

void prepare_parser_for_cost_partitioning_heuristic(options::OptionParser &parser) {
    parser.document_language_support("action costs", "supported");
    parser.document_language_support(
        "conditional effects",
        "not supported (the heuristic supports them in theory, but none of "
        "the currently implemented abstraction generators do)");
    parser.document_language_support(
        "axioms",
        "not supported (the heuristic supports them in theory, but none of "
        "the currently implemented abstraction generators do)");
    parser.document_property("admissible", "yes");
    parser.document_property("consistent", "yes");
    parser.document_property("safe", "yes");
    parser.document_property("preferred operators", "no");

    parser.add_list_option<shared_ptr<AbstractionGenerator>>(
        "abstraction_generators",
        "available generators are cartesian() and projections()",
        "[projections(hillclimbing(max_time=60, random_seed=0)),"
        " projections(systematic(2)), cartesian()]");
    Heuristic::add_options_to_parser(parser);
}

shared_ptr<Heuristic> get_max_cp_heuristic(
    options::OptionParser &parser, CPFunction cp_function) {
    prepare_parser_for_cost_partitioning_heuristic(parser);
    add_order_options_to_parser(parser);

    options::Options opts = parser.parse();
    if (parser.help_mode())
        return nullptr;

    if (parser.dry_run())
        return nullptr;

    shared_ptr<AbstractTask> task = opts.get<shared_ptr<AbstractTask>>("transform");
    TaskProxy task_proxy(*task);
    vector<int> costs = task_properties::get_operator_costs(task_proxy);
    Abstractions abstractions = generate_abstractions(
        task, opts.get_list<shared_ptr<AbstractionGenerator>>("abstraction_generators"));
    vector<CostPartitioningHeuristic> cp_heuristics =
        get_cp_collection_generator_from_options(opts).get_cost_partitionings(
            task_proxy, abstractions, costs, cp_function);
    return make_shared<MaxCostPartitioningHeuristic>(
        opts,
        move(abstractions),
        move(cp_heuristics));
}

void add_order_options_to_parser(OptionParser &parser) {
    parser.add_option<shared_ptr<OrderGenerator>>(
        "orders",
        "order generator",
        "greedy_orders()");
    parser.add_option<int>(
        "max_orders",
        "maximum number of orders",
        "infinity",
        Bounds("0", "infinity"));
    parser.add_option<double>(
        "max_time",
        "maximum time for finding orders",
        "200.0",
        Bounds("0", "infinity"));
    parser.add_option<bool>(
        "diversify",
        "only keep orders that have a higher heuristic value than all previous"
        " orders for any of the samples",
        "true");
    parser.add_option<int>(
        "samples",
        "number of samples for diversification",
        "1000",
        Bounds("1", "infinity"));
    parser.add_option<double>(
        "max_optimization_time",
        "maximum time for optimizing each order with hill climbing",
        "2.0",
        Bounds("0.0", "infinity"));
    utils::add_rng_options(parser);
}

CostPartitioningCollectionGenerator get_cp_collection_generator_from_options(
    const options::Options &opts) {
    return CostPartitioningCollectionGenerator(
        opts.get<shared_ptr<OrderGenerator>>("orders"),
        opts.get<int>("max_orders"),
        opts.get<double>("max_time"),
        opts.get<bool>("diversify"),
        opts.get<int>("samples"),
        opts.get<double>("max_optimization_time"),
        utils::parse_rng_from_options(opts));
}
}<|MERGE_RESOLUTION|>--- conflicted
+++ resolved
@@ -1,16 +1,13 @@
 #include "max_cost_partitioning_heuristic.h"
 
 #include "abstraction.h"
-#include "cost_partitioning_collection_generator.h"
 #include "cost_partitioning_heuristic.h"
+#include "cost_partitioning_heuristic_collection_generator.h"
 #include "utils.h"
 
-<<<<<<< HEAD
 #include "../option_parser.h"
 
 #include "../task_utils/task_properties.h"
-=======
->>>>>>> 6ee92fe7
 #include "../utils/logging.h"
 #include "../utils/rng_options.h"
 
@@ -143,7 +140,7 @@
     Abstractions abstractions = generate_abstractions(
         task, opts.get_list<shared_ptr<AbstractionGenerator>>("abstraction_generators"));
     vector<CostPartitioningHeuristic> cp_heuristics =
-        get_cp_collection_generator_from_options(opts).get_cost_partitionings(
+        get_cp_heuristic_collection_generator_from_options(opts).generate_cost_partitionings(
             task_proxy, abstractions, costs, cp_function);
     return make_shared<MaxCostPartitioningHeuristic>(
         opts,
@@ -184,9 +181,9 @@
     utils::add_rng_options(parser);
 }
 
-CostPartitioningCollectionGenerator get_cp_collection_generator_from_options(
+CostPartitioningHeuristicCollectionGenerator get_cp_heuristic_collection_generator_from_options(
     const options::Options &opts) {
-    return CostPartitioningCollectionGenerator(
+    return CostPartitioningHeuristicCollectionGenerator(
         opts.get<shared_ptr<OrderGenerator>>("orders"),
         opts.get<int>("max_orders"),
         opts.get<double>("max_time"),
