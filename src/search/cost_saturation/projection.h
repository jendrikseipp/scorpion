#ifndef COST_SATURATION_PROJECTION_H
#define COST_SATURATION_PROJECTION_H

#include "abstraction.h"

#include "../task_proxy.h"

#include "../pdbs/types.h"
#include "../utils/logging.h"

#include <vector>

namespace pdbs {
class MatchTree;
}

namespace cost_saturation {
class TaskInfo {
    int num_variables;

    /* Set bit at position op_id * num_variables + var to true iff the operator
       has a precondition or an effect on variable var. */
    std::vector<bool> mentioned_variables;

    /* Set bit at position op_id * num_variables + var to true iff the operator
       has a precondition and (different) effect on variable var. */
    std::vector<bool> pre_eff_variables;
<<<<<<< HEAD
=======

    /* Set bit at position op_id * num_variables + var to true iff the operator
       has an effect on variable var. */
    std::vector<bool> effect_variables;
>>>>>>> 71f06583
public:
    explicit TaskInfo(const TaskProxy &task_proxy);

    bool operator_mentions_variable(int op_id, int var) const;
    bool operator_induces_self_loop(const pdbs::Pattern &pattern, int op_id) const;
<<<<<<< HEAD
=======
    bool operator_is_active(const pdbs::Pattern &pattern, int op_id) const;
>>>>>>> 71f06583
};

struct AbstractForwardOperator {
    int precondition_hash;
    int hash_effect;

    AbstractForwardOperator(
        int precondition_hash,
        int hash_effect)
        : precondition_hash(precondition_hash),
          hash_effect(hash_effect) {
    }
};

struct AbstractBackwardOperator {
    int concrete_operator_id;
    int hash_effect;

    AbstractBackwardOperator(
        int concrete_operator_id,
        int hash_effect)
        : concrete_operator_id(concrete_operator_id),
          hash_effect(hash_effect) {
    }
};

/*
  TODO: Reduce code duplication with pdbs::PatternDatabase.
*/
class Projection : public Abstraction {
    using Facts = std::vector<FactPair>;
    using OperatorCallback =
        std::function<void (Facts &, Facts &, Facts &, int, const std::vector<size_t> &, int)>;

    TaskProxy task_proxy;
    std::shared_ptr<TaskInfo> task_info;
    pdbs::Pattern pattern;

    std::vector<AbstractForwardOperator> abstract_forward_operators;

    std::vector<AbstractBackwardOperator> abstract_backward_operators;
    std::unique_ptr<pdbs::MatchTree> match_tree_backward;

    // Number of abstract states in the projection.
    int num_states;

    // Multipliers for each variable for perfect hash function.
    std::vector<std::size_t> hash_multipliers;

    // Domain size of each variable in the pattern.
    std::vector<int> pattern_domain_sizes;

    std::vector<int> goal_states;

    // Return true iff op has an effect on a variable in the pattern.
    bool is_operator_relevant(const OperatorProxy &op) const;

    /* Return true iff there is no variable in the pattern for which op
       has a precondition and (different) effect. */
    bool operator_induces_loop(const OperatorProxy &op) const;

<<<<<<< HEAD
    std::vector<int> compute_active_operators() const;
=======
>>>>>>> 71f06583
    std::vector<int> compute_goal_states(
        const std::vector<int> &variable_to_pattern_index) const;

    /*
      Given an abstract state (represented as a vector of facts), compute the
      "next" fact. Return true iff there is a next fact.
    */
    bool increment_to_next_state(std::vector<FactPair> &facts) const;

    /*
      Apply a function to all transitions in the projection (including
      irrelevant transitions).
    */
    template<class Callback>
    void for_each_transition(const Callback &callback) const {
        // Reuse vector to save allocations.
        std::vector<FactPair> abstract_facts;

        int num_operators = abstract_forward_operators.size();
        for (int op_id = 0; op_id < num_operators; ++op_id) {
            const AbstractForwardOperator &op = abstract_forward_operators[op_id];
            int concrete_op_id = abstract_backward_operators[op_id].concrete_operator_id;
            abstract_facts.clear();
            for (size_t i = 0; i < pattern.size(); ++i) {
                int var = pattern[i];
                if (!task_info->operator_mentions_variable(concrete_op_id, var)) {
                    abstract_facts.emplace_back(i, 0);
                }
            }

            bool has_next_match = true;
            while (has_next_match) {
                int state = op.precondition_hash;
                for (const FactPair &fact : abstract_facts) {
                    state += hash_multipliers[fact.var] * fact.value;
                }
                callback(Transition(state,
                                    concrete_op_id,
                                    state + op.hash_effect));
                has_next_match = increment_to_next_state(abstract_facts);
            }
        }
    }

    /*
      Recursive method; called by build_abstract_operators. In the case
      of a precondition with value = -1 in the concrete operator, all
      multiplied-out abstract operators are computed, i.e., for all
      possible values of the variable (with precondition = -1), one
      abstract operator with a concrete value (!= -1) is computed.
    */
    void multiply_out(
        int pos, int cost, int op_id,
        std::vector<FactPair> &prev_pairs,
        std::vector<FactPair> &pre_pairs,
        std::vector<FactPair> &eff_pairs,
        const std::vector<FactPair> &effects_without_pre,
        const VariablesProxy &variables,
        const OperatorCallback &callback) const;

    /*
      Compute all abstract operators for a given concrete operator. Initialize
      data structures for initial call to recursive method multiply_out.
      variable_to_index maps variables in the task to their index in the
      pattern or -1.
    */
    void build_abstract_operators(
        const OperatorProxy &op, int cost,
        const std::vector<int> &variable_to_pattern_index,
        const VariablesProxy &variables,
        const OperatorCallback &callback) const;

    /*
      Return true iff all abstract facts hold in the given state.
    */
    bool is_consistent(
        std::size_t state_index,
        const std::vector<FactPair> &abstract_facts) const;

    /*
      Use the given concrete state to calculate the index of the corresponding
      abstract state. This is only used for table lookup during search.
    */
    std::size_t hash_index(const State &state) const;

protected:
    virtual void release_transition_system_memory() override;

public:
    Projection(
        const TaskProxy &task_proxy,
        const std::shared_ptr<TaskInfo> &task_info,
        const pdbs::Pattern &pattern);
    virtual ~Projection() override;

    virtual int get_abstract_state_id(const State &concrete_state) const override;
    virtual std::vector<int> compute_goal_distances(
        const std::vector<int> &costs) const override;
    virtual std::vector<int> compute_saturated_costs(
        const std::vector<int> &h_values,
        int num_operators) const override;
    virtual int get_num_states() const override;
<<<<<<< HEAD
    virtual const std::vector<int> &get_active_operators() const override;
=======
    virtual bool operator_is_active(int op_id) const override;
>>>>>>> 71f06583
    virtual bool operator_induces_self_loop(int op_id) const override;
    virtual const std::vector<int> &get_goal_states() const override;

    const pdbs::Pattern &get_pattern() const;
    virtual void dump() const override;
};
}

#endif<|MERGE_RESOLUTION|>--- conflicted
+++ resolved
@@ -25,22 +25,16 @@
     /* Set bit at position op_id * num_variables + var to true iff the operator
        has a precondition and (different) effect on variable var. */
     std::vector<bool> pre_eff_variables;
-<<<<<<< HEAD
-=======
 
     /* Set bit at position op_id * num_variables + var to true iff the operator
        has an effect on variable var. */
     std::vector<bool> effect_variables;
->>>>>>> 71f06583
 public:
     explicit TaskInfo(const TaskProxy &task_proxy);
 
     bool operator_mentions_variable(int op_id, int var) const;
     bool operator_induces_self_loop(const pdbs::Pattern &pattern, int op_id) const;
-<<<<<<< HEAD
-=======
     bool operator_is_active(const pdbs::Pattern &pattern, int op_id) const;
->>>>>>> 71f06583
 };
 
 struct AbstractForwardOperator {
@@ -102,10 +96,6 @@
        has a precondition and (different) effect. */
     bool operator_induces_loop(const OperatorProxy &op) const;
 
-<<<<<<< HEAD
-    std::vector<int> compute_active_operators() const;
-=======
->>>>>>> 71f06583
     std::vector<int> compute_goal_states(
         const std::vector<int> &variable_to_pattern_index) const;
 
@@ -208,11 +198,7 @@
         const std::vector<int> &h_values,
         int num_operators) const override;
     virtual int get_num_states() const override;
-<<<<<<< HEAD
-    virtual const std::vector<int> &get_active_operators() const override;
-=======
     virtual bool operator_is_active(int op_id) const override;
->>>>>>> 71f06583
     virtual bool operator_induces_self_loop(int op_id) const override;
     virtual const std::vector<int> &get_goal_states() const override;
 
