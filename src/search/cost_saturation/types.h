#ifndef COST_SATURATION_TYPES_H
#define COST_SATURATION_TYPES_H

#include <functional>
#include <limits>
#include <memory>
#include <vector>

namespace partial_state_tree {
class PartialStateTree;
}

namespace cost_saturation {
class Abstraction;
class AbstractionFunction;
class AbstractionGenerator;
class CostPartitioningHeuristic;

// Positive infinity. The name "INFINITY" is taken by an ISO C99 macro.
const int INF = std::numeric_limits<int>::max();

enum class Saturator {
    ALL,
    PERIM,
    PERIMSTAR,
};

using Abstractions = std::vector<std::unique_ptr<Abstraction>>;
using AbstractionFunctions = std::vector<std::unique_ptr<AbstractionFunction>>;
using AbstractionGenerators = std::vector<std::shared_ptr<AbstractionGenerator>>;
using CPFunction = std::function<CostPartitioningHeuristic(
<<<<<<< HEAD
                                     const Abstractions &,
                                     const std::vector<int> &,
                                     const std::vector<int> &,
                                     const std::vector<int> &)>;
=======
                                     const Abstractions &, const std::vector<int> &, std::vector<int> &, const std::vector<int> &)>;
>>>>>>> a52dbc3c
using CPHeuristics = std::vector<CostPartitioningHeuristic>;
using DeadEnds = partial_state_tree::PartialStateTree;
using Order = std::vector<int>;
}

#endif<|MERGE_RESOLUTION|>--- conflicted
+++ resolved
@@ -29,14 +29,7 @@
 using AbstractionFunctions = std::vector<std::unique_ptr<AbstractionFunction>>;
 using AbstractionGenerators = std::vector<std::shared_ptr<AbstractionGenerator>>;
 using CPFunction = std::function<CostPartitioningHeuristic(
-<<<<<<< HEAD
-                                     const Abstractions &,
-                                     const std::vector<int> &,
-                                     const std::vector<int> &,
-                                     const std::vector<int> &)>;
-=======
                                      const Abstractions &, const std::vector<int> &, std::vector<int> &, const std::vector<int> &)>;
->>>>>>> a52dbc3c
 using CPHeuristics = std::vector<CostPartitioningHeuristic>;
 using DeadEnds = partial_state_tree::PartialStateTree;
 using Order = std::vector<int>;
