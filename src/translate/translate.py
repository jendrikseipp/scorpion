--- conflicted
+++ resolved
@@ -575,9 +575,6 @@
         print("Translator peak memory: %d KB" % peak_memory)
 
 
-<<<<<<< HEAD
-if __name__ == "__main__":
-=======
 def check_python_version(force_old_python):
     if sys.version_info[:2] == (2, 6):
         if force_old_python:
@@ -605,7 +602,6 @@
 
     check_python_version(options.force_old_python)
 
->>>>>>> 2a52f236
     timer = timers.Timer()
     with timers.timing("Parsing"):
         task = pddl.open()
