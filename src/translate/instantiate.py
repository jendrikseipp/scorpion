#! /usr/bin/env python3


from collections import defaultdict
from typing import Any, Dict, List, Optional, Set, Tuple

<<<<<<< HEAD
import build_model
import options
import pddl_to_prolog
import pddl
import timers
=======
from translate import build_model
from translate import pddl_to_prolog
from translate import pddl
from translate import timers
>>>>>>> ba6ffb79

STATIC_ATOMS_FILE = "static-atoms.txt"

def print_atom(atom, file):
    atom_name = str(atom)
    assert atom_name.startswith("Atom ")
    print(atom_name[len("Atom "):], file=file)

def add_type_predicates(types):
    result = []
    for k, l in types.items():
        for obj in l:
            result.append("Atom %s(%s)" % (k, obj))
    return result

def dump_static_atoms(task, model):
    """Dump all atoms belonging to static predicates.

    A predicate is static if all its groundings are static. There are predicates
    where only a subset of their groundings are static. We dump static atoms
    belonging to non-static predicates in append_static_atoms() in translate.py.
    """
    all_predicates = set()
    fluent_predicates = set()
    for action in task.actions:
        for effect in action.effects:
            fluent_predicates.add(effect.literal.predicate)
            all_predicates.add(effect.literal.predicate)
        if isinstance(action.precondition, pddl.Conjunction):
            for precond in action.precondition.parts:
                all_predicates.add(precond.predicate)
        else:
            assert isinstance(action.precondition, pddl.Atom)
            all_predicates.add(action.precondition.predicate)
    for axiom in task.axioms:
        fluent_predicates.add(axiom.name)
    types = get_objects_by_type(task.objects, task.types)
    type_predicates = add_type_predicates(types)
    static_predicates = all_predicates - fluent_predicates
    initial_state_atoms = set(task.init)
    with open(STATIC_ATOMS_FILE, "w") as f:
        for atom in model:
            if atom.predicate in static_predicates:
                assert atom in initial_state_atoms, atom
                print_atom(atom, file=f)
        for t in type_predicates:
            print_atom(t, file=f)

def get_fluent_facts(task, model):
    fluent_predicates = set()
    for action in task.actions:
        for effect in action.effects:
            fluent_predicates.add(effect.literal.predicate)
    for axiom in task.axioms:
        fluent_predicates.add(axiom.name)
    return {fact for fact in model
            if fact.predicate in fluent_predicates}

def get_objects_by_type(typed_objects, types):
    result = defaultdict(list)
    supertypes = {}
    for type in types:
        supertypes[type.name] = type.supertype_names
    for obj in typed_objects:
        result[obj.type_name].append(obj.name)
        for type in supertypes[obj.type_name]:
            result[type].append(obj.name)
    return result

def instantiate_goal(goal, init_facts, fluent_facts):
    # With the way this module is designed, we need to "instantiate"
    # the goal to make sure we properly deal with static conditions,
    # in particular flagging unreachable negative static goals as
    # impossible. See issue1055.
    #
    # This returns None for goals that are impossible due to static
    # facts.

    # HACK! The implementation of this probably belongs into
    # pddl.condition or a similar file, not here. The `instantiate`
    # method of conditions with its slightly weird interface and the
    # existence of the `Impossible` exceptions should perhaps be
    # implementation details of `pddl`.
    result = []
    try:
        goal.instantiate({}, init_facts, fluent_facts, result)
    except pddl.conditions.Impossible:
        return None
    return result

# The input task must have been normalized
# The model has been computed by build_model.compute_model
def instantiate(task: pddl.Task, model: Any) -> Tuple[
             bool, # relaxed_reachable
             Set[pddl.Literal], # fluent_facts (ground)
             List[pddl.PropositionalAction], # instantiated_actions
             Optional[List[pddl.Literal]], # instantiated_goal
             List[pddl.PropositionalAxiom], # instantiated_axioms
             Dict[pddl.Action, List[str]] # reachable_action_parameters
            ]:
    relaxed_reachable = False
    fluent_facts = get_fluent_facts(task, model)
    init_facts = set()
    init_assignments = {}
    for element in task.init:
        if isinstance(element, pddl.Assign):
            init_assignments[element.fluent] = element.expression
        else:
            init_facts.add(element)

    type_to_objects = get_objects_by_type(task.objects, task.types)

    instantiated_actions = []
    instantiated_axioms = []
    reachable_action_parameters = defaultdict(list)
    for atom in model:
        if isinstance(atom.predicate, pddl.Action):
            action = atom.predicate
            parameters = action.parameters
            inst_parameters = atom.args[:len(parameters)]
            # Note: It's important that we use the action object
            # itself as the key in reachable_action_parameters (rather
            # than action.name) since we can have multiple different
            # actions with the same name after normalization, and we
            # want to distinguish their instantiations.
            reachable_action_parameters[action].append(inst_parameters)
            variable_mapping = {par.name: arg
                                for par, arg in zip(parameters, atom.args)}
            inst_action = action.instantiate(
                variable_mapping, init_facts, init_assignments,
                fluent_facts, type_to_objects,
                task.use_min_cost_metric)
            if inst_action:
                instantiated_actions.append(inst_action)
        elif isinstance(atom.predicate, pddl.Axiom):
            axiom = atom.predicate
            variable_mapping = {par.name: arg
                                for par, arg in zip(axiom.parameters, atom.args)}
            inst_axiom = axiom.instantiate(variable_mapping, init_facts, fluent_facts)
            if inst_axiom:
                instantiated_axioms.append(inst_axiom)
        elif atom.predicate == "@goal-reachable":
            relaxed_reachable = True

    instantiated_goal = instantiate_goal(task.goal, init_facts, fluent_facts)

    return (relaxed_reachable, fluent_facts,
            instantiated_actions, instantiated_goal,
            sorted(instantiated_axioms), reachable_action_parameters)


def explore(task):
    prog = pddl_to_prolog.translate(task)
    model = build_model.compute_model(prog)
    if options.dump_static_atoms:
        dump_static_atoms(task, model)
    with timers.timing("Completing instantiation"):
        return instantiate(task, model)


if __name__ == "__main__":
    from translate import pddl_parser
    from translate.options import set_options

    set_options() # use command line options
    task = pddl_parser.open()
    relaxed_reachable, atoms, actions, goals, axioms, _ = explore(task)
    print("goal relaxed reachable: %s" % relaxed_reachable)
    print("%d atoms:" % len(atoms))
    for atom in atoms:
        print(" ", atom)
    print()
    print("%d actions:" % len(actions))
    for action in actions:
        action.dump()
        print()
    print("%d axioms:" % len(axioms))
    for axiom in axioms:
        axiom.dump()
        print()
    print()
    if goals is None:
        print("impossible goal")
    else:
        print("%d goals:" % len(goals))
        for literal in goals:
            literal.dump()<|MERGE_RESOLUTION|>--- conflicted
+++ resolved
@@ -4,18 +4,11 @@
 from collections import defaultdict
 from typing import Any, Dict, List, Optional, Set, Tuple
 
-<<<<<<< HEAD
-import build_model
-import options
-import pddl_to_prolog
-import pddl
-import timers
-=======
 from translate import build_model
 from translate import pddl_to_prolog
 from translate import pddl
 from translate import timers
->>>>>>> ba6ffb79
+from translate.options import get_options
 
 STATIC_ATOMS_FILE = "static-atoms.txt"
 
@@ -170,7 +163,7 @@
 def explore(task):
     prog = pddl_to_prolog.translate(task)
     model = build_model.compute_model(prog)
-    if options.dump_static_atoms:
+    if get_options().dump_static_atoms:
         dump_static_atoms(task, model)
     with timers.timing("Completing instantiation"):
         return instantiate(task, model)
