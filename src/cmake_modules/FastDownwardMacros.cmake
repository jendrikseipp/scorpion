include(CMakeParseArguments)

macro(fast_downward_set_compiler_flags)
    # Note: on CMake >= 3.0 the compiler ID of Apple-provided clang is AppleClang.
    # If we change the required CMake version from 2.8.3 to 3.0 or greater,
    # we have to fix this.
    if(CMAKE_COMPILER_IS_GNUCXX OR ${CMAKE_CXX_COMPILER_ID} STREQUAL "Clang")
        include(CheckCXXCompilerFlag)
        check_cxx_compiler_flag( "-std=c++11" CXX11_FOUND )
        if(CXX11_FOUND)
             set(CMAKE_CXX_FLAGS "${CMAKE_CXX_FLAGS} -std=c++11")
        else()
            message(FATAL_ERROR "${CMAKE_CXX_COMPILER} does not support C++11, please use a different compiler")
        endif()

        set(CMAKE_CXX_FLAGS "${CMAKE_CXX_FLAGS} -g")
        set(CMAKE_CXX_FLAGS "${CMAKE_CXX_FLAGS} -Wall -Wextra -pedantic -Wnon-virtual-dtor")

        ## Configuration-specific flags
        set(CMAKE_CXX_FLAGS_RELEASE "-O3 -DNDEBUG -fomit-frame-pointer")
        set(CMAKE_CXX_FLAGS_DEBUG "-O3 -D_GLIBCXX_DEBUG")
        set(CMAKE_CXX_FLAGS_PROFILE "-O3 -pg")
    elseif(MSVC)
        # We force linking to be static on Windows because this makes compiling OSI simpler
        # (dynamic linking would require DLLs for OSI). On Windows this is a compiler
        # setting, not a linker setting.
        set(CMAKE_CXX_FLAGS_RELEASE "${CMAKE_CXX_FLAGS_RELEASE} /MT")
        string(REPLACE "/MD" "/MT" CMAKE_CXX_FLAGS_RELEASE "${CMAKE_CXX_FLAGS_RELEASE}")
        set(CMAKE_CXX_FLAGS_DEBUG "${CMAKE_CXX_FLAGS_DEBUG} /MTd")
        string(REPLACE "/MDd" "/MTd" CMAKE_CXX_FLAGS_DEBUG "${CMAKE_CXX_FLAGS_DEBUG}")

        # Enable exceptions.
        set(CMAKE_CXX_FLAGS "${CMAKE_CXX_FLAGS} /EHsc")

        # Use warning level 4 (/W4).
        # /Wall currently detects too many warnings outside of our code to be useful.
        string(REPLACE "/W3" "/W4" CMAKE_CXX_FLAGS "${CMAKE_CXX_FLAGS}")

        # Disable warnings that currently trigger in the code until we fix them.
        set(CMAKE_CXX_FLAGS "${CMAKE_CXX_FLAGS} /wd4800") # forcing value to bool
        set(CMAKE_CXX_FLAGS "${CMAKE_CXX_FLAGS} /wd4512") # assignment operator could not be generated
        set(CMAKE_CXX_FLAGS "${CMAKE_CXX_FLAGS} /wd4706") # assignment within conditional expression (in tree.hh)
        set(CMAKE_CXX_FLAGS "${CMAKE_CXX_FLAGS} /wd4100") # unreferenced formal parameter (in OSI)
        set(CMAKE_CXX_FLAGS "${CMAKE_CXX_FLAGS} /wd4127") # conditional expression is constant (in tree.hh and in our code)
        set(CMAKE_CXX_FLAGS "${CMAKE_CXX_FLAGS} /wd4244") # conversion with possible loss of data
        set(CMAKE_CXX_FLAGS "${CMAKE_CXX_FLAGS} /wd4309") # truncation of constant value (in OSI, see issue857)
        set(CMAKE_CXX_FLAGS "${CMAKE_CXX_FLAGS} /wd4702") # unreachable code
        set(CMAKE_CXX_FLAGS "${CMAKE_CXX_FLAGS} /wd4239") # nonstandard extension used
        set(CMAKE_CXX_FLAGS "${CMAKE_CXX_FLAGS} /wd4996") # function call with parameters that may be unsafe
        set(CMAKE_CXX_FLAGS "${CMAKE_CXX_FLAGS} /wd4456") # declaration hides previous local declaration
        set(CMAKE_CXX_FLAGS "${CMAKE_CXX_FLAGS} /wd4458") # declaration hides class member
        set(CMAKE_CXX_FLAGS "${CMAKE_CXX_FLAGS} /wd4267") # conversion from size_t to int with possible loss of data

        # The following are disabled because of what seems to be compiler bugs.
        # "unreferenced local function has been removed";
        # see http://stackoverflow.com/questions/3051992/compiler-warning-at-c-template-base-class
        set(CMAKE_CXX_FLAGS "${CMAKE_CXX_FLAGS} /wd4505")

        # TODO: Configuration-specific flags. We currently rely on the fact that
        # CMAKE_CXX_FLAGS_RELEASE and CMAKE_CXX_FLAGS_DEBUG get reasonable settings
        # from cmake. This is the case for most build environments, but we have less
        # control over the way the binary is created.
    else()
        message(FATAL_ERROR "Unsupported compiler: ${CMAKE_CXX_COMPILER}")
    endif()
endmacro()

macro(fast_downward_set_linker_flags PROJECT_NAME)
    if(UNIX)
        set(CMAKE_EXE_LINKER_FLAGS "${CMAKE_EXE_LINKER_FLAGS} -g")
    endif()
<<<<<<< HEAD

    # Fixing the linking to static or dynamic is only supported on Unix.
    # We don't support the option on MacOS because static linking is
    # not supported by Apple: https://developer.apple.com/library/mac/qa/qa1118/_index.html
    # We don't support it on Windows because we don't have a use case
    # and it's not possible to distinguish static and dynamic libraries
    # by their file name.
    if(FORCE_DYNAMIC_BUILD AND NOT UNIX)
        message(FATAL_ERROR "Forcing dynamic builds is only supported on Unix.")
    endif()

    if(UNIX AND NOT APPLE)
        # By default, we try to force linking to be static because the
        # dynamically linked code is about 10% slower on Linux (see issue67)
        # but we offer the option to force a dynamic build for debugging
        # purposes (for example, valgrind's memcheck requires a dynamic build).
        # To force a dynamic build, set FORCE_DYNAMIC_BUILD to true by passing
        # -DFORCE_DYNAMIC_BUILD=YES to cmake. We do not introduce an option for
        # this because it cannot be changed after the first cmake run.
        if(FORCE_DYNAMIC_BUILD)
            message(STATUS "Forcing dynamic build.")

            # Any libraries that are implicitly added to the end of the linker
            # command should be linked dynamically.
            set_target_properties(${PROJECT_NAME} PROPERTIES LINK_SEARCH_END_STATIC FALSE)

            # Only look for dynamic libraries.
            set(CMAKE_FIND_LIBRARY_SUFFIXES .so)
        else()
            message(STATUS "Forcing static build.")

            # Any libraries that are implicitly added to the end of the linker
            # command should be linked statically.
            set_target_properties(${PROJECT_NAME} PROPERTIES LINK_SEARCH_END_STATIC TRUE)

            # Only look for static libraries.
            set(CMAKE_FIND_LIBRARY_SUFFIXES .a)

            # Set linker flags to link statically.
            if(CMAKE_COMPILER_IS_GNUCXX)
                set(CMAKE_EXE_LINKER_FLAGS "${CMAKE_EXE_LINKER_FLAGS} -static -static-libgcc")
            elseif(${CMAKE_CXX_COMPILER_ID} STREQUAL "Clang")
                set(CMAKE_EXE_LINKER_FLAGS "${CMAKE_EXE_LINKER_FLAGS} -static -static-libstdc++")

                # CMake automatically adds the -rdynamic flag to the
                # following two variables, which causes an error in our
                # static builds with clang. Therefore we explicitly
                # clear the variables.
                set(CMAKE_SHARED_LIBRARY_LINK_C_FLAGS "")
                set(CMAKE_SHARED_LIBRARY_LINK_CXX_FLAGS "")
            endif()
        endif()
    endif()
=======
>>>>>>> ad0303bf
endmacro()

macro(fast_downward_add_profile_build)
    # We don't offer a dedicated PROFILE build on Windows.
    if(CMAKE_COMPILER_IS_GNUCXX OR ${CMAKE_CXX_COMPILER_ID} STREQUAL "Clang")
        if(NOT CMAKE_CONFIGURATION_TYPES)
            set_property(CACHE CMAKE_BUILD_TYPE PROPERTY HELPSTRING "Choose the type of build")
            set_property(CACHE CMAKE_BUILD_TYPE PROPERTY STRINGS "Debug;Release;Profile")
        endif()
        set(CMAKE_CXX_FLAGS_PROFILE ${CMAKE_CXX_FLAGS_DEBUG})
        set(CMAKE_EXE_LINKER_FLAGS_PROFILE "${CMAKE_EXE_LINKER_FLAGS_DEBUG} -pg")
    endif()
endmacro()

macro(fast_downward_default_to_release_build)
    # Only for single-config generators (like Makefiles) that choose the build type at generation time.
    if(NOT CMAKE_CONFIGURATION_TYPES AND NOT CMAKE_BUILD_TYPE)
        message(STATUS "Defaulting to release build.")
        set(CMAKE_BUILD_TYPE Release CACHE STRING "" FORCE)
    endif()
endmacro()

macro(fast_downward_set_configuration_types)
    # Only for multi-config generators (like Visual Studio Projects) that choose
    # the build type at build time.
    if(CMAKE_CONFIGURATION_TYPES)
        set(CMAKE_CONFIGURATION_TYPES "Debug;Release;Profile"
            CACHE STRING "Reset the configurations to what we need" FORCE)
    endif()
endmacro()

macro(fast_downward_report_bitwidth)
    if(${CMAKE_SIZEOF_VOID_P} EQUAL 4)
        message(STATUS "Building for 32-bit.")
    elseif(${CMAKE_SIZEOF_VOID_P} EQUAL 8)
        message(STATUS "Building for 64-bit.")
    else()
        message(FATAL_ERROR, "Could not determine bitwidth.")
    endif()
endmacro()

function(fast_downward_add_existing_sources_to_list _SOURCES_LIST_VAR)
    set(_ALL_FILES)
    foreach(SOURCE_FILE ${${_SOURCES_LIST_VAR}})
        get_filename_component(_SOURCE_FILE_DIR ${SOURCE_FILE} PATH)
        get_filename_component(_SOURCE_FILE_NAME ${SOURCE_FILE} NAME_WE)
        get_filename_component(_SOURCE_FILE_EXT ${SOURCE_FILE} EXT)
        if (_SOURCE_FILE_DIR)
            set(_SOURCE_FILE_DIR "${_SOURCE_FILE_DIR}/")
        endif()
        if (EXISTS "${CMAKE_CURRENT_SOURCE_DIR}/${_SOURCE_FILE_DIR}${_SOURCE_FILE_NAME}.h")
            list(APPEND _ALL_FILES "${_SOURCE_FILE_DIR}${_SOURCE_FILE_NAME}.h")
        endif()
        if (EXISTS "${CMAKE_CURRENT_SOURCE_DIR}/${_SOURCE_FILE_DIR}${_SOURCE_FILE_NAME}.cc")
            list(APPEND _ALL_FILES "${_SOURCE_FILE_DIR}${_SOURCE_FILE_NAME}.cc")
        endif()
    endforeach()
    set(${_SOURCES_LIST_VAR} ${_ALL_FILES} PARENT_SCOPE)
endfunction()

function(fast_downward_plugin)
    set(_OPTIONS DEPENDENCY_ONLY CORE_PLUGIN)
    set(_ONE_VALUE_ARGS NAME DISPLAY_NAME HELP)
    set(_MULTI_VALUE_ARGS SOURCES DEPENDS)
    cmake_parse_arguments(_PLUGIN "${_OPTIONS}" "${_ONE_VALUE_ARGS}" "${_MULTI_VALUE_ARGS}" ${ARGN})
    # Check mandatory arguments.
    if(NOT _PLUGIN_NAME)
        message(FATAL_ERROR "fast_downward_plugin: 'NAME' argument required.")
    endif()
    if(NOT _PLUGIN_SOURCES)
        message(FATAL_ERROR "fast_downward_plugin: 'SOURCES' argument required.")
    endif()
    fast_downward_add_existing_sources_to_list(_PLUGIN_SOURCES)
    # Check optional arguments.
    if(NOT _PLUGIN_DISPLAY_NAME)
        string(TOLOWER ${_PLUGIN_NAME} _PLUGIN_DISPLAY_NAME)
    endif()
    if(NOT _PLUGIN_HELP)
        set(_PLUGIN_HELP ${_PLUGIN_DISPLAY_NAME})
    endif()
    # Decide whether the plugin should be enabled by default.
    if (DISABLE_PLUGINS_BY_DEFAULT)
        set(_OPTION_DEFAULT FALSE)
    else()
        set(_OPTION_DEFAULT TRUE)
    endif()
    # Overwrite default value for core plugins and dependecy-only plugins.
    if (_PLUGIN_CORE_PLUGIN)
        set(_OPTION_DEFAULT TRUE)
    elseif(_PLUGIN_DEPENDENCY_ONLY)
        set(_OPTION_DEFAULT FALSE)
    endif()

    option(PLUGIN_${_PLUGIN_NAME}_ENABLED ${_PLUGIN_HELP} ${_OPTION_DEFAULT})
    if(_PLUGIN_DEPENDENCY_ONLY OR _PLUGIN_CORE_PLUGIN)
        mark_as_advanced(PLUGIN_${_PLUGIN_NAME}_ENABLED)
    endif()

    set(PLUGIN_${_PLUGIN_NAME}_DISPLAY_NAME ${_PLUGIN_DISPLAY_NAME} PARENT_SCOPE)
    set(PLUGIN_${_PLUGIN_NAME}_SOURCES ${_PLUGIN_SOURCES} PARENT_SCOPE)
    set(PLUGIN_${_PLUGIN_NAME}_DEPENDS ${_PLUGIN_DEPENDS} PARENT_SCOPE)
    list(APPEND PLUGINS ${_PLUGIN_NAME})
    set(PLUGINS ${PLUGINS} PARENT_SCOPE)
endfunction()

function(fast_downward_add_plugin_sources _SOURCES_LIST_VAR)
    set(_UNCHECKED_PLUGINS)
    foreach(PLUGIN ${PLUGINS})
        if(PLUGIN_${PLUGIN}_ENABLED)
            list(APPEND _UNCHECKED_PLUGINS ${PLUGIN})
        endif()
    endforeach()

    while(_UNCHECKED_PLUGINS)
        list(GET _UNCHECKED_PLUGINS 0 PLUGIN)
        list(REMOVE_AT _UNCHECKED_PLUGINS 0)
        foreach(DEPENDENCY ${PLUGIN_${PLUGIN}_DEPENDS})
            if (NOT PLUGIN_${DEPENDENCY}_ENABLED)
                message(STATUS "Enabling plugin ${PLUGIN_${DEPENDENCY}_DISPLAY_NAME} "
                        "because plugin ${PLUGIN_${PLUGIN}_DISPLAY_NAME} is enabled and depends on it.")
                set(PLUGIN_${DEPENDENCY}_ENABLED TRUE)
                set(PLUGIN_${DEPENDENCY}_ENABLED TRUE PARENT_SCOPE)
                list(APPEND _UNCHECKED_PLUGINS ${DEPENDENCY})
            endif()
        endforeach()
    endwhile()

    foreach(PLUGIN ${PLUGINS})
        if(PLUGIN_${PLUGIN}_ENABLED)
            message(STATUS "Using plugin: ${PLUGIN_${PLUGIN}_DISPLAY_NAME}")
            source_group(${PLUGIN_${PLUGIN}_DISPLAY_NAME} FILES ${PLUGIN_${PLUGIN}_SOURCES})
            list(APPEND ${_SOURCES_LIST_VAR} "${PLUGIN_${PLUGIN}_SOURCES}")
        endif()
    endforeach()
    set(${_SOURCES_LIST_VAR} ${${_SOURCES_LIST_VAR}} PARENT_SCOPE)
endfunction()<|MERGE_RESOLUTION|>--- conflicted
+++ resolved
@@ -65,66 +65,10 @@
     endif()
 endmacro()
 
-macro(fast_downward_set_linker_flags PROJECT_NAME)
+macro(fast_downward_set_linker_flags)
     if(UNIX)
         set(CMAKE_EXE_LINKER_FLAGS "${CMAKE_EXE_LINKER_FLAGS} -g")
     endif()
-<<<<<<< HEAD
-
-    # Fixing the linking to static or dynamic is only supported on Unix.
-    # We don't support the option on MacOS because static linking is
-    # not supported by Apple: https://developer.apple.com/library/mac/qa/qa1118/_index.html
-    # We don't support it on Windows because we don't have a use case
-    # and it's not possible to distinguish static and dynamic libraries
-    # by their file name.
-    if(FORCE_DYNAMIC_BUILD AND NOT UNIX)
-        message(FATAL_ERROR "Forcing dynamic builds is only supported on Unix.")
-    endif()
-
-    if(UNIX AND NOT APPLE)
-        # By default, we try to force linking to be static because the
-        # dynamically linked code is about 10% slower on Linux (see issue67)
-        # but we offer the option to force a dynamic build for debugging
-        # purposes (for example, valgrind's memcheck requires a dynamic build).
-        # To force a dynamic build, set FORCE_DYNAMIC_BUILD to true by passing
-        # -DFORCE_DYNAMIC_BUILD=YES to cmake. We do not introduce an option for
-        # this because it cannot be changed after the first cmake run.
-        if(FORCE_DYNAMIC_BUILD)
-            message(STATUS "Forcing dynamic build.")
-
-            # Any libraries that are implicitly added to the end of the linker
-            # command should be linked dynamically.
-            set_target_properties(${PROJECT_NAME} PROPERTIES LINK_SEARCH_END_STATIC FALSE)
-
-            # Only look for dynamic libraries.
-            set(CMAKE_FIND_LIBRARY_SUFFIXES .so)
-        else()
-            message(STATUS "Forcing static build.")
-
-            # Any libraries that are implicitly added to the end of the linker
-            # command should be linked statically.
-            set_target_properties(${PROJECT_NAME} PROPERTIES LINK_SEARCH_END_STATIC TRUE)
-
-            # Only look for static libraries.
-            set(CMAKE_FIND_LIBRARY_SUFFIXES .a)
-
-            # Set linker flags to link statically.
-            if(CMAKE_COMPILER_IS_GNUCXX)
-                set(CMAKE_EXE_LINKER_FLAGS "${CMAKE_EXE_LINKER_FLAGS} -static -static-libgcc")
-            elseif(${CMAKE_CXX_COMPILER_ID} STREQUAL "Clang")
-                set(CMAKE_EXE_LINKER_FLAGS "${CMAKE_EXE_LINKER_FLAGS} -static -static-libstdc++")
-
-                # CMake automatically adds the -rdynamic flag to the
-                # following two variables, which causes an error in our
-                # static builds with clang. Therefore we explicitly
-                # clear the variables.
-                set(CMAKE_SHARED_LIBRARY_LINK_C_FLAGS "")
-                set(CMAKE_SHARED_LIBRARY_LINK_CXX_FLAGS "")
-            endif()
-        endif()
-    endif()
-=======
->>>>>>> ad0303bf
 endmacro()
 
 macro(fast_downward_add_profile_build)
